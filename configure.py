--- conflicted
+++ resolved
@@ -381,11 +381,8 @@
     'test/boost/virtual_reader_test',
     'test/boost/bptree_test',
     'test/boost/double_decker_test',
-<<<<<<< HEAD
+    'test/boost/stall_free_test',
     'test/boost/encrypted_file_test',
-=======
-    'test/boost/stall_free_test',
->>>>>>> 58104d17
     'test/manual/ec2_snitch_test',
     'test/manual/enormous_table_scan_test',
     'test/manual/gce_snitch_test',
@@ -553,11 +550,8 @@
                 'sstables/m_format_read_helpers.cc',
                 'sstables/sstable_directory.cc',
                 'sstables/random_access_reader.cc',
-<<<<<<< HEAD
+                'sstables/metadata_collector.cc',
                 'sstables/incremental_compaction_strategy.cc',
-=======
-                'sstables/metadata_collector.cc',
->>>>>>> 58104d17
                 'transport/cql_protocol_extension.cc',
                 'transport/event.cc',
                 'transport/event_notifier.cc',
