#!/usr/bin/python3
#
# Copyright (C) 2015 ScyllaDB
#

#
# This file is part of Scylla.
#
# See the LICENSE.PROPRIETARY file in the top-level directory for licensing information.
#

import os, os.path, textwrap, argparse, sys, shlex, subprocess, tempfile, re, platform
from distutils.spawn import find_executable

tempfile.tempdir = "./build/tmp"

configure_args = str.join(' ', [shlex.quote(x) for x in sys.argv[1:]])

for line in open('/etc/os-release'):
    key, _, value = line.partition('=')
    value = value.strip().strip('"')
    if key == 'ID':
        os_ids = [value]
    if key == 'ID_LIKE':
        os_ids += value.split(' ')
    if key == 'VERSION_ID':
        os_version = value

# distribution "internationalization", converting package names.
# Fedora name is key, values is distro -> package name dict. 
i18n_xlat = {
    'boost-devel': {
        'debian': 'libboost-dev',
        'ubuntu': 'libboost-dev (libboost1.55-dev on 14.04)',
    },
}

def pkgname(name):
    if name in i18n_xlat:
        dict = i18n_xlat[name]
        for id in os_ids:
            if id in dict:
                return dict[id]
    return name 

def get_flags():
    with open('/proc/cpuinfo') as f:
        for line in f:
            if line.strip():
                if line.rstrip('\n').startswith('flags'):
                    return re.sub(r'^flags\s+: ', '', line).split()

def add_tristate(arg_parser, name, dest, help):
    arg_parser.add_argument('--enable-' + name, dest = dest, action = 'store_true', default = None,
                            help = 'Enable ' + help)
    arg_parser.add_argument('--disable-' + name, dest = dest, action = 'store_false', default = None,
                            help = 'Disable ' + help)

def apply_tristate(var, test, note, missing):
    if (var is None) or var:
        if test():
            return True
        elif var == True:
            print(missing)
            sys.exit(1)
        else:
            print(note)
            return False
    return False

def have_pkg(package):
    return subprocess.call(['pkg-config', package]) == 0

def pkg_config(option, package):
    output = subprocess.check_output(['pkg-config', option, package])
    return output.decode('utf-8').strip()

def try_compile(compiler, source = '', flags = []):
    return try_compile_and_link(compiler, source, flags = flags + ['-c'])

def ensure_tmp_dir_exists():
    if not os.path.exists(tempfile.tempdir):
        os.makedirs(tempfile.tempdir)

def try_compile_and_link(compiler, source = '', flags = []):
    ensure_tmp_dir_exists()
    with tempfile.NamedTemporaryFile() as sfile:
        ofile = tempfile.mktemp()
        try:
            sfile.file.write(bytes(source, 'utf-8'))
            sfile.file.flush()
            # We can't write to /dev/null, since in some cases (-ftest-coverage) gcc will create an auxiliary
            # output file based on the name of the output file, and "/dev/null.gcsa" is not a good name
            return subprocess.call([compiler, '-x', 'c++', '-o', ofile, sfile.name] + args.user_cflags.split() + flags,
                                   stdout = subprocess.DEVNULL,
                                   stderr = subprocess.DEVNULL) == 0
        finally:
            if os.path.exists(ofile):
                os.unlink(ofile)

def flag_supported(flag, compiler):
    # gcc ignores -Wno-x even if it is not supported
    adjusted = re.sub('^-Wno-', '-W', flag)
    split = adjusted.split(' ')
    return try_compile(flags = ['-Werror'] + split, compiler = compiler)

def debug_flag(compiler):
    src_with_auto = textwrap.dedent('''\
        template <typename T>
        struct x { auto f() {} };

        x<int> a;
        ''')
    if try_compile(source = src_with_auto, flags = ['-g', '-std=gnu++1y'], compiler = compiler):
        return '-g'
    else:
        print('Note: debug information disabled; upgrade your compiler')
        return ''

def debug_compress_flag(compiler):
    if try_compile(compiler=compiler, flags=['-gz']):
        return '-gz'
    else:
        return ''

def gold_supported(compiler):
    src_main = 'int main(int argc, char **argv) { return 0; }'
    if try_compile_and_link(source = src_main, flags = ['-fuse-ld=gold'], compiler = compiler):
        return '-fuse-ld=gold'
    else:
        print('Note: gold not found; using default system linker')
        return ''

def maybe_static(flag, libs):
    if flag and not args.static:
        libs = '-Wl,-Bstatic {} -Wl,-Bdynamic'.format(libs)
    return libs

class Thrift(object):
    def __init__(self, source, service):
        self.source = source
        self.service = service
    def generated(self, gen_dir):
        basename = os.path.splitext(os.path.basename(self.source))[0]
        files = [basename + '_' + ext
                 for ext in ['types.cpp', 'types.h', 'constants.cpp', 'constants.h']]
        files += [self.service + ext
                  for ext in ['.cpp', '.h']]
        return [os.path.join(gen_dir, file) for file in files]
    def headers(self, gen_dir):
        return [x for x in self.generated(gen_dir) if x.endswith('.h')]
    def sources(self, gen_dir):
        return [x for x in self.generated(gen_dir) if x.endswith('.cpp')]
    def objects(self, gen_dir):
        return [x.replace('.cpp', '.o') for x in self.sources(gen_dir)]
    def endswith(self, end):
        return self.source.endswith(end)

def default_target_arch():
    mach = platform.machine()
    if platform.machine() in ['i386', 'i686', 'x86_64']:
        return 'nehalem'
    else:
        return ''

class Antlr3Grammar(object):
    def __init__(self, source):
        self.source = source
    def generated(self, gen_dir):
        basename = os.path.splitext(self.source)[0]
        files = [basename + ext
                 for ext in ['Lexer.cpp', 'Lexer.hpp', 'Parser.cpp', 'Parser.hpp']]
        return [os.path.join(gen_dir, file) for file in files]
    def headers(self, gen_dir):
        return [x for x in self.generated(gen_dir) if x.endswith('.hpp')]
    def sources(self, gen_dir):
        return [x for x in self.generated(gen_dir) if x.endswith('.cpp')]
    def objects(self, gen_dir):
        return [x.replace('.cpp', '.o') for x in self.sources(gen_dir)]
    def endswith(self, end):
        return self.source.endswith(end)

modes = {
    'debug': {
        'sanitize': '-fsanitize=address -fsanitize=leak -fsanitize=undefined',
        'sanitize_libs': '-lasan -lubsan',
        'opt': '-O0 -DDEBUG -DDEBUG_SHARED_PTR -DDEFAULT_ALLOCATOR -DDEBUG_LSA_SANITIZER',
        'libs': '',
    },
    'release': {
        'sanitize': '',
        'sanitize_libs': '',
        'opt': '-O3',
        'libs': '',
    },
}

scylla_tests = [
    'tests/mutation_test',
    'tests/mvcc_test',
    'tests/mutation_fragment_test',
    'tests/flat_mutation_reader_test',
    'tests/schema_registry_test',
    'tests/canonical_mutation_test',
    'tests/range_test',
    'tests/types_test',
    'tests/keys_test',
    'tests/partitioner_test',
    'tests/frozen_mutation_test',
    'tests/serialized_action_test',
    'tests/hint_test',
    'tests/clustering_ranges_walker_test',
    'tests/perf/perf_mutation',
    'tests/lsa_async_eviction_test',
    'tests/lsa_sync_eviction_test',
    'tests/row_cache_alloc_stress',
    'tests/perf_row_cache_update',
    'tests/perf/perf_hash',
    'tests/perf/perf_cql_parser',
    'tests/perf/perf_simple_query',
    'tests/perf/perf_fast_forward',
    'tests/perf/perf_cache_eviction',
    'tests/cache_flat_mutation_reader_test',
    'tests/row_cache_stress_test',
    'tests/memory_footprint',
    'tests/perf/perf_sstable',
    'tests/cql_query_test',
    'tests/secondary_index_test',
    'tests/storage_proxy_test',
    'tests/schema_change_test',
    'tests/mutation_reader_test',
    'tests/mutation_query_test',
    'tests/row_cache_test',
    'tests/test-serialization',
    'tests/sstable_test',
    'tests/sstable_3_x_test',
    'tests/sstable_mutation_test',
    'tests/sstable_resharding_test',
    'tests/memtable_test',
    'tests/commitlog_test',
    'tests/cartesian_product_test',
    'tests/hash_test',
    'tests/map_difference_test',
    'tests/message',
    'tests/gossip',
    'tests/gossip_test',
    'tests/compound_test',
    'tests/config_test',
    'tests/gossiping_property_file_snitch_test',
    'tests/ec2_snitch_test',
    'tests/gce_snitch_test',
    'tests/snitch_reset_test',
    'tests/network_topology_strategy_test',
    'tests/query_processor_test',
    'tests/batchlog_manager_test',
    'tests/bytes_ostream_test',
    'tests/UUID_test',
    'tests/murmur_hash_test',
    'tests/allocation_strategy_test',
    'tests/logalloc_test',
    'tests/log_heap_test',
    'tests/managed_vector_test',
    'tests/crc_test',
    'tests/flush_queue_test',
    'tests/dynamic_bitset_test',
    'tests/auth_test',
    'tests/idl_test',
    'tests/range_tombstone_list_test',
    'tests/anchorless_list_test',
    'tests/database_test',
    'tests/nonwrapping_range_test',
    'tests/input_stream_test',
    'tests/virtual_reader_test',
    'tests/view_schema_test',
    'tests/view_build_test',
    'tests/view_complex_test',
    'tests/counter_test',
    'tests/cell_locker_test',
    'tests/row_locker_test',
    'tests/streaming_histogram_test',
    'tests/duration_test',
    'tests/vint_serialization_test',
    'tests/continuous_data_consumer_test',
    'tests/compress_test',
    'tests/chunked_vector_test',
    'tests/loading_cache_test',
    'tests/castas_fcts_test',
    'tests/big_decimal_test',
    'tests/aggregate_fcts_test',
    'tests/role_manager_test',
    'tests/caching_options_test',
    'tests/auth_resource_test',
    'tests/cql_auth_query_test',
    'tests/enum_set_test',
    'tests/extensions_test',
    'tests/cql_auth_syntax_test',
    'tests/querier_cache',
    'tests/limiting_data_source_test',
    'tests/meta_test',
    'tests/imr_test',
    'tests/partition_data_test',
    'tests/reusable_buffer_test',
    'tests/multishard_writer_test',
    'tests/observable_test',
    'tests/transport_test',
    'tests/fragmented_temporary_buffer_test',
    'tests/json_test',
<<<<<<< HEAD
    'tests/encrypted_file_test',
=======
    'tests/auth_passwords_test',

>>>>>>> f6aadd80
]

perf_tests = [
    'tests/perf/perf_mutation_readers',
    'tests/perf/perf_mutation_fragment',
    'tests/perf/perf_idl',
]

apps = [
    'scylla',
    ]

tests = scylla_tests + perf_tests

other = [
    'iotune',
    ]

all_artifacts = apps + tests + other

arg_parser = argparse.ArgumentParser('Configure scylla')
arg_parser.add_argument('--static', dest = 'static', action = 'store_const', default = '',
                        const = '-static',
                        help = 'Static link (useful for running on hosts outside the build environment')
arg_parser.add_argument('--pie', dest = 'pie', action = 'store_true',
                        help = 'Build position-independent executable (PIE)')
arg_parser.add_argument('--so', dest = 'so', action = 'store_true',
                        help = 'Build shared object (SO) instead of executable')
arg_parser.add_argument('--mode', action='store', choices=list(modes.keys()) + ['all'], default='all')
arg_parser.add_argument('--with', dest='artifacts', action='append', choices=all_artifacts, default=[])
arg_parser.add_argument('--cflags', action = 'store', dest = 'user_cflags', default = '',
                        help = 'Extra flags for the C++ compiler')
arg_parser.add_argument('--ldflags', action = 'store', dest = 'user_ldflags', default = '',
                        help = 'Extra flags for the linker')
arg_parser.add_argument('--target', action = 'store', dest = 'target', default = default_target_arch(),
                        help = 'Target architecture (-march)')
arg_parser.add_argument('--compiler', action = 'store', dest = 'cxx', default = 'g++',
                        help = 'C++ compiler path')
arg_parser.add_argument('--c-compiler', action='store', dest='cc', default='gcc',
                        help='C compiler path')
arg_parser.add_argument('--with-osv', action = 'store', dest = 'with_osv', default = '',
                        help = 'Shortcut for compile for OSv')
arg_parser.add_argument('--enable-dpdk', action = 'store_true', dest = 'dpdk', default = False,
                        help = 'Enable dpdk (from seastar dpdk sources)')
arg_parser.add_argument('--dpdk-target', action = 'store', dest = 'dpdk_target', default = '',
                        help = 'Path to DPDK SDK target location (e.g. <DPDK SDK dir>/x86_64-native-linuxapp-gcc)')
arg_parser.add_argument('--debuginfo', action = 'store', dest = 'debuginfo', type = int, default = 1,
                        help = 'Enable(1)/disable(0)compiler debug information generation')
arg_parser.add_argument('--static-stdc++', dest = 'staticcxx', action = 'store_true',
			help = 'Link libgcc and libstdc++ statically')
arg_parser.add_argument('--static-thrift', dest = 'staticthrift', action = 'store_true',
            help = 'Link libthrift statically')
arg_parser.add_argument('--static-boost', dest = 'staticboost', action = 'store_true',
            help = 'Link boost statically')
arg_parser.add_argument('--static-yaml-cpp', dest = 'staticyamlcpp', action = 'store_true',
            help = 'Link libyaml-cpp statically')
arg_parser.add_argument('--tests-debuginfo', action = 'store', dest = 'tests_debuginfo', type = int, default = 0,
                        help = 'Enable(1)/disable(0)compiler debug information generation for tests')
arg_parser.add_argument('--python', action = 'store', dest = 'python', default = 'python3',
                        help = 'Python3 path')
add_tristate(arg_parser, name = 'hwloc', dest = 'hwloc', help = 'hwloc support')
add_tristate(arg_parser, name = 'xen', dest = 'xen', help = 'Xen support')
arg_parser.add_argument('--enable-gcc6-concepts', dest='gcc6_concepts', action='store_true', default=False,
                        help='enable experimental support for C++ Concepts as implemented in GCC 6')
arg_parser.add_argument('--enable-alloc-failure-injector', dest='alloc_failure_injector', action='store_true', default=False,
                        help='enable allocation failure injection')
arg_parser.add_argument('--with-antlr3', dest='antlr3_exec', action='store', default=None,
                        help='path to antlr3 executable')
arg_parser.add_argument('--with-ragel', dest='ragel_exec', action='store', default=None,
                        help='path to ragel executable')
args = arg_parser.parse_args()

defines = []

extra_cxxflags = {}

cassandra_interface = Thrift(source = 'interface/cassandra.thrift', service = 'Cassandra')

scylla_core = (['database.cc',
                 'atomic_cell.cc',
                 'schema.cc',
                 'frozen_schema.cc',
                 'schema_registry.cc',
                 'bytes.cc',
                 'mutation.cc',
                 'mutation_fragment.cc',
                 'partition_version.cc',
                 'row_cache.cc',
                 'canonical_mutation.cc',
                 'frozen_mutation.cc',
                 'memtable.cc',
                 'schema_mutations.cc',
                 'supervisor.cc',
                 'utils/logalloc.cc',
                 'utils/large_bitset.cc',
                 'utils/buffer_input_stream.cc',
                 'utils/limiting_data_source.cc',
                 'mutation_partition.cc',
                 'mutation_partition_view.cc',
                 'mutation_partition_serializer.cc',
                 'mutation_reader.cc',
                 'flat_mutation_reader.cc',
                 'mutation_query.cc',
                 'json.cc',
                 'keys.cc',
                 'counters.cc',                 
                 'compress.cc',
                 'sstables/mp_row_consumer.cc',
                 'sstables/sstables.cc',
                 'sstables/sstable_version.cc',
                 'sstables/compress.cc',
                 'sstables/row.cc',
                 'sstables/partition.cc',
                 'sstables/compaction.cc',
                 'sstables/compaction_strategy.cc',
                 'sstables/compaction_manager.cc',
                 'sstables/integrity_checked_file_impl.cc',
                 'sstables/prepended_input_stream.cc',
                 'sstables/m_format_write_helpers.cc',
                 'sstables/m_format_read_helpers.cc',
                 'transport/event.cc',
                 'transport/event_notifier.cc',
                 'transport/server.cc',
                 'transport/messages/result_message.cc',
                 'cql3/abstract_marker.cc',
                 'cql3/attributes.cc',
                 'cql3/cf_name.cc',
                 'cql3/cql3_type.cc',
                 'cql3/operation.cc',
                 'cql3/index_name.cc',
                 'cql3/keyspace_element_name.cc',
                 'cql3/lists.cc',
                 'cql3/sets.cc',
                 'cql3/maps.cc',
                 'cql3/functions/functions.cc',
                 'cql3/functions/castas_fcts.cc',
                 'cql3/statements/cf_prop_defs.cc',
                 'cql3/statements/cf_statement.cc',
                 'cql3/statements/authentication_statement.cc',
                 'cql3/statements/create_keyspace_statement.cc',
                 'cql3/statements/create_table_statement.cc',
                 'cql3/statements/create_view_statement.cc',
                 'cql3/statements/create_type_statement.cc',
                 'cql3/statements/drop_index_statement.cc',
                 'cql3/statements/drop_keyspace_statement.cc',
                 'cql3/statements/drop_table_statement.cc',
                 'cql3/statements/drop_view_statement.cc',
                 'cql3/statements/drop_type_statement.cc',
                 'cql3/statements/schema_altering_statement.cc',
                 'cql3/statements/ks_prop_defs.cc',
                 'cql3/statements/modification_statement.cc',
                 'cql3/statements/parsed_statement.cc',
                 'cql3/statements/property_definitions.cc',
                 'cql3/statements/update_statement.cc',
                 'cql3/statements/delete_statement.cc',
                 'cql3/statements/batch_statement.cc',
                 'cql3/statements/select_statement.cc',
                 'cql3/statements/use_statement.cc',
                 'cql3/statements/index_prop_defs.cc',
                 'cql3/statements/index_target.cc',
                 'cql3/statements/create_index_statement.cc',
                 'cql3/statements/truncate_statement.cc',
                 'cql3/statements/alter_table_statement.cc',
                 'cql3/statements/alter_view_statement.cc',
                 'cql3/statements/list_users_statement.cc',
                 'cql3/statements/authorization_statement.cc',
                 'cql3/statements/permission_altering_statement.cc',
                 'cql3/statements/list_permissions_statement.cc',
                 'cql3/statements/grant_statement.cc',
                 'cql3/statements/revoke_statement.cc',
                 'cql3/statements/alter_type_statement.cc',
                 'cql3/statements/alter_keyspace_statement.cc',
                 'cql3/statements/role-management-statements.cc',
                 'cql3/update_parameters.cc',
                 'cql3/ut_name.cc',
                 'cql3/role_name.cc',
                 'thrift/handler.cc',
                 'thrift/server.cc',
                 'thrift/thrift_validation.cc',
                 'utils/runtime.cc',
                 'utils/murmur_hash.cc',
                 'utils/uuid.cc',
                 'utils/big_decimal.cc',
                 'types.cc',
                 'validation.cc',
                 'service/priority_manager.cc',
                 'service/migration_manager.cc',
                 'service/storage_proxy.cc',
                 'cql3/operator.cc',
                 'cql3/relation.cc',
                 'cql3/column_identifier.cc',
                 'cql3/column_specification.cc',
                 'cql3/constants.cc',
                 'cql3/query_processor.cc',
                 'cql3/query_options.cc',
                 'cql3/single_column_relation.cc',
                 'cql3/token_relation.cc',
                 'cql3/column_condition.cc',
                 'cql3/user_types.cc',
                 'cql3/untyped_result_set.cc',
                 'cql3/selection/abstract_function_selector.cc',
                 'cql3/selection/simple_selector.cc',
                 'cql3/selection/selectable.cc',
                 'cql3/selection/selector_factories.cc',
                 'cql3/selection/selection.cc',
                 'cql3/selection/selector.cc',
                 'cql3/restrictions/statement_restrictions.cc',
                 'cql3/result_set.cc',
                 'cql3/variable_specifications.cc',
                 'db/consistency_level.cc',
                 'db/system_keyspace.cc',
                 'db/system_distributed_keyspace.cc',
                 'db/schema_tables.cc',
                 'db/cql_type_parser.cc',
                 'db/legacy_schema_migrator.cc',
                 'db/commitlog/commitlog.cc',
                 'db/commitlog/commitlog_replayer.cc',
                 'db/commitlog/commitlog_entry.cc',
                 'db/hints/manager.cc',
                 'db/hints/resource_manager.cc',
                 'db/config.cc',
                 'db/extensions.cc',
                 'db/heat_load_balance.cc',
                 'db/large_partition_handler.cc',
                 'db/marshal/type_parser.cc',
                 'db/batchlog_manager.cc',
                 'db/view/view.cc',
                 'db/view/row_locking.cc',
                 'index/secondary_index_manager.cc',
                 'index/secondary_index.cc',
                 'utils/UUID_gen.cc',
                 'utils/i_filter.cc',
                 'utils/bloom_filter.cc',
                 'utils/bloom_calculations.cc',
                 'utils/rate_limiter.cc',
                 'utils/file_lock.cc',
                 'utils/dynamic_bitset.cc',
                 'utils/managed_bytes.cc',
                 'utils/exceptions.cc',
                 'utils/config_file.cc',
                 'utils/memory.cc',
                 'gms/version_generator.cc',
                 'gms/versioned_value.cc',
                 'gms/gossiper.cc',
                 'gms/failure_detector.cc',
                 'gms/gossip_digest_syn.cc',
                 'gms/gossip_digest_ack.cc',
                 'gms/gossip_digest_ack2.cc',
                 'gms/endpoint_state.cc',
                 'gms/application_state.cc',
                 'gms/inet_address.cc',
                 'dht/i_partitioner.cc',
                 'dht/murmur3_partitioner.cc',
                 'dht/byte_ordered_partitioner.cc',
                 'dht/random_partitioner.cc',
                 'dht/boot_strapper.cc',
                 'dht/range_streamer.cc',
                 'unimplemented.cc',
                 'query.cc',
                 'query-result-set.cc',
                 'locator/abstract_replication_strategy.cc',
                 'locator/simple_strategy.cc',
                 'locator/local_strategy.cc',
                 'locator/network_topology_strategy.cc',
                 'locator/everywhere_replication_strategy.cc',
                 'locator/token_metadata.cc',
                 'locator/snitch_base.cc',
                 'locator/simple_snitch.cc',
                 'locator/rack_inferring_snitch.cc',
                 'locator/gossiping_property_file_snitch.cc',
                 'locator/production_snitch_base.cc',
                 'locator/ec2_snitch.cc',
                 'locator/ec2_multi_region_snitch.cc',
                 'locator/gce_snitch.cc',
                 'message/messaging_service.cc',
                 'service/client_state.cc',
                 'service/migration_task.cc',
                 'service/storage_service.cc',
                 'service/misc_services.cc',
                 'service/pager/paging_state.cc',
                 'service/pager/query_pagers.cc',
                 'streaming/stream_task.cc',
                 'streaming/stream_session.cc',
                 'streaming/stream_request.cc',
                 'streaming/stream_summary.cc',
                 'streaming/stream_transfer_task.cc',
                 'streaming/stream_receive_task.cc',
                 'streaming/stream_plan.cc',
                 'streaming/progress_info.cc',
                 'streaming/session_info.cc',
                 'streaming/stream_coordinator.cc',
                 'streaming/stream_manager.cc',
                 'streaming/stream_result_future.cc',
                 'streaming/stream_session_state.cc',
                 'clocks-impl.cc',
                 'partition_slice_builder.cc',
                 'init.cc',
                 'lister.cc',
                 'repair/repair.cc',
                 'exceptions/exceptions.cc',
                 'auth/allow_all_authenticator.cc',
                 'auth/allow_all_authorizer.cc',
                 'auth/authenticated_user.cc',
                 'auth/authenticator.cc',
                 'auth/common.cc',
                 'auth/default_authorizer.cc',
                 'auth/resource.cc',
                 'auth/roles-metadata.cc',
                 'auth/passwords.cc',
                 'auth/password_authenticator.cc',
                 'auth/permission.cc',
                 'auth/permissions_cache.cc',
                 'auth/service.cc',
                 'auth/standard_role_manager.cc',
                 'auth/transitional.cc',
                 'auth/authentication_options.cc',
                 'auth/role_or_anonymous.cc',
                 'tracing/tracing.cc',
                 'tracing/trace_keyspace_helper.cc',
                 'tracing/trace_state.cc',
                 'table_helper.cc',
                 'audit/audit.cc',
                 'audit/audit_cf_storage_helper.cc',
                 'audit/audit_syslog_storage_helper.cc',
                 'range_tombstone.cc',
                 'range_tombstone_list.cc',
                 'disk-error-handler.cc',
                 'duration.cc',
                 'vint-serialization.cc',
                 'utils/arch/powerpc/crc32-vpmsum/crc32_wrapper.cc',
                 'querier.cc',
                 'data/cell.cc',
                 'multishard_writer.cc',
                 'ent/encryption/encryption_config.cc',
                 'ent/encryption/encryption.cc',
                 'ent/encryption/symmetric_key.cc',
                 'ent/encryption/local_file_provider.cc',
                 'ent/encryption/replicated_key_provider.cc',
                 'ent/encryption/system_key.cc',
                 'ent/encryption/encrypted_file_impl.cc',
                 'ent/encryption/kmip_host.cc',
                 'ent/encryption/kmip_key_provider.cc',
                 'in-memory-file-impl.cc',
                 'mirror-file-impl.cc',
                 ]
                + [Antlr3Grammar('cql3/Cql.g')]
                + [Thrift('interface/cassandra.thrift', 'Cassandra')]
                )

api = ['api/api.cc',
       'api/api-doc/storage_service.json',
       'api/api-doc/lsa.json',
       'api/storage_service.cc',
       'api/api-doc/commitlog.json',
       'api/commitlog.cc',
       'api/api-doc/gossiper.json',
       'api/gossiper.cc',
       'api/api-doc/failure_detector.json',
       'api/failure_detector.cc',
       'api/api-doc/column_family.json',
       'api/column_family.cc',
       'api/messaging_service.cc',
       'api/api-doc/messaging_service.json',
       'api/api-doc/storage_proxy.json',
       'api/storage_proxy.cc',
       'api/api-doc/cache_service.json',
       'api/cache_service.cc',
       'api/api-doc/collectd.json',
       'api/collectd.cc',
       'api/api-doc/endpoint_snitch_info.json',
       'api/endpoint_snitch.cc',
       'api/api-doc/compaction_manager.json',
       'api/compaction_manager.cc',
       'api/api-doc/hinted_handoff.json',
       'api/hinted_handoff.cc',
       'api/api-doc/utils.json',
       'api/lsa.cc',
       'api/api-doc/stream_manager.json',
       'api/stream_manager.cc',
       'api/api-doc/system.json',
       'api/system.cc',
       'api/config.cc',
       'api/api-doc/config.json',
       ]

idls = ['idl/gossip_digest.idl.hh',
        'idl/uuid.idl.hh',
        'idl/range.idl.hh',
        'idl/keys.idl.hh',
        'idl/read_command.idl.hh',
        'idl/token.idl.hh',
        'idl/ring_position.idl.hh',
        'idl/result.idl.hh',
        'idl/frozen_mutation.idl.hh',
        'idl/reconcilable_result.idl.hh',
        'idl/streaming.idl.hh',
        'idl/paging_state.idl.hh',
        'idl/frozen_schema.idl.hh',
        'idl/partition_checksum.idl.hh',
        'idl/replay_position.idl.hh',
        'idl/truncation_record.idl.hh',
        'idl/mutation.idl.hh',
        'idl/query.idl.hh',
        'idl/idl_test.idl.hh',
        'idl/commitlog.idl.hh',
        'idl/tracing.idl.hh',
        'idl/consistency_level.idl.hh',
        'idl/cache_temperature.idl.hh',
        ]

scylla_tests_dependencies = scylla_core + idls + [
    'tests/cql_test_env.cc',
    'tests/cql_assertions.cc',
    'tests/result_set_assertions.cc',
    'tests/mutation_source_test.cc',
]

scylla_tests_seastar_deps = [
    'seastar/tests/test-utils.cc',
    'seastar/tests/test_runner.cc',
]

deps = {
    'scylla': idls + ['main.cc', 'release.cc'] + scylla_core + api,
}

pure_boost_tests = set([
    'tests/partitioner_test',
    'tests/map_difference_test',
    'tests/keys_test',
    'tests/compound_test',
    'tests/range_tombstone_list_test',
    'tests/anchorless_list_test',
    'tests/nonwrapping_range_test',
    'tests/test-serialization',
    'tests/range_test',
    'tests/crc_test',
    'tests/managed_vector_test',
    'tests/dynamic_bitset_test',
    'tests/idl_test',
    'tests/cartesian_product_test',
    'tests/streaming_histogram_test',
    'tests/duration_test',
    'tests/vint_serialization_test',
    'tests/compress_test',
    'tests/chunked_vector_test',
    'tests/big_decimal_test',
    'tests/caching_options_test',
    'tests/auth_resource_test',
    'tests/enum_set_test',
    'tests/cql_auth_syntax_test',
    'tests/meta_test',
    'tests/imr_test',
    'tests/partition_data_test',
    'tests/reusable_buffer_test',
    'tests/observable_test',
    'tests/json_test',
    'tests/auth_passwords_test',
])

tests_not_using_seastar_test_framework = set([
    'tests/perf/perf_mutation',
    'tests/lsa_async_eviction_test',
    'tests/lsa_sync_eviction_test',
    'tests/row_cache_alloc_stress',
    'tests/perf_row_cache_update',
    'tests/perf/perf_hash',
    'tests/perf/perf_cql_parser',
    'tests/message',
    'tests/perf/perf_simple_query',
    'tests/perf/perf_fast_forward',
    'tests/perf/perf_cache_eviction',
    'tests/row_cache_stress_test',
    'tests/memory_footprint',
    'tests/gossip',
    'tests/perf/perf_sstable',
]) | pure_boost_tests

for t in tests_not_using_seastar_test_framework:
    if not t in scylla_tests:
        raise Exception("Test %s not found in scylla_tests" % (t))

for t in scylla_tests:
    deps[t] = [t + '.cc']
    if t not in tests_not_using_seastar_test_framework:
        deps[t] += scylla_tests_dependencies 
        deps[t] += scylla_tests_seastar_deps
    else:
        deps[t] += scylla_core + idls + ['tests/cql_test_env.cc']

perf_tests_seastar_deps = [
    'seastar/tests/perf/perf_tests.cc'
]

for t in perf_tests:
    deps[t] = [t + '.cc'] + scylla_tests_dependencies + perf_tests_seastar_deps

deps['tests/sstable_test'] += ['tests/sstable_datafile_test.cc', 'tests/sstable_utils.cc']
deps['tests/mutation_reader_test'] += ['tests/sstable_utils.cc']

deps['tests/bytes_ostream_test'] = ['tests/bytes_ostream_test.cc', 'utils/managed_bytes.cc', 'utils/logalloc.cc', 'utils/dynamic_bitset.cc']
deps['tests/input_stream_test'] = ['tests/input_stream_test.cc']
deps['tests/UUID_test'] = ['utils/UUID_gen.cc', 'tests/UUID_test.cc', 'utils/uuid.cc', 'utils/managed_bytes.cc', 'utils/logalloc.cc', 'utils/dynamic_bitset.cc']
deps['tests/murmur_hash_test'] = ['bytes.cc', 'utils/murmur_hash.cc', 'tests/murmur_hash_test.cc']
deps['tests/allocation_strategy_test'] = ['tests/allocation_strategy_test.cc', 'utils/logalloc.cc', 'utils/dynamic_bitset.cc']
deps['tests/log_heap_test'] = ['tests/log_heap_test.cc']
deps['tests/anchorless_list_test'] = ['tests/anchorless_list_test.cc']
deps['tests/perf/perf_fast_forward'] += ['release.cc']
deps['tests/meta_test'] = ['tests/meta_test.cc']
deps['tests/imr_test'] = ['tests/imr_test.cc', 'utils/logalloc.cc', 'utils/dynamic_bitset.cc']
deps['tests/reusable_buffer_test'] = ['tests/reusable_buffer_test.cc']

warnings = [
    '-Wno-mismatched-tags',  # clang-only
    '-Wno-maybe-uninitialized', # false positives on gcc 5
    '-Wno-tautological-compare',
    '-Wno-parentheses-equality',
    '-Wno-c++11-narrowing',
    '-Wno-c++1z-extensions',
    '-Wno-sometimes-uninitialized',
    '-Wno-return-stack-address',
    '-Wno-missing-braces',
    '-Wno-unused-lambda-capture',
    '-Wno-misleading-indentation',
    '-Wno-overflow',
    '-Wno-noexcept-type',
    '-Wno-nonnull-compare'
    ]

warnings = [w
            for w in warnings
            if flag_supported(flag = w, compiler = args.cxx)]

warnings = ' '.join(warnings + ['-Wno-error=deprecated-declarations'])

optimization_flags = [
    '--param inline-unit-growth=300',
]
optimization_flags = [o
                      for o in optimization_flags
                      if flag_supported(flag = o, compiler = args.cxx)]
modes['release']['opt'] += ' ' + ' '.join(optimization_flags)

gold_linker_flag = gold_supported(compiler = args.cxx)

dbgflag = debug_flag(args.cxx) if args.debuginfo else ''
tests_link_rule = 'link' if args.tests_debuginfo else 'link_stripped'

if args.so:
    args.pie = '-shared'
    args.fpie = '-fpic'
elif args.pie:
    args.pie = '-pie'
    args.fpie = '-fpie'
else:
    args.pie = ''
    args.fpie = ''

# a list element means a list of alternative packages to consider
# the first element becomes the HAVE_pkg define
# a string element is a package name with no alternatives
optional_packages = [['libsystemd', 'libsystemd-daemon']]
pkgs = []

def setup_first_pkg_of_list(pkglist):
    # The HAVE_pkg symbol is taken from the first alternative
    upkg = pkglist[0].upper().replace('-', '_')
    for pkg in pkglist:
        if have_pkg(pkg):
            pkgs.append(pkg)
            defines.append('HAVE_{}=1'.format(upkg))
            return True
    return False

for pkglist in optional_packages:
    if isinstance(pkglist, str):
        pkglist = [pkglist]
    if not setup_first_pkg_of_list(pkglist):
        if len(pkglist) == 1:
            print('Missing optional package {pkglist[0]}'.format(**locals()))
        else:
            alternatives = ':'.join(pkglist[1:])
            print('Missing optional package {pkglist[0]} (or alteratives {alternatives})'.format(**locals()))


compiler_test_src = '''
#if __GNUC__ < 7
    #error "MAJOR"
#elif __GNUC__ == 7
    #if __GNUC_MINOR__ < 3
        #error "MINOR"
    #endif
#endif

int main() { return 0; }
'''
if not try_compile_and_link(compiler=args.cxx, source=compiler_test_src):
    print('Wrong GCC version. Scylla needs GCC >= 7.3 to compile.')
    sys.exit(1)

if not try_compile(compiler=args.cxx, source='#include <boost/version.hpp>'):
    print('Boost not installed.  Please install {}.'.format(pkgname("boost-devel")))
    sys.exit(1)

if not try_compile(compiler=args.cxx, source='''\
        #include <boost/version.hpp>
        #if BOOST_VERSION < 105500
        #error Boost version too low
        #endif
        '''):
    print('Installed boost version too old.  Please update {}.'.format(pkgname("boost-devel")))
    sys.exit(1)


has_sanitize_address_use_after_scope = try_compile(compiler=args.cxx, flags=['-fsanitize-address-use-after-scope'], source='int f() {}')

defines = ' '.join(['-D' + d for d in defines])

globals().update(vars(args))

total_memory = os.sysconf('SC_PAGE_SIZE') * os.sysconf('SC_PHYS_PAGES')
link_pool_depth = max(int(total_memory / 7e9), 1)

build_modes = modes if args.mode == 'all' else [args.mode]
build_artifacts = all_artifacts if not args.artifacts else args.artifacts

status = subprocess.call("./SCYLLA-VERSION-GEN")
if status != 0:
    print('Version file generation failed')
    sys.exit(1)

file = open('build/SCYLLA-VERSION-FILE', 'r')
scylla_version = file.read().strip()
file = open('build/SCYLLA-RELEASE-FILE', 'r')
scylla_release = file.read().strip()

extra_cxxflags["release.cc"] = "-DSCYLLA_VERSION=\"\\\"" + scylla_version + "\\\"\" -DSCYLLA_RELEASE=\"\\\"" + scylla_release + "\\\"\""

seastar_flags = []
if args.dpdk:
    # fake dependencies on dpdk, so that it is built before anything else
    seastar_flags += ['--enable-dpdk']
elif args.dpdk_target:
    seastar_flags += ['--dpdk-target', args.dpdk_target]
if args.staticcxx:
    seastar_flags += ['--static-stdc++']
if args.staticboost:
    seastar_flags += ['--static-boost']
if args.staticyamlcpp:
    seastar_flags += ['--static-yaml-cpp']
if args.gcc6_concepts:
    seastar_flags += ['--enable-gcc6-concepts']
if args.alloc_failure_injector:
    seastar_flags += ['--enable-alloc-failure-injector']

seastar_cflags = args.user_cflags
seastar_cflags += ' ' + debug_compress_flag(compiler=args.cxx)
if args.target != '':
    seastar_cflags += ' -march=' + args.target
seastar_ldflags = args.user_ldflags
seastar_flags += ['--compiler', args.cxx, '--c-compiler', args.cc, '--cflags=%s' % (seastar_cflags), '--ldflags=%s' %(seastar_ldflags),
                  '--c++-dialect=gnu++1z', '--optflags=%s' % (modes['release']['opt']),
                 ]

status = subprocess.call([python, './configure.py'] + seastar_flags, cwd = 'seastar')

if status != 0:
    print('Seastar configuration failed')
    sys.exit(1)


pc = { mode : 'build/{}/seastar.pc'.format(mode) for mode in build_modes }
ninja = find_executable('ninja') or find_executable('ninja-build')
if not ninja:
    print('Ninja executable (ninja or ninja-build) not found on PATH\n')
    sys.exit(1)
status = subprocess.call([ninja] + list(pc.values()), cwd = 'seastar')
if status:
    print('Failed to generate {}\n'.format(pc))
    sys.exit(1)

for mode in build_modes:
    cfg =  dict([line.strip().split(': ', 1)
                 for line in open('seastar/' + pc[mode])
                 if ': ' in line])
    if args.staticcxx:
        cfg['Libs'] = cfg['Libs'].replace('-lstdc++ ', '')
    modes[mode]['seastar_cflags'] = cfg['Cflags']
    modes[mode]['seastar_libs'] = cfg['Libs']

seastar_deps = 'practically_anything_can_change_so_lets_run_it_every_time_and_restat.'

args.user_cflags += " " + pkg_config("--cflags", "jsoncpp")
libs = ' '.join([maybe_static(args.staticyamlcpp, '-lyaml-cpp'), '-llz4', '-lz', '-lsnappy', '-lcrypto', pkg_config("--libs", "jsoncpp"),
                 maybe_static(args.staticboost, '-lboost_filesystem'), ' -lcrypt', ' -lcryptopp',
                 maybe_static(args.staticboost, '-lboost_date_time'),
                ])

xxhash_dir = 'xxHash'

if not os.path.exists(xxhash_dir) or not os.listdir(xxhash_dir):
    raise Exception(xxhash_dir + ' is empty. Run "git submodule update --init".')

if not args.staticboost:
    args.user_cflags += ' -DBOOST_TEST_DYN_LINK'

for pkg in pkgs:
    args.user_cflags += ' ' + pkg_config('--cflags', pkg)
    libs += ' ' + pkg_config('--libs', pkg)
user_cflags = args.user_cflags
user_ldflags = args.user_ldflags
if args.staticcxx:
    user_ldflags += " -static-libgcc -static-libstdc++"
if args.staticthrift:
    thrift_libs = "-Wl,-Bstatic -lthrift -Wl,-Bdynamic"
else:
    thrift_libs = "-lthrift"

kmip_lib_ver = '1.9.2a';

def kmiplib():
    for id in os_ids:
        if id in { 'centos', 'fedora', 'rhel' }:
            return 'centos70'
        if id in { 'ubuntu', 'debian' }:
            ver = os_version.replace('.', '')
            return id + ver;
    print('Could not resolve libkmip.a for platform {}'.format(os_ids))
    sys.exit(1)

def target_cpu():
    cpu, _, _ = subprocess.check_output([cxx, '-dumpmachine']).decode('utf-8').partition('-')
    return cpu    
    
def kmip_arch():
    arch = target_cpu()
    if arch == 'x86_64':
        return '64'
    if 'ppc64' in arch:
        return 'ppc64' 
    print('Could not resolve kmip arch for platform {}'.format(arch))
    sys.exit(1)
        
libs += ' kmipc/lib/kmipc-' + kmip_lib_ver + '-' + kmiplib() + '_' + kmip_arch() + '/libkmip.a'
user_cflags += ' -Ikmipc/include -DHAVE_KMIP'

outdir = 'build'
buildfile = 'build.ninja'

os.makedirs(outdir, exist_ok = True)
do_sanitize = True
if args.static:
    do_sanitize = False

if args.antlr3_exec:
    antlr3_exec = args.antlr3_exec
else:
    antlr3_exec = "antlr3"

if args.ragel_exec:
    ragel_exec = args.ragel_exec
else:
    ragel_exec = "ragel"

with open(buildfile, 'w') as f:
    f.write(textwrap.dedent('''\
        configure_args = {configure_args}
        builddir = {outdir}
        cxx = {cxx}
        cxxflags = {user_cflags} {warnings} {defines}
        ldflags = {gold_linker_flag} {user_ldflags}
        libs = {libs}
        pool link_pool
            depth = {link_pool_depth}
        pool seastar_pool
            depth = 1
        rule ragel
            command = {ragel_exec} -G2 -o $out $in
            description = RAGEL $out
        rule gen
            command = echo -e $text > $out
            description = GEN $out
        rule swagger
            command = seastar/json/json2code.py -f $in -o $out
            description = SWAGGER $out
        rule serializer
            command = {python} ./idl-compiler.py --ns ser -f $in -o $out
            description = IDL compiler $out
        rule ninja
            command = {ninja} -C $subdir $target
            restat = 1
            description = NINJA $out
        rule copy
            command = cp $in $out
            description = COPY $out
        ''').format(**globals()))
    for mode in build_modes:
        modeval = modes[mode]
        f.write(textwrap.dedent('''\
            cxxflags_{mode} = {opt} -DXXH_PRIVATE_API -I. -I $builddir/{mode}/gen -I seastar -I seastar/build/{mode}/gen
            rule cxx.{mode}
              command = $cxx -MD -MT $out -MF $out.d {seastar_cflags} $cxxflags $cxxflags_{mode} $obj_cxxflags -c -o $out $in
              description = CXX $out
              depfile = $out.d
            rule link.{mode}
              command = $cxx  $cxxflags_{mode} {sanitize_libs} $ldflags {seastar_libs} -o $out $in $libs $libs_{mode}
              description = LINK $out
              pool = link_pool
            rule link_stripped.{mode}
              command = $cxx  $cxxflags_{mode} -s {sanitize_libs} $ldflags {seastar_libs} -o $out $in $libs $libs_{mode}
              description = LINK (stripped) $out
              pool = link_pool
            rule ar.{mode}
              command = rm -f $out; ar cr $out $in; ranlib $out
              description = AR $out
            rule thrift.{mode}
                command = thrift -gen cpp:cob_style -out $builddir/{mode}/gen $in
                description = THRIFT $in
            rule antlr3.{mode}
                # We replace many local `ExceptionBaseType* ex` variables with a single function-scope one.
                # Because we add such a variable to every function, and because `ExceptionBaseType` is not a global
                # name, we also add a global typedef to avoid compilation errors. 
                command = sed -e '/^#if 0/,/^#endif/d' $in > $builddir/{mode}/gen/$in $
                     && {antlr3_exec} $builddir/{mode}/gen/$in $
                     && sed -i -e 's/^\\( *\)\\(ImplTraits::CommonTokenType\\* [a-zA-Z0-9_]* = NULL;\\)$$/\\1const \\2/' $
                        -e '1i using ExceptionBaseType = int;' $
                        -e 's/^{{/{{ ExceptionBaseType\* ex = nullptr;/; $
                            s/ExceptionBaseType\* ex = new/ex = new/; $
                            s/exceptions::syntax_exception e/exceptions::syntax_exception\& e/' $
                        build/{mode}/gen/${{stem}}Parser.cpp
                description = ANTLR3 $in
            ''').format(mode = mode, antlr3_exec = antlr3_exec, **modeval))
        f.write('build {mode}: phony {artifacts}\n'.format(mode = mode,
            artifacts = str.join(' ', ('$builddir/' + mode + '/' + x for x in build_artifacts))))
        compiles = {}
        ragels = {}
        swaggers = {}
        serializers = {}
        thrifts = set()
        antlr3_grammars = set()
        for binary in build_artifacts:
            if binary in other:
                continue
            srcs = deps[binary]
            objs = ['$builddir/' + mode + '/' + src.replace('.cc', '.o')
                    for src in srcs
                    if src.endswith('.cc')]
            objs.append('$builddir/../utils/arch/powerpc/crc32-vpmsum/crc32.S')
            has_thrift = False
            for dep in deps[binary]:
                if isinstance(dep, Thrift):
                    has_thrift = True
                    objs += dep.objects('$builddir/' + mode + '/gen')
                if isinstance(dep, Antlr3Grammar):
                    objs += dep.objects('$builddir/' + mode + '/gen')
            if binary.endswith('.a'):
                f.write('build $builddir/{}/{}: ar.{} {}\n'.format(mode, binary, mode, str.join(' ', objs)))
            else:
                if binary.startswith('tests/'):
                    local_libs = '$libs'
                    if binary not in tests_not_using_seastar_test_framework or binary in pure_boost_tests:
                        local_libs += ' ' + maybe_static(args.staticboost, '-lboost_unit_test_framework') 
                    if has_thrift:
                        local_libs += ' ' + thrift_libs + ' ' + maybe_static(args.staticboost, '-lboost_system')
                    # Our code's debugging information is huge, and multiplied
                    # by many tests yields ridiculous amounts of disk space.
                    # So we strip the tests by default; The user can very
                    # quickly re-link the test unstripped by adding a "_g"
                    # to the test name, e.g., "ninja build/release/testname_g"
                    f.write('build $builddir/{}/{}: {}.{} {} {}\n'.format(mode, binary, tests_link_rule, mode, str.join(' ', objs),
                                                                                     'seastar/build/{}/libseastar.a'.format(mode)))
                    f.write('   libs = {}\n'.format(local_libs))
                    f.write('build $builddir/{}/{}_g: link.{} {} {}\n'.format(mode, binary, mode, str.join(' ', objs),
                                                                              'seastar/build/{}/libseastar.a'.format(mode)))
                    f.write('   libs = {}\n'.format(local_libs))
                else:
                    f.write('build $builddir/{}/{}: link.{} {} {}\n'.format(mode, binary, mode, str.join(' ', objs),
                                                                            'seastar/build/{}/libseastar.a'.format(mode)))
                    if has_thrift:
                        f.write('   libs =  {} {} $libs\n'.format(thrift_libs, maybe_static(args.staticboost, '-lboost_system')))
            for src in srcs:
                if src.endswith('.cc'):
                    obj = '$builddir/' + mode + '/' + src.replace('.cc', '.o')
                    compiles[obj] = src
                elif src.endswith('.rl'):
                    hh = '$builddir/' + mode + '/gen/' + src.replace('.rl', '.hh')
                    ragels[hh] = src
                elif src.endswith('.idl.hh'):
                    hh = '$builddir/' + mode + '/gen/' + src.replace('.idl.hh', '.dist.hh')
                    serializers[hh] = src
                elif src.endswith('.json'):
                    hh = '$builddir/' + mode + '/gen/' + src + '.hh'
                    swaggers[hh] = src
                elif src.endswith('.thrift'):
                    thrifts.add(src)
                elif src.endswith('.g'):
                    antlr3_grammars.add(src)
                else:
                    raise Exception('No rule for ' + src)
        for obj in compiles:
            src = compiles[obj]
            gen_headers = list(ragels.keys())
            gen_headers += ['seastar/build/{}/gen/http/request_parser.hh'.format(mode)]
            gen_headers += ['seastar/build/{}/gen/http/http_response_parser.hh'.format(mode)]
            for th in thrifts:
                gen_headers += th.headers('$builddir/{}/gen'.format(mode))
            for g in antlr3_grammars:
                gen_headers += g.headers('$builddir/{}/gen'.format(mode))
            gen_headers += list(swaggers.keys())
            gen_headers += list(serializers.keys())
            f.write('build {}: cxx.{} {} || {} \n'.format(obj, mode, src, ' '.join(gen_headers)))
            if src in extra_cxxflags:
                f.write('    cxxflags = {seastar_cflags} $cxxflags $cxxflags_{mode} {extra_cxxflags}\n'.format(mode = mode, extra_cxxflags = extra_cxxflags[src], **modeval))
        for hh in ragels:
            src = ragels[hh]
            f.write('build {}: ragel {}\n'.format(hh, src))
        for hh in swaggers:
            src = swaggers[hh]
            f.write('build {}: swagger {} | seastar/json/json2code.py\n'.format(hh,src))
        for hh in serializers:
            src = serializers[hh]
            f.write('build {}: serializer {} | idl-compiler.py\n'.format(hh,src))
        for thrift in thrifts:
            outs = ' '.join(thrift.generated('$builddir/{}/gen'.format(mode)))
            f.write('build {}: thrift.{} {}\n'.format(outs, mode, thrift.source))
            for cc in thrift.sources('$builddir/{}/gen'.format(mode)):
                obj = cc.replace('.cpp', '.o')
                f.write('build {}: cxx.{} {}\n'.format(obj, mode, cc))
        for grammar in antlr3_grammars:
            outs = ' '.join(grammar.generated('$builddir/{}/gen'.format(mode)))
            f.write('build {}: antlr3.{} {}\n  stem = {}\n'.format(outs, mode, grammar.source,
                                                                   grammar.source.rsplit('.', 1)[0]))
            for cc in grammar.sources('$builddir/{}/gen'.format(mode)):
                obj = cc.replace('.cpp', '.o')
                f.write('build {}: cxx.{} {} || {}\n'.format(obj, mode, cc, ' '.join(serializers)))
                if cc.endswith('Parser.cpp') and has_sanitize_address_use_after_scope:
                    # Parsers end up using huge amounts of stack space and overflowing their stack 
                    f.write('  obj_cxxflags = -fno-sanitize-address-use-after-scope\n')
        f.write('build seastar/build/{mode}/libseastar.a seastar/build/{mode}/apps/iotune/iotune seastar/build/{mode}/gen/http/request_parser.hh seastar/build/{mode}/gen/http/http_response_parser.hh: ninja {seastar_deps}\n'
                .format(**locals()))
        f.write('  pool = seastar_pool\n')
        f.write('  subdir = seastar\n')
        f.write('  target = build/{mode}/libseastar.a build/{mode}/apps/iotune/iotune build/{mode}/gen/http/request_parser.hh build/{mode}/gen/http/http_response_parser.hh\n'.format(**locals()))
        f.write(textwrap.dedent('''\
            build build/{mode}/iotune: copy seastar/build/{mode}/apps/iotune/iotune
            ''').format(**locals()))
    f.write('build {}: phony\n'.format(seastar_deps))
    f.write(textwrap.dedent('''\
        rule configure
          command = {python} configure.py $configure_args
          generator = 1
        build build.ninja: configure | configure.py seastar/configure.py
        rule cscope
            command = find -name '*.[chS]' -o -name "*.cc" -o -name "*.hh" | cscope -bq -i-
            description = CSCOPE
        build cscope: cscope
        rule clean
            command = rm -rf build
            description = CLEAN
        build clean: clean
        default {modes_list}
        ''').format(modes_list = ' '.join(build_modes), **globals()))<|MERGE_RESOLUTION|>--- conflicted
+++ resolved
@@ -305,12 +305,9 @@
     'tests/transport_test',
     'tests/fragmented_temporary_buffer_test',
     'tests/json_test',
-<<<<<<< HEAD
     'tests/encrypted_file_test',
-=======
     'tests/auth_passwords_test',
 
->>>>>>> f6aadd80
 ]
 
 perf_tests = [
