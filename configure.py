#!/usr/bin/env python3
# -*- coding: utf-8 -*-
#
# Copyright (C) 2015 ScyllaDB
#

#
# This file is part of Scylla.
#
# See the LICENSE.PROPRIETARY file in the top-level directory for licensing information.
#

import os, os.path, textwrap, argparse, sys, shlex, subprocess, tempfile, re, platform
from distutils.spawn import find_executable

tempfile.tempdir = "./build/tmp"

configure_args = str.join(' ', [shlex.quote(x) for x in sys.argv[1:]])

for line in open('/etc/os-release'):
    key, _, value = line.partition('=')
    value = value.strip().strip('"')
    if key == 'ID':
        os_ids = [value]
    if key == 'ID_LIKE':
        os_ids += value.split(' ')
    if key == 'VERSION_ID':
        os_version = value

# distribution "internationalization", converting package names.
# Fedora name is key, values is distro -> package name dict. 
i18n_xlat = {
    'boost-devel': {
        'debian': 'libboost-dev',
        'ubuntu': 'libboost-dev (libboost1.55-dev on 14.04)',
    },
}


def pkgname(name):
    if name in i18n_xlat:
        dict = i18n_xlat[name]
        for id in os_ids:
            if id in dict:
                return dict[id]
    return name


def get_flags():
    with open('/proc/cpuinfo') as f:
        for line in f:
            if line.strip():
                if line.rstrip('\n').startswith('flags'):
                    return re.sub(r'^flags\s+: ', '', line).split()


def add_tristate(arg_parser, name, dest, help):
    arg_parser.add_argument('--enable-' + name, dest=dest, action='store_true', default=None,
                            help='Enable ' + help)
    arg_parser.add_argument('--disable-' + name, dest=dest, action='store_false', default=None,
                            help='Disable ' + help)


def apply_tristate(var, test, note, missing):
    if (var is None) or var:
        if test():
            return True
        elif var is True:
            print(missing)
            sys.exit(1)
        else:
            print(note)
            return False
    return False


def have_pkg(package):
    return subprocess.call(['pkg-config', package]) == 0


def pkg_config(option, package):
    output = subprocess.check_output(['pkg-config', option, package])
    return output.decode('utf-8').strip()


def try_compile(compiler, source='', flags=[]):
    return try_compile_and_link(compiler, source, flags=flags + ['-c'])


def ensure_tmp_dir_exists():
    if not os.path.exists(tempfile.tempdir):
        os.makedirs(tempfile.tempdir)


def try_compile_and_link(compiler, source='', flags=[]):
    ensure_tmp_dir_exists()
    with tempfile.NamedTemporaryFile() as sfile:
        ofile = tempfile.mktemp()
        try:
            sfile.file.write(bytes(source, 'utf-8'))
            sfile.file.flush()
            # We can't write to /dev/null, since in some cases (-ftest-coverage) gcc will create an auxiliary
            # output file based on the name of the output file, and "/dev/null.gcsa" is not a good name
            return subprocess.call([compiler, '-x', 'c++', '-o', ofile, sfile.name] + args.user_cflags.split() + flags,
                                   stdout=subprocess.DEVNULL,
                                   stderr=subprocess.DEVNULL) == 0
        finally:
            if os.path.exists(ofile):
                os.unlink(ofile)


def flag_supported(flag, compiler):
    # gcc ignores -Wno-x even if it is not supported
    adjusted = re.sub('^-Wno-', '-W', flag)
    split = adjusted.split(' ')
    return try_compile(flags=['-Werror'] + split, compiler=compiler)


def debug_flag(compiler):
    src_with_auto = textwrap.dedent('''\
        template <typename T>
        struct x { auto f() {} };

        x<int> a;
        ''')
    if try_compile(source=src_with_auto, flags=['-g', '-std=gnu++1y'], compiler=compiler):
        return '-g'
    else:
        print('Note: debug information disabled; upgrade your compiler')
        return ''


def debug_compress_flag(compiler):
    if try_compile(compiler=compiler, flags=['-gz']):
        return '-gz'
    else:
        return ''


def gold_supported(compiler):
    src_main = 'int main(int argc, char **argv) { return 0; }'
    if try_compile_and_link(source=src_main, flags=['-fuse-ld=gold'], compiler=compiler):
        return '-fuse-ld=gold'
    else:
        print('Note: gold not found; using default system linker')
        return ''


def maybe_static(flag, libs):
    if flag and not args.static:
        libs = '-Wl,-Bstatic {} -Wl,-Bdynamic'.format(libs)
    return libs


class Thrift(object):
    def __init__(self, source, service):
        self.source = source
        self.service = service

    def generated(self, gen_dir):
        basename = os.path.splitext(os.path.basename(self.source))[0]
        files = [basename + '_' + ext
                 for ext in ['types.cpp', 'types.h', 'constants.cpp', 'constants.h']]
        files += [self.service + ext
                  for ext in ['.cpp', '.h']]
        return [os.path.join(gen_dir, file) for file in files]

    def headers(self, gen_dir):
        return [x for x in self.generated(gen_dir) if x.endswith('.h')]

    def sources(self, gen_dir):
        return [x for x in self.generated(gen_dir) if x.endswith('.cpp')]

    def objects(self, gen_dir):
        return [x.replace('.cpp', '.o') for x in self.sources(gen_dir)]

    def endswith(self, end):
        return self.source.endswith(end)


def default_target_arch():
    if platform.machine() in ['i386', 'i686', 'x86_64']:
        return 'westmere'   # support PCLMUL
    elif platform.machine() == 'aarch64':
        return 'armv8-a+crc+crypto'
    else:
        return ''


class Antlr3Grammar(object):
    def __init__(self, source):
        self.source = source

    def generated(self, gen_dir):
        basename = os.path.splitext(self.source)[0]
        files = [basename + ext
                 for ext in ['Lexer.cpp', 'Lexer.hpp', 'Parser.cpp', 'Parser.hpp']]
        return [os.path.join(gen_dir, file) for file in files]

    def headers(self, gen_dir):
        return [x for x in self.generated(gen_dir) if x.endswith('.hpp')]

    def sources(self, gen_dir):
        return [x for x in self.generated(gen_dir) if x.endswith('.cpp')]

    def objects(self, gen_dir):
        return [x.replace('.cpp', '.o') for x in self.sources(gen_dir)]

    def endswith(self, end):
        return self.source.endswith(end)


modes = {
    'debug': {
        'sanitize': '-fsanitize=address -fsanitize=leak -fsanitize=undefined',
        'sanitize_libs': '-lasan -lubsan',
        'opt': '-O0 -DDEBUG -DDEBUG_SHARED_PTR -DDEFAULT_ALLOCATOR -DDEBUG_LSA_SANITIZER',
        'libs': '',
    },
    'release': {
        'sanitize': '',
        'sanitize_libs': '',
        'opt': '-O3',
        'libs': '',
    },
}

scylla_tests = [
    'tests/mutation_test',
    'tests/mvcc_test',
    'tests/mutation_fragment_test',
    'tests/flat_mutation_reader_test',
    'tests/schema_registry_test',
    'tests/canonical_mutation_test',
    'tests/range_test',
    'tests/types_test',
    'tests/keys_test',
    'tests/partitioner_test',
    'tests/frozen_mutation_test',
    'tests/serialized_action_test',
    'tests/hint_test',
    'tests/clustering_ranges_walker_test',
    'tests/perf/perf_mutation',
    'tests/lsa_async_eviction_test',
    'tests/lsa_sync_eviction_test',
    'tests/row_cache_alloc_stress',
    'tests/perf_row_cache_update',
    'tests/perf/perf_hash',
    'tests/perf/perf_cql_parser',
    'tests/perf/perf_simple_query',
    'tests/perf/perf_fast_forward',
    'tests/perf/perf_cache_eviction',
    'tests/cache_flat_mutation_reader_test',
    'tests/row_cache_stress_test',
    'tests/memory_footprint',
    'tests/perf/perf_sstable',
    'tests/cql_query_test',
    'tests/secondary_index_test',
    'tests/json_cql_query_test',
    'tests/filtering_test',
    'tests/storage_proxy_test',
    'tests/schema_change_test',
    'tests/mutation_reader_test',
    'tests/mutation_query_test',
    'tests/row_cache_test',
    'tests/test-serialization',
    'tests/broken_sstable_test',
    'tests/sstable_test',
    'tests/sstable_3_x_test',
    'tests/sstable_mutation_test',
    'tests/sstable_resharding_test',
    'tests/memtable_test',
    'tests/commitlog_test',
    'tests/cartesian_product_test',
    'tests/hash_test',
    'tests/map_difference_test',
    'tests/message',
    'tests/gossip',
    'tests/gossip_test',
    'tests/compound_test',
    'tests/config_test',
    'tests/gossiping_property_file_snitch_test',
    'tests/ec2_snitch_test',
    'tests/gce_snitch_test',
    'tests/snitch_reset_test',
    'tests/network_topology_strategy_test',
    'tests/query_processor_test',
    'tests/batchlog_manager_test',
    'tests/bytes_ostream_test',
    'tests/UUID_test',
    'tests/murmur_hash_test',
    'tests/allocation_strategy_test',
    'tests/logalloc_test',
    'tests/log_heap_test',
    'tests/managed_vector_test',
    'tests/crc_test',
    'tests/checksum_utils_test',
    'tests/flush_queue_test',
    'tests/dynamic_bitset_test',
    'tests/auth_test',
    'tests/idl_test',
    'tests/range_tombstone_list_test',
    'tests/anchorless_list_test',
    'tests/database_test',
    'tests/nonwrapping_range_test',
    'tests/input_stream_test',
    'tests/virtual_reader_test',
    'tests/view_schema_test',
    'tests/view_build_test',
    'tests/view_complex_test',
    'tests/counter_test',
    'tests/cell_locker_test',
    'tests/row_locker_test',
    'tests/streaming_histogram_test',
    'tests/duration_test',
    'tests/vint_serialization_test',
    'tests/continuous_data_consumer_test',
    'tests/compress_test',
    'tests/chunked_vector_test',
    'tests/loading_cache_test',
    'tests/castas_fcts_test',
    'tests/big_decimal_test',
    'tests/aggregate_fcts_test',
    'tests/role_manager_test',
    'tests/caching_options_test',
    'tests/auth_resource_test',
    'tests/cql_auth_query_test',
    'tests/enum_set_test',
    'tests/extensions_test',
    'tests/cql_auth_syntax_test',
    'tests/querier_cache',
    'tests/limiting_data_source_test',
    'tests/meta_test',
    'tests/imr_test',
    'tests/partition_data_test',
    'tests/reusable_buffer_test',
    'tests/multishard_writer_test',
    'tests/observable_test',
    'tests/transport_test',
    'tests/fragmented_temporary_buffer_test',
    'tests/json_test',
    'tests/encrypted_file_test',
    'tests/auth_passwords_test',
    'tests/multishard_mutation_query_test',
    'tests/top_k_test',
    'tests/utf8_test',
    'tests/small_vector_test',
    'tests/data_listeners_test',
]

perf_tests = [
    'tests/perf/perf_mutation_readers',
    'tests/perf/perf_checksum',
    'tests/perf/perf_mutation_fragment',
    'tests/perf/perf_idl',
]

apps = [
    'scylla',
]

tests = scylla_tests + perf_tests

other = [
    'iotune',
]

all_artifacts = apps + tests + other

arg_parser = argparse.ArgumentParser('Configure scylla')
arg_parser.add_argument('--static', dest='static', action='store_const', default='',
                        const='-static',
                        help='Static link (useful for running on hosts outside the build environment')
arg_parser.add_argument('--pie', dest='pie', action='store_true',
                        help='Build position-independent executable (PIE)')
arg_parser.add_argument('--so', dest='so', action='store_true',
                        help='Build shared object (SO) instead of executable')
arg_parser.add_argument('--mode', action='store', choices=list(modes.keys()) + ['all'], default='all')
arg_parser.add_argument('--with', dest='artifacts', action='append', choices=all_artifacts, default=[])
arg_parser.add_argument('--cflags', action='store', dest='user_cflags', default='',
                        help='Extra flags for the C++ compiler')
arg_parser.add_argument('--ldflags', action='store', dest='user_ldflags', default='',
                        help='Extra flags for the linker')
arg_parser.add_argument('--target', action='store', dest='target', default=default_target_arch(),
                        help='Target architecture (-march)')
arg_parser.add_argument('--compiler', action='store', dest='cxx', default='g++',
                        help='C++ compiler path')
arg_parser.add_argument('--c-compiler', action='store', dest='cc', default='gcc',
                        help='C compiler path')
arg_parser.add_argument('--with-osv', action='store', dest='with_osv', default='',
                        help='Shortcut for compile for OSv')
arg_parser.add_argument('--enable-dpdk', action='store_true', dest='dpdk', default=False,
                        help='Enable dpdk (from seastar dpdk sources)')
arg_parser.add_argument('--dpdk-target', action='store', dest='dpdk_target', default='',
                        help='Path to DPDK SDK target location (e.g. <DPDK SDK dir>/x86_64-native-linuxapp-gcc)')
arg_parser.add_argument('--debuginfo', action='store', dest='debuginfo', type=int, default=1,
                        help='Enable(1)/disable(0)compiler debug information generation')
arg_parser.add_argument('--static-stdc++', dest='staticcxx', action='store_true',
                        help='Link libgcc and libstdc++ statically')
arg_parser.add_argument('--static-thrift', dest='staticthrift', action='store_true',
                        help='Link libthrift statically')
arg_parser.add_argument('--static-boost', dest='staticboost', action='store_true',
                        help='Link boost statically')
arg_parser.add_argument('--static-yaml-cpp', dest='staticyamlcpp', action='store_true',
                        help='Link libyaml-cpp statically')
arg_parser.add_argument('--tests-debuginfo', action='store', dest='tests_debuginfo', type=int, default=0,
                        help='Enable(1)/disable(0)compiler debug information generation for tests')
arg_parser.add_argument('--python', action='store', dest='python', default='python3',
                        help='Python3 path')
add_tristate(arg_parser, name='hwloc', dest='hwloc', help='hwloc support')
add_tristate(arg_parser, name='xen', dest='xen', help='Xen support')
arg_parser.add_argument('--enable-gcc6-concepts', dest='gcc6_concepts', action='store_true', default=False,
                        help='enable experimental support for C++ Concepts as implemented in GCC 6')
arg_parser.add_argument('--enable-alloc-failure-injector', dest='alloc_failure_injector', action='store_true', default=False,
                        help='enable allocation failure injection')
arg_parser.add_argument('--with-antlr3', dest='antlr3_exec', action='store', default=None,
                        help='path to antlr3 executable')
arg_parser.add_argument('--with-ragel', dest='ragel_exec', action='store', default=None,
                        help='path to ragel executable')
args = arg_parser.parse_args()

defines = []

extra_cxxflags = {}

cassandra_interface = Thrift(source='interface/cassandra.thrift', service='Cassandra')

scylla_core = (['database.cc',
                'table.cc',
                'atomic_cell.cc',
                'schema.cc',
                'frozen_schema.cc',
                'schema_registry.cc',
                'bytes.cc',
                'mutation.cc',
                'mutation_fragment.cc',
                'partition_version.cc',
                'row_cache.cc',
                'canonical_mutation.cc',
                'frozen_mutation.cc',
                'memtable.cc',
                'schema_mutations.cc',
                'supervisor.cc',
                'utils/logalloc.cc',
                'utils/large_bitset.cc',
                'utils/buffer_input_stream.cc',
                'utils/limiting_data_source.cc',
                'mutation_partition.cc',
                'mutation_partition_view.cc',
                'mutation_partition_serializer.cc',
                'mutation_reader.cc',
                'flat_mutation_reader.cc',
                'mutation_query.cc',
                'json.cc',
                'keys.cc',
                'counters.cc',
                'compress.cc',
                'sstables/mp_row_consumer.cc',
                'sstables/sstables.cc',
                'sstables/mc/writer.cc',
                'sstables/sstable_version.cc',
                'sstables/compress.cc',
                'sstables/partition.cc',
                'sstables/compaction.cc',
                'sstables/compaction_strategy.cc',
                'sstables/compaction_manager.cc',
                'sstables/integrity_checked_file_impl.cc',
                'sstables/prepended_input_stream.cc',
                'sstables/m_format_read_helpers.cc',
                'transport/event.cc',
                'transport/event_notifier.cc',
                'transport/server.cc',
                'transport/messages/result_message.cc',
                'cql3/abstract_marker.cc',
                'cql3/attributes.cc',
                'cql3/cf_name.cc',
                'cql3/cql3_type.cc',
                'cql3/operation.cc',
                'cql3/index_name.cc',
                'cql3/keyspace_element_name.cc',
                'cql3/lists.cc',
                'cql3/sets.cc',
                'cql3/maps.cc',
                'cql3/functions/functions.cc',
                'cql3/functions/castas_fcts.cc',
                'cql3/statements/cf_prop_defs.cc',
                'cql3/statements/cf_statement.cc',
                'cql3/statements/authentication_statement.cc',
                'cql3/statements/create_keyspace_statement.cc',
                'cql3/statements/create_table_statement.cc',
                'cql3/statements/create_view_statement.cc',
                'cql3/statements/create_type_statement.cc',
                'cql3/statements/drop_index_statement.cc',
                'cql3/statements/drop_keyspace_statement.cc',
                'cql3/statements/drop_table_statement.cc',
                'cql3/statements/drop_view_statement.cc',
                'cql3/statements/drop_type_statement.cc',
                'cql3/statements/schema_altering_statement.cc',
                'cql3/statements/ks_prop_defs.cc',
                'cql3/statements/modification_statement.cc',
                'cql3/statements/parsed_statement.cc',
                'cql3/statements/property_definitions.cc',
                'cql3/statements/update_statement.cc',
                'cql3/statements/delete_statement.cc',
                'cql3/statements/batch_statement.cc',
                'cql3/statements/select_statement.cc',
                'cql3/statements/use_statement.cc',
                'cql3/statements/index_prop_defs.cc',
                'cql3/statements/index_target.cc',
                'cql3/statements/create_index_statement.cc',
                'cql3/statements/truncate_statement.cc',
                'cql3/statements/alter_table_statement.cc',
                'cql3/statements/alter_view_statement.cc',
                'cql3/statements/list_users_statement.cc',
                'cql3/statements/authorization_statement.cc',
                'cql3/statements/permission_altering_statement.cc',
                'cql3/statements/list_permissions_statement.cc',
                'cql3/statements/grant_statement.cc',
                'cql3/statements/revoke_statement.cc',
                'cql3/statements/alter_type_statement.cc',
                'cql3/statements/alter_keyspace_statement.cc',
                'cql3/statements/role-management-statements.cc',
                'cql3/update_parameters.cc',
                'cql3/ut_name.cc',
                'cql3/role_name.cc',
                'thrift/handler.cc',
                'thrift/server.cc',
                'thrift/thrift_validation.cc',
                'utils/runtime.cc',
                'utils/murmur_hash.cc',
                'utils/uuid.cc',
                'utils/big_decimal.cc',
                'types.cc',
                'validation.cc',
                'service/priority_manager.cc',
                'service/migration_manager.cc',
                'service/storage_proxy.cc',
                'cql3/operator.cc',
                'cql3/relation.cc',
                'cql3/column_identifier.cc',
                'cql3/column_specification.cc',
                'cql3/constants.cc',
                'cql3/query_processor.cc',
                'cql3/query_options.cc',
                'cql3/single_column_relation.cc',
                'cql3/token_relation.cc',
                'cql3/column_condition.cc',
                'cql3/user_types.cc',
                'cql3/untyped_result_set.cc',
                'cql3/selection/abstract_function_selector.cc',
                'cql3/selection/simple_selector.cc',
                'cql3/selection/selectable.cc',
                'cql3/selection/selector_factories.cc',
                'cql3/selection/selection.cc',
                'cql3/selection/selector.cc',
                'cql3/restrictions/statement_restrictions.cc',
                'cql3/result_set.cc',
                'cql3/variable_specifications.cc',
                'db/consistency_level.cc',
                'db/system_keyspace.cc',
                'db/system_distributed_keyspace.cc',
                'db/schema_tables.cc',
                'db/cql_type_parser.cc',
                'db/legacy_schema_migrator.cc',
                'db/commitlog/commitlog.cc',
                'db/commitlog/commitlog_replayer.cc',
                'db/commitlog/commitlog_entry.cc',
                'db/data_listeners.cc',
                'db/hints/manager.cc',
                'db/hints/resource_manager.cc',
                'db/config.cc',
                'db/extensions.cc',
                'db/heat_load_balance.cc',
                'db/large_partition_handler.cc',
                'db/marshal/type_parser.cc',
                'db/batchlog_manager.cc',
                'db/view/view.cc',
                'db/view/view_update_from_staging_generator.cc',
                'db/view/row_locking.cc',
                'index/secondary_index_manager.cc',
                'index/secondary_index.cc',
                'utils/UUID_gen.cc',
                'utils/i_filter.cc',
                'utils/bloom_filter.cc',
                'utils/bloom_calculations.cc',
                'utils/rate_limiter.cc',
                'utils/file_lock.cc',
                'utils/dynamic_bitset.cc',
                'utils/managed_bytes.cc',
                'utils/exceptions.cc',
                'utils/config_file.cc',
                'utils/memory.cc',
                'utils/gz/crc_combine.cc',
                'gms/version_generator.cc',
                'gms/versioned_value.cc',
                'gms/gossiper.cc',
                'gms/failure_detector.cc',
                'gms/gossip_digest_syn.cc',
                'gms/gossip_digest_ack.cc',
                'gms/gossip_digest_ack2.cc',
                'gms/endpoint_state.cc',
                'gms/application_state.cc',
                'gms/inet_address.cc',
                'dht/i_partitioner.cc',
                'dht/murmur3_partitioner.cc',
                'dht/byte_ordered_partitioner.cc',
                'dht/random_partitioner.cc',
                'dht/boot_strapper.cc',
                'dht/range_streamer.cc',
                'unimplemented.cc',
                'query.cc',
                'query-result-set.cc',
                'locator/abstract_replication_strategy.cc',
                'locator/simple_strategy.cc',
                'locator/local_strategy.cc',
                'locator/network_topology_strategy.cc',
                'locator/everywhere_replication_strategy.cc',
                'locator/token_metadata.cc',
                'locator/snitch_base.cc',
                'locator/simple_snitch.cc',
                'locator/rack_inferring_snitch.cc',
                'locator/gossiping_property_file_snitch.cc',
                'locator/production_snitch_base.cc',
                'locator/ec2_snitch.cc',
                'locator/ec2_multi_region_snitch.cc',
                'locator/gce_snitch.cc',
                'message/messaging_service.cc',
                'service/client_state.cc',
                'service/migration_task.cc',
                'service/storage_service.cc',
                'service/misc_services.cc',
                'service/pager/paging_state.cc',
                'service/pager/query_pagers.cc',
                'streaming/stream_task.cc',
                'streaming/stream_session.cc',
                'streaming/stream_request.cc',
                'streaming/stream_summary.cc',
                'streaming/stream_transfer_task.cc',
                'streaming/stream_receive_task.cc',
                'streaming/stream_plan.cc',
                'streaming/progress_info.cc',
                'streaming/session_info.cc',
                'streaming/stream_coordinator.cc',
                'streaming/stream_manager.cc',
                'streaming/stream_result_future.cc',
                'streaming/stream_session_state.cc',
                'clocks-impl.cc',
                'partition_slice_builder.cc',
                'init.cc',
                'lister.cc',
                'repair/repair.cc',
                'repair/row_level.cc',
                'exceptions/exceptions.cc',
                'auth/allow_all_authenticator.cc',
                'auth/allow_all_authorizer.cc',
                'auth/authenticated_user.cc',
                'auth/authenticator.cc',
                'auth/common.cc',
                'auth/default_authorizer.cc',
                'auth/resource.cc',
                'auth/roles-metadata.cc',
                'auth/passwords.cc',
                'auth/password_authenticator.cc',
                'auth/permission.cc',
                'auth/permissions_cache.cc',
                'auth/service.cc',
                'auth/standard_role_manager.cc',
                'auth/transitional.cc',
                'auth/authentication_options.cc',
                'auth/role_or_anonymous.cc',
                'tracing/tracing.cc',
                'tracing/trace_keyspace_helper.cc',
                'tracing/trace_state.cc',
                'tracing/tracing_backend_registry.cc',
                'table_helper.cc',
                'audit/audit.cc',
                'audit/audit_cf_storage_helper.cc',
                'audit/audit_syslog_storage_helper.cc',
                'range_tombstone.cc',
                'range_tombstone_list.cc',
                'disk-error-handler.cc',
                'duration.cc',
                'vint-serialization.cc',
                'utils/arch/powerpc/crc32-vpmsum/crc32_wrapper.cc',
                'querier.cc',
                'data/cell.cc',
                'multishard_writer.cc',
                'ent/encryption/encryption_config.cc',
                'ent/encryption/encryption.cc',
                'ent/encryption/symmetric_key.cc',
                'ent/encryption/local_file_provider.cc',
                'ent/encryption/replicated_key_provider.cc',
                'ent/encryption/system_key.cc',
                'ent/encryption/encrypted_file_impl.cc',
                'ent/encryption/kmip_host.cc',
                'ent/encryption/kmip_key_provider.cc',
                'in-memory-file-impl.cc',
                'mirror-file-impl.cc',
                'multishard_mutation_query.cc',
                'reader_concurrency_semaphore.cc',
                'distributed_loader.cc',
                'utils/utf8.cc',
                'utils/ascii.cc',
                ] + [Antlr3Grammar('cql3/Cql.g')] + [Thrift('interface/cassandra.thrift', 'Cassandra')]
               )

api = ['api/api.cc',
       'api/api-doc/storage_service.json',
       'api/api-doc/lsa.json',
       'api/storage_service.cc',
       'api/api-doc/commitlog.json',
       'api/commitlog.cc',
       'api/api-doc/gossiper.json',
       'api/gossiper.cc',
       'api/api-doc/failure_detector.json',
       'api/failure_detector.cc',
       'api/api-doc/column_family.json',
       'api/column_family.cc',
       'api/messaging_service.cc',
       'api/api-doc/messaging_service.json',
       'api/api-doc/storage_proxy.json',
       'api/storage_proxy.cc',
       'api/api-doc/cache_service.json',
       'api/cache_service.cc',
       'api/api-doc/collectd.json',
       'api/collectd.cc',
       'api/api-doc/endpoint_snitch_info.json',
       'api/endpoint_snitch.cc',
       'api/api-doc/compaction_manager.json',
       'api/compaction_manager.cc',
       'api/api-doc/hinted_handoff.json',
       'api/hinted_handoff.cc',
       'api/api-doc/utils.json',
       'api/lsa.cc',
       'api/api-doc/stream_manager.json',
       'api/stream_manager.cc',
       'api/api-doc/system.json',
       'api/system.cc',
       'api/config.cc',
       'api/api-doc/config.json',
       ]

idls = ['idl/gossip_digest.idl.hh',
        'idl/uuid.idl.hh',
        'idl/range.idl.hh',
        'idl/keys.idl.hh',
        'idl/read_command.idl.hh',
        'idl/token.idl.hh',
        'idl/ring_position.idl.hh',
        'idl/result.idl.hh',
        'idl/frozen_mutation.idl.hh',
        'idl/reconcilable_result.idl.hh',
        'idl/streaming.idl.hh',
        'idl/paging_state.idl.hh',
        'idl/frozen_schema.idl.hh',
        'idl/partition_checksum.idl.hh',
        'idl/replay_position.idl.hh',
        'idl/truncation_record.idl.hh',
        'idl/mutation.idl.hh',
        'idl/query.idl.hh',
        'idl/idl_test.idl.hh',
        'idl/commitlog.idl.hh',
        'idl/tracing.idl.hh',
        'idl/consistency_level.idl.hh',
        'idl/cache_temperature.idl.hh',
        'idl/view.idl.hh',
        ]

scylla_tests_dependencies = scylla_core + idls + [
    'tests/cql_test_env.cc',
    'tests/cql_assertions.cc',
    'tests/result_set_assertions.cc',
    'tests/mutation_source_test.cc',
]

scylla_tests_seastar_deps = [
    'seastar/tests/test-utils.cc',
    'seastar/tests/test_runner.cc',
]

deps = {
    'scylla': idls + ['main.cc', 'release.cc'] + scylla_core + api,
}

pure_boost_tests = set([
    'tests/partitioner_test',
    'tests/map_difference_test',
    'tests/keys_test',
    'tests/compound_test',
    'tests/range_tombstone_list_test',
    'tests/anchorless_list_test',
    'tests/nonwrapping_range_test',
    'tests/test-serialization',
    'tests/range_test',
    'tests/crc_test',
    'tests/checksum_utils_test',
    'tests/managed_vector_test',
    'tests/dynamic_bitset_test',
    'tests/idl_test',
    'tests/cartesian_product_test',
    'tests/streaming_histogram_test',
    'tests/duration_test',
    'tests/vint_serialization_test',
    'tests/compress_test',
    'tests/chunked_vector_test',
    'tests/big_decimal_test',
    'tests/caching_options_test',
    'tests/auth_resource_test',
    'tests/enum_set_test',
    'tests/cql_auth_syntax_test',
    'tests/meta_test',
    'tests/imr_test',
    'tests/partition_data_test',
    'tests/reusable_buffer_test',
    'tests/observable_test',
    'tests/json_test',
    'tests/auth_passwords_test',
    'tests/top_k_test',
    'tests/small_vector_test',
])

tests_not_using_seastar_test_framework = set([
    'tests/perf/perf_mutation',
    'tests/lsa_async_eviction_test',
    'tests/lsa_sync_eviction_test',
    'tests/row_cache_alloc_stress',
    'tests/perf_row_cache_update',
    'tests/perf/perf_hash',
    'tests/perf/perf_cql_parser',
    'tests/message',
    'tests/perf/perf_simple_query',
    'tests/perf/perf_fast_forward',
    'tests/perf/perf_cache_eviction',
    'tests/row_cache_stress_test',
    'tests/memory_footprint',
    'tests/gossip',
    'tests/perf/perf_sstable',
    'tests/small_vector_test',
]) | pure_boost_tests

for t in tests_not_using_seastar_test_framework:
    if t not in scylla_tests:
        raise Exception("Test %s not found in scylla_tests" % (t))

for t in scylla_tests:
    deps[t] = [t + '.cc']
    if t not in tests_not_using_seastar_test_framework:
        deps[t] += scylla_tests_dependencies
        deps[t] += scylla_tests_seastar_deps
    else:
        deps[t] += scylla_core + idls + ['tests/cql_test_env.cc']

perf_tests_seastar_deps = [
    'seastar/tests/perf/perf_tests.cc'
]

for t in perf_tests:
    deps[t] = [t + '.cc'] + scylla_tests_dependencies + perf_tests_seastar_deps

deps['tests/sstable_test'] += ['tests/sstable_datafile_test.cc', 'tests/sstable_utils.cc', 'tests/normalizing_reader.cc']
deps['tests/mutation_reader_test'] += ['tests/sstable_utils.cc']

deps['tests/bytes_ostream_test'] = ['tests/bytes_ostream_test.cc', 'utils/managed_bytes.cc', 'utils/logalloc.cc', 'utils/dynamic_bitset.cc']
deps['tests/input_stream_test'] = ['tests/input_stream_test.cc']
deps['tests/UUID_test'] = ['utils/UUID_gen.cc', 'tests/UUID_test.cc', 'utils/uuid.cc', 'utils/managed_bytes.cc', 'utils/logalloc.cc', 'utils/dynamic_bitset.cc']
deps['tests/murmur_hash_test'] = ['bytes.cc', 'utils/murmur_hash.cc', 'tests/murmur_hash_test.cc']
deps['tests/allocation_strategy_test'] = ['tests/allocation_strategy_test.cc', 'utils/logalloc.cc', 'utils/dynamic_bitset.cc']
deps['tests/log_heap_test'] = ['tests/log_heap_test.cc']
deps['tests/anchorless_list_test'] = ['tests/anchorless_list_test.cc']
deps['tests/perf/perf_fast_forward'] += ['release.cc']
deps['tests/meta_test'] = ['tests/meta_test.cc']
deps['tests/imr_test'] = ['tests/imr_test.cc', 'utils/logalloc.cc', 'utils/dynamic_bitset.cc']
deps['tests/reusable_buffer_test'] = ['tests/reusable_buffer_test.cc']
deps['tests/utf8_test'] = ['utils/utf8.cc', 'tests/utf8_test.cc']
deps['tests/small_vector_test'] = ['tests/small_vector_test.cc']

deps['utils/gz/gen_crc_combine_table'] = ['utils/gz/gen_crc_combine_table.cc']

warnings = [
    '-Wno-mismatched-tags',  # clang-only
    '-Wno-maybe-uninitialized',  # false positives on gcc 5
    '-Wno-tautological-compare',
    '-Wno-parentheses-equality',
    '-Wno-c++11-narrowing',
    '-Wno-c++1z-extensions',
    '-Wno-sometimes-uninitialized',
    '-Wno-return-stack-address',
    '-Wno-missing-braces',
    '-Wno-unused-lambda-capture',
    '-Wno-misleading-indentation',
    '-Wno-overflow',
    '-Wno-noexcept-type',
    '-Wno-nonnull-compare'
]

warnings = [w
            for w in warnings
            if flag_supported(flag=w, compiler=args.cxx)]

warnings = ' '.join(warnings + ['-Wno-error=deprecated-declarations'])

optimization_flags = [
    '--param inline-unit-growth=300',
]
optimization_flags = [o
                      for o in optimization_flags
                      if flag_supported(flag=o, compiler=args.cxx)]
modes['release']['opt'] += ' ' + ' '.join(optimization_flags)

gold_linker_flag = gold_supported(compiler=args.cxx)

dbgflag = debug_flag(args.cxx) if args.debuginfo else ''
tests_link_rule = 'link' if args.tests_debuginfo else 'link_stripped'

if args.so:
    args.pie = '-shared'
    args.fpie = '-fpic'
elif args.pie:
    args.pie = '-pie'
    args.fpie = '-fpie'
else:
    args.pie = ''
    args.fpie = ''

# a list element means a list of alternative packages to consider
# the first element becomes the HAVE_pkg define
# a string element is a package name with no alternatives
optional_packages = [['libsystemd', 'libsystemd-daemon']]
pkgs = []


def setup_first_pkg_of_list(pkglist):
    # The HAVE_pkg symbol is taken from the first alternative
    upkg = pkglist[0].upper().replace('-', '_')
    for pkg in pkglist:
        if have_pkg(pkg):
            pkgs.append(pkg)
            defines.append('HAVE_{}=1'.format(upkg))
            return True
    return False


for pkglist in optional_packages:
    if isinstance(pkglist, str):
        pkglist = [pkglist]
    if not setup_first_pkg_of_list(pkglist):
        if len(pkglist) == 1:
            print('Missing optional package {pkglist[0]}'.format(**locals()))
        else:
            alternatives = ':'.join(pkglist[1:])
            print('Missing optional package {pkglist[0]} (or alteratives {alternatives})'.format(**locals()))


compiler_test_src = '''
#if __GNUC__ < 7
    #error "MAJOR"
#elif __GNUC__ == 7
    #if __GNUC_MINOR__ < 3
        #error "MINOR"
    #endif
#endif

int main() { return 0; }
'''
if not try_compile_and_link(compiler=args.cxx, source=compiler_test_src):
    print('Wrong GCC version. Scylla needs GCC >= 7.3 to compile.')
    sys.exit(1)

if not try_compile(compiler=args.cxx, source='#include <boost/version.hpp>'):
    print('Boost not installed.  Please install {}.'.format(pkgname("boost-devel")))
    sys.exit(1)

if not try_compile(compiler=args.cxx, source='''\
        #include <boost/version.hpp>
        #if BOOST_VERSION < 105500
        #error Boost version too low
        #endif
        '''):
    print('Installed boost version too old.  Please update {}.'.format(pkgname("boost-devel")))
    sys.exit(1)


has_sanitize_address_use_after_scope = try_compile(compiler=args.cxx, flags=['-fsanitize-address-use-after-scope'], source='int f() {}')

defines = ' '.join(['-D' + d for d in defines])

globals().update(vars(args))

total_memory = os.sysconf('SC_PAGE_SIZE') * os.sysconf('SC_PHYS_PAGES')
link_pool_depth = max(int(total_memory / 7e9), 1)

build_modes = modes if args.mode == 'all' else [args.mode]
build_artifacts = all_artifacts if not args.artifacts else args.artifacts

status = subprocess.call("./SCYLLA-VERSION-GEN")
if status != 0:
    print('Version file generation failed')
    sys.exit(1)

file = open('build/SCYLLA-VERSION-FILE', 'r')
scylla_version = file.read().strip()
file = open('build/SCYLLA-RELEASE-FILE', 'r')
scylla_release = file.read().strip()

extra_cxxflags["release.cc"] = "-DSCYLLA_VERSION=\"\\\"" + scylla_version + "\\\"\" -DSCYLLA_RELEASE=\"\\\"" + scylla_release + "\\\"\""

seastar_flags = []
if args.dpdk:
    # fake dependencies on dpdk, so that it is built before anything else
    seastar_flags += ['--enable-dpdk']
elif args.dpdk_target:
    seastar_flags += ['--dpdk-target', args.dpdk_target]
if args.staticcxx:
    seastar_flags += ['--static-stdc++']
if args.staticboost:
    seastar_flags += ['--static-boost']
if args.staticyamlcpp:
    seastar_flags += ['--static-yaml-cpp']
if args.gcc6_concepts:
    seastar_flags += ['--enable-gcc6-concepts']
if args.alloc_failure_injector:
    seastar_flags += ['--enable-alloc-failure-injector']

seastar_cflags = args.user_cflags
seastar_cflags += ' ' + debug_compress_flag(compiler=args.cxx)
if args.target != '':
    seastar_cflags += ' -march=' + args.target
seastar_ldflags = args.user_ldflags
seastar_flags += ['--compiler', args.cxx, '--c-compiler', args.cc, '--cflags=%s' % (seastar_cflags), '--ldflags=%s' % (seastar_ldflags),
                  '--c++-dialect=gnu++1z', '--optflags=%s' % (modes['release']['opt']), ]

libdeflate_cflags = seastar_cflags

status = subprocess.call([args.python, './configure.py'] + seastar_flags, cwd='seastar')

if status != 0:
    print('Seastar configuration failed')
    sys.exit(1)


pc = {mode: 'build/{}/seastar.pc'.format(mode) for mode in build_modes}
ninja = find_executable('ninja') or find_executable('ninja-build')
if not ninja:
    print('Ninja executable (ninja or ninja-build) not found on PATH\n')
    sys.exit(1)
status = subprocess.call([ninja] + list(pc.values()), cwd='seastar')
if status:
    print('Failed to generate {}\n'.format(pc))
    sys.exit(1)

for mode in build_modes:
    cfg = dict([line.strip().split(': ', 1)
                for line in open('seastar/' + pc[mode])
                if ': ' in line])
    if args.staticcxx:
        cfg['Libs'] = cfg['Libs'].replace('-lstdc++ ', '')
    modes[mode]['seastar_cflags'] = cfg['Cflags']
    modes[mode]['seastar_libs'] = cfg['Libs']

seastar_deps = 'practically_anything_can_change_so_lets_run_it_every_time_and_restat.'

args.user_cflags += " " + pkg_config("--cflags", "jsoncpp")
<<<<<<< HEAD
libs = ' '.join([maybe_static(args.staticyamlcpp, '-lyaml-cpp'), '-llz4', '-lz', '-lsnappy', '-lcrypto', pkg_config("--libs", "jsoncpp"),
=======
libs = ' '.join([maybe_static(args.staticyamlcpp, '-lyaml-cpp'), '-latomic', '-llz4', '-lz', '-lsnappy', pkg_config("--libs", "jsoncpp"),
>>>>>>> b14616b8
                 maybe_static(args.staticboost, '-lboost_filesystem'), ' -lstdc++fs', ' -lcrypt', ' -lcryptopp',
                 maybe_static(args.staticboost, '-lboost_date_time'), ])

xxhash_dir = 'xxHash'

if not os.path.exists(xxhash_dir) or not os.listdir(xxhash_dir):
    raise Exception(xxhash_dir + ' is empty. Run "git submodule update --init".')

if not args.staticboost:
    args.user_cflags += ' -DBOOST_TEST_DYN_LINK'

for pkg in pkgs:
    args.user_cflags += ' ' + pkg_config('--cflags', pkg)
    libs += ' ' + pkg_config('--libs', pkg)
user_cflags = args.user_cflags
user_ldflags = args.user_ldflags
if args.staticcxx:
    user_ldflags += " -static-libgcc -static-libstdc++"
if args.staticthrift:
    thrift_libs = "-Wl,-Bstatic -lthrift -Wl,-Bdynamic"
else:
    thrift_libs = "-lthrift"

kmip_lib_ver = '1.9.2a';

def kmiplib():
    for id in os_ids:
        if id in { 'centos', 'fedora', 'rhel' }:
            return 'centos70'
        if id in { 'ubuntu', 'debian' }:
            ver = os_version.replace('.', '')
            return id + ver;
    print('Could not resolve libkmip.a for platform {}'.format(os_ids))
    sys.exit(1)

def target_cpu():
    cpu, _, _ = subprocess.check_output([cxx, '-dumpmachine']).decode('utf-8').partition('-')
    return cpu    
    
def kmip_arch():
    arch = target_cpu()
    if arch == 'x86_64':
        return '64'
    if 'ppc64' in arch:
        return 'ppc64' 
    print('Could not resolve kmip arch for platform {}'.format(arch))
    sys.exit(1)
        
libs += ' kmipc/lib/kmipc-' + kmip_lib_ver + '-' + kmiplib() + '_' + kmip_arch() + '/libkmip.a'
user_cflags += ' -Ikmipc/include -DHAVE_KMIP'

outdir = 'build'
buildfile = 'build.ninja'

os.makedirs(outdir, exist_ok=True)
do_sanitize = True
if args.static:
    do_sanitize = False

if args.antlr3_exec:
    antlr3_exec = args.antlr3_exec
else:
    antlr3_exec = "antlr3"

if args.ragel_exec:
    ragel_exec = args.ragel_exec
else:
    ragel_exec = "ragel"

with open(buildfile, 'w') as f:
    f.write(textwrap.dedent('''\
        configure_args = {configure_args}
        builddir = {outdir}
        cxx = {cxx}
        cxxflags = {user_cflags} {warnings} {defines}
        ldflags = {gold_linker_flag} {user_ldflags}
        libs = {libs}
        pool link_pool
            depth = {link_pool_depth}
        pool seastar_pool
            depth = 1
        rule ragel
            command = {ragel_exec} -G2 -o $out $in
            description = RAGEL $out
        rule gen
            command = echo -e $text > $out
            description = GEN $out
        rule swagger
            command = seastar/scripts/seastar-json2code.py -f $in -o $out
            description = SWAGGER $out
        rule serializer
            command = {python} ./idl-compiler.py --ns ser -f $in -o $out
            description = IDL compiler $out
        rule ninja
            command = {ninja} -C $subdir $target
            restat = 1
            description = NINJA $out
        rule run
            command = $in > $out
            description = GEN $out
        rule copy
            command = cp $in $out
            description = COPY $out
        rule package
            command = scripts/create-relocatable-package.py --mode $mode $out
        ''').format(**globals()))
    for mode in build_modes:
        modeval = modes[mode]
        f.write(textwrap.dedent('''\
            cxxflags_{mode} = {opt} -DXXH_PRIVATE_API -I. -I $builddir/{mode}/gen -I seastar/include -I seastar/include -I seastar/build/{mode}/gen/include
            rule cxx.{mode}
              command = $cxx -MD -MT $out -MF $out.d {seastar_cflags} $cxxflags $cxxflags_{mode} $obj_cxxflags -c -o $out $in
              description = CXX $out
              depfile = $out.d
            rule link.{mode}
              command = $cxx  $cxxflags_{mode} {sanitize_libs} $ldflags {seastar_libs} -o $out $in $libs $libs_{mode}
              description = LINK $out
              pool = link_pool
            rule link_stripped.{mode}
              command = $cxx  $cxxflags_{mode} -s {sanitize_libs} $ldflags {seastar_libs} -o $out $in $libs $libs_{mode}
              description = LINK (stripped) $out
              pool = link_pool
            rule ar.{mode}
              command = rm -f $out; ar cr $out $in; ranlib $out
              description = AR $out
            rule thrift.{mode}
                command = thrift -gen cpp:cob_style -out $builddir/{mode}/gen $in
                description = THRIFT $in
            rule antlr3.{mode}
                # We replace many local `ExceptionBaseType* ex` variables with a single function-scope one.
                # Because we add such a variable to every function, and because `ExceptionBaseType` is not a global
                # name, we also add a global typedef to avoid compilation errors.
                command = sed -e '/^#if 0/,/^#endif/d' $in > $builddir/{mode}/gen/$in $
                     && {antlr3_exec} $builddir/{mode}/gen/$in $
                     && sed -i -e 's/^\\( *\)\\(ImplTraits::CommonTokenType\\* [a-zA-Z0-9_]* = NULL;\\)$$/\\1const \\2/' $
                        -e '1i using ExceptionBaseType = int;' $
                        -e 's/^{{/{{ ExceptionBaseType\* ex = nullptr;/; $
                            s/ExceptionBaseType\* ex = new/ex = new/; $
                            s/exceptions::syntax_exception e/exceptions::syntax_exception\& e/' $
                        build/{mode}/gen/${{stem}}Parser.cpp
                description = ANTLR3 $in
            ''').format(mode=mode, antlr3_exec=antlr3_exec, **modeval))
        f.write(
            'build {mode}: phony {artifacts}\n'.format(
                mode=mode,
                artifacts=str.join(' ', ('$builddir/' + mode + '/' + x for x in build_artifacts))
            )
        )
        compiles = {}
        ragels = {}
        swaggers = {}
        serializers = {}
        thrifts = set()
        antlr3_grammars = set()
        for binary in build_artifacts:
            if binary in other:
                continue
            srcs = deps[binary]
            objs = ['$builddir/' + mode + '/' + src.replace('.cc', '.o')
                    for src in srcs
                    if src.endswith('.cc')]
            objs.append('$builddir/../utils/arch/powerpc/crc32-vpmsum/crc32.S')
            has_thrift = False
            for dep in deps[binary]:
                if isinstance(dep, Thrift):
                    has_thrift = True
                    objs += dep.objects('$builddir/' + mode + '/gen')
                if isinstance(dep, Antlr3Grammar):
                    objs += dep.objects('$builddir/' + mode + '/gen')
            if binary.endswith('.a'):
                f.write('build $builddir/{}/{}: ar.{} {}\n'.format(mode, binary, mode, str.join(' ', objs)))
            else:
                objs.extend(['$builddir/' + mode + '/' + artifact for artifact in [
                    'libdeflate/libdeflate.a'
                ]])
                objs.append('$builddir/' + mode + '/gen/utils/gz/crc_combine_table.o')
                if binary.startswith('tests/'):
                    local_libs = '$libs'
                    if binary not in tests_not_using_seastar_test_framework or binary in pure_boost_tests:
                        local_libs += ' ' + maybe_static(args.staticboost, '-lboost_unit_test_framework')
                    if has_thrift:
                        local_libs += ' ' + thrift_libs + ' ' + maybe_static(args.staticboost, '-lboost_system')
                    # Our code's debugging information is huge, and multiplied
                    # by many tests yields ridiculous amounts of disk space.
                    # So we strip the tests by default; The user can very
                    # quickly re-link the test unstripped by adding a "_g"
                    # to the test name, e.g., "ninja build/release/testname_g"
                    f.write('build $builddir/{}/{}: {}.{} {} {}\n'.format(mode, binary, tests_link_rule, mode, str.join(' ', objs),
                                                                          'seastar/build/{}/libseastar.a'.format(mode)))
                    f.write('   libs = {}\n'.format(local_libs))
                    f.write('build $builddir/{}/{}_g: link.{} {} {}\n'.format(mode, binary, mode, str.join(' ', objs),
                                                                              'seastar/build/{}/libseastar.a'.format(mode)))
                    f.write('   libs = {}\n'.format(local_libs))
                else:
                    f.write('build $builddir/{}/{}: link.{} {} {}\n'.format(mode, binary, mode, str.join(' ', objs),
                                                                            'seastar/build/{}/libseastar.a'.format(mode)))
                    if has_thrift:
                        f.write('   libs =  {} {} $libs\n'.format(thrift_libs, maybe_static(args.staticboost, '-lboost_system')))
            for src in srcs:
                if src.endswith('.cc'):
                    obj = '$builddir/' + mode + '/' + src.replace('.cc', '.o')
                    compiles[obj] = src
                elif src.endswith('.rl'):
                    hh = '$builddir/' + mode + '/gen/' + src.replace('.rl', '.hh')
                    ragels[hh] = src
                elif src.endswith('.idl.hh'):
                    hh = '$builddir/' + mode + '/gen/' + src.replace('.idl.hh', '.dist.hh')
                    serializers[hh] = src
                elif src.endswith('.json'):
                    hh = '$builddir/' + mode + '/gen/' + src + '.hh'
                    swaggers[hh] = src
                elif src.endswith('.thrift'):
                    thrifts.add(src)
                elif src.endswith('.g'):
                    antlr3_grammars.add(src)
                else:
                    raise Exception('No rule for ' + src)
        compiles['$builddir/' + mode + '/gen/utils/gz/crc_combine_table.o'] = '$builddir/' + mode + '/gen/utils/gz/crc_combine_table.cc'
        compiles['$builddir/' + mode + '/utils/gz/gen_crc_combine_table.o'] = 'utils/gz/gen_crc_combine_table.cc'
        f.write('build {}: run {}\n'.format('$builddir/' + mode + '/gen/utils/gz/crc_combine_table.cc',
                                            '$builddir/' + mode + '/utils/gz/gen_crc_combine_table'))
        f.write('build {}: link.{} {}\n'.format('$builddir/' + mode + '/utils/gz/gen_crc_combine_table', mode,
                                                '$builddir/' + mode + '/utils/gz/gen_crc_combine_table.o'))
        f.write(
            'build {mode}-objects: phony {objs}\n'.format(
                mode=mode,
                objs=' '.join(compiles)
            )
        )

        for obj in compiles:
            src = compiles[obj]
            gen_headers = list(ragels.keys())
            gen_headers += ['seastar/build/{}/gen/include/seastar/http/request_parser.hh'.format(mode)]
            gen_headers += ['seastar/build/{}/gen/include/seastar/http/response_parser.hh'.format(mode)]
            for th in thrifts:
                gen_headers += th.headers('$builddir/{}/gen'.format(mode))
            for g in antlr3_grammars:
                gen_headers += g.headers('$builddir/{}/gen'.format(mode))
            gen_headers += list(swaggers.keys())
            gen_headers += list(serializers.keys())
            f.write('build {}: cxx.{} {} || {} \n'.format(obj, mode, src, ' '.join(gen_headers)))
            if src in extra_cxxflags:
                f.write('    cxxflags = {seastar_cflags} $cxxflags $cxxflags_{mode} {extra_cxxflags}\n'.format(mode=mode, extra_cxxflags=extra_cxxflags[src], **modeval))
        for hh in ragels:
            src = ragels[hh]
            f.write('build {}: ragel {}\n'.format(hh, src))
        for hh in swaggers:
            src = swaggers[hh]
            f.write('build {}: swagger {} | seastar/scripts/seastar-json2code.py\n'.format(hh, src))
        for hh in serializers:
            src = serializers[hh]
            f.write('build {}: serializer {} | idl-compiler.py\n'.format(hh, src))
        for thrift in thrifts:
            outs = ' '.join(thrift.generated('$builddir/{}/gen'.format(mode)))
            f.write('build {}: thrift.{} {}\n'.format(outs, mode, thrift.source))
            for cc in thrift.sources('$builddir/{}/gen'.format(mode)):
                obj = cc.replace('.cpp', '.o')
                f.write('build {}: cxx.{} {}\n'.format(obj, mode, cc))
        for grammar in antlr3_grammars:
            outs = ' '.join(grammar.generated('$builddir/{}/gen'.format(mode)))
            f.write('build {}: antlr3.{} {}\n  stem = {}\n'.format(outs, mode, grammar.source,
                                                                   grammar.source.rsplit('.', 1)[0]))
            for cc in grammar.sources('$builddir/{}/gen'.format(mode)):
                obj = cc.replace('.cpp', '.o')
                f.write('build {}: cxx.{} {} || {}\n'.format(obj, mode, cc, ' '.join(serializers)))
                if cc.endswith('Parser.cpp') and has_sanitize_address_use_after_scope:
                    # Parsers end up using huge amounts of stack space and overflowing their stack
                    f.write('  obj_cxxflags = -fno-sanitize-address-use-after-scope\n')
        f.write('build seastar/build/{mode}/libseastar.a seastar/build/{mode}/apps/iotune/iotune seastar/build/{mode}/gen/include/seastar/http/request_parser.hh seastar/build/{mode}/gen/include/seastar/http/response_parser.hh: ninja {seastar_deps}\n'
                .format(**locals()))
        f.write('  pool = seastar_pool\n')
        f.write('  subdir = seastar\n')
        f.write('  target = build/{mode}/libseastar.a build/{mode}/apps/iotune/iotune build/{mode}/gen/include/seastar/http/request_parser.hh build/{mode}/gen/include/seastar/http/response_parser.hh\n'.format(**locals()))
        f.write(textwrap.dedent('''\
            build build/{mode}/iotune: copy seastar/build/{mode}/apps/iotune/iotune
            ''').format(**locals()))
        f.write('build build/{mode}/scylla-package.tar.gz: package build/{mode}/scylla build/{mode}/iotune build/SCYLLA-RELEASE-FILE build/SCYLLA-VERSION-FILE | always\n'.format(**locals()))
        f.write('    mode = {mode}\n'.format(**locals()))
        f.write('rule libdeflate.{mode}\n'.format(**locals()))
        f.write('    command = make -C libdeflate BUILD_DIR=../build/{mode}/libdeflate/ CFLAGS="{libdeflate_cflags}" CC={args.cc}\n'.format(**locals()))
        f.write('build build/{mode}/libdeflate/libdeflate.a: libdeflate.{mode}\n'.format(**locals()))

    f.write('build {}: phony\n'.format(seastar_deps))
    f.write(textwrap.dedent('''\
        rule configure
          command = {python} configure.py $configure_args
          generator = 1
        build build.ninja: configure | configure.py seastar/configure.py
        rule cscope
            command = find -name '*.[chS]' -o -name "*.cc" -o -name "*.hh" | cscope -bq -i-
            description = CSCOPE
        build cscope: cscope
        rule clean
            command = rm -rf build
            description = CLEAN
        build clean: clean
        default {modes_list}
        ''').format(modes_list=' '.join(build_modes), **globals()))
    f.write(textwrap.dedent('''\
        build always: phony
        rule scylla_version_gen
            command = ./SCYLLA-VERSION-GEN
        build build/SCYLLA-RELEASE-FILE build/SCYLLA-VERSION-FILE: scylla_version_gen
        ''').format(modes_list=' '.join(build_modes), **globals()))<|MERGE_RESOLUTION|>--- conflicted
+++ resolved
@@ -1060,11 +1060,7 @@
 seastar_deps = 'practically_anything_can_change_so_lets_run_it_every_time_and_restat.'
 
 args.user_cflags += " " + pkg_config("--cflags", "jsoncpp")
-<<<<<<< HEAD
-libs = ' '.join([maybe_static(args.staticyamlcpp, '-lyaml-cpp'), '-llz4', '-lz', '-lsnappy', '-lcrypto', pkg_config("--libs", "jsoncpp"),
-=======
-libs = ' '.join([maybe_static(args.staticyamlcpp, '-lyaml-cpp'), '-latomic', '-llz4', '-lz', '-lsnappy', pkg_config("--libs", "jsoncpp"),
->>>>>>> b14616b8
+libs = ' '.join([maybe_static(args.staticyamlcpp, '-lyaml-cpp'), '-latomic', '-llz4', '-lz', '-lsnappy', '-lcrypto', pkg_config("--libs", "jsoncpp"),
                  maybe_static(args.staticboost, '-lboost_filesystem'), ' -lstdc++fs', ' -lcrypt', ' -lcryptopp',
                  maybe_static(args.staticboost, '-lboost_date_time'), ])
 
