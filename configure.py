--- conflicted
+++ resolved
@@ -1233,13 +1233,8 @@
 
 args.user_cflags += " " + pkg_config('jsoncpp', '--cflags')
 args.user_cflags += ' -march=' + args.target
-<<<<<<< HEAD
-libs = ' '.join([maybe_static(args.staticyamlcpp, '-lyaml-cpp'), '-latomic', '-llz4', '-lz', '-llua', '-lsnappy', '-lcrypto', pkg_config('jsoncpp', '--libs'),
+libs = ' '.join([maybe_static(args.staticyamlcpp, '-lyaml-cpp'), '-latomic', '-llz4', '-lz', '-lsnappy', '-lcrypto', pkg_config('jsoncpp', '--libs'),
                  ' -lstdc++fs', ' -lcrypt', ' -lcryptopp', ' -lpthread', '-lldap -llber',
-=======
-libs = ' '.join([maybe_static(args.staticyamlcpp, '-lyaml-cpp'), '-latomic', '-llz4', '-lz', '-lsnappy', pkg_config('jsoncpp', '--libs'),
-                 ' -lstdc++fs', ' -lcrypt', ' -lcryptopp', ' -lpthread',
->>>>>>> c5a95210
                  maybe_static(args.staticboost, '-lboost_date_time -lboost_regex -licuuc'), ])
 
 xxhash_dir = 'xxHash'
