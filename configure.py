--- conflicted
+++ resolved
@@ -351,11 +351,8 @@
     'test/boost/schema_changes_test',
     'test/boost/sstable_conforms_to_mutation_source_test',
     'test/boost/sstable_resharding_test',
-<<<<<<< HEAD
+    'test/boost/sstable_directory_test',
     'test/boost/incremental_compaction_test',
-=======
-    'test/boost/sstable_directory_test',
->>>>>>> 218b7d5b
     'test/boost/sstable_test',
     'test/boost/storage_proxy_test',
     'test/boost/top_k_test',
@@ -536,11 +533,8 @@
                 'sstables/integrity_checked_file_impl.cc',
                 'sstables/prepended_input_stream.cc',
                 'sstables/m_format_read_helpers.cc',
-<<<<<<< HEAD
+                'sstables/sstable_directory.cc',
                 'sstables/incremental_compaction_strategy.cc',
-=======
-                'sstables/sstable_directory.cc',
->>>>>>> 218b7d5b
                 'transport/event.cc',
                 'transport/event_notifier.cc',
                 'transport/server.cc',
@@ -1300,16 +1294,11 @@
 
 args.user_cflags += " " + pkg_config('jsoncpp', '--cflags')
 args.user_cflags += ' -march=' + args.target
-<<<<<<< HEAD
 libs = ' '.join([maybe_static(args.staticyamlcpp, '-lyaml-cpp'), '-latomic', '-llz4', '-lz', '-lsnappy', '-lcrypto', pkg_config('jsoncpp', '--libs'),
                  ' -lstdc++fs', ' -lcrypt', ' -lcryptopp', ' -lpthread', '-lldap -llber',
-=======
-libs = ' '.join([maybe_static(args.staticyamlcpp, '-lyaml-cpp'), '-latomic', '-llz4', '-lz', '-lsnappy', pkg_config('jsoncpp', '--libs'),
-                 ' -lstdc++fs', ' -lcrypt', ' -lcryptopp', ' -lpthread',
                  # Must link with static version of libzstd, since
                  # experimental APIs that we use are only present there.
                  maybe_static(True, '-lzstd'),
->>>>>>> 218b7d5b
                  maybe_static(args.staticboost, '-lboost_date_time -lboost_regex -licuuc'), ])
 
 pkgconfig_libs = [
