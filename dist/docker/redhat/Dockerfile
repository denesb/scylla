FROM centos:7

MAINTAINER Avi Kivity <avi@cloudius-systems.com>

ENV container docker

# The SCYLLA_REPO_URL argument specifies the URL to the RPM repository this Docker image uses to install Scylla. The default value is the Scylla's unstable RPM repository, which contains the daily build.
ARG SCYLLA_REPO_URL=http://downloads.scylladb.com/rpm/unstable/centos/master/latest/scylla.repo

ADD scylla_bashrc /scylla_bashrc

# Scylla configuration:
ADD etc/sysconfig/scylla-server /etc/sysconfig/scylla-server

# Supervisord configuration:
ADD etc/supervisord.conf /etc/supervisord.conf
ADD etc/supervisord.conf.d/scylla-server.conf /etc/supervisord.conf.d/scylla-server.conf
ADD etc/supervisord.conf.d/scylla-housekeeping.conf /etc/supervisord.conf.d/scylla-housekeeping.conf
ADD etc/supervisord.conf.d/sshd-server.conf /etc/supervisord.conf.d/sshd-server.conf
ADD etc/supervisord.conf.d/scylla-jmx.conf /etc/supervisord.conf.d/scylla-jmx.conf
ADD etc/supervisord.conf.d/node-exporter.conf /etc/supervisord.conf.d/node-exporter.conf
ADD scylla-service.sh /scylla-service.sh
ADD node-exporter-service.sh /node-exporter-service.sh
ADD scylla-housekeeping-service.sh /scylla-housekeeping-service.sh
ADD scylla-jmx-service.sh /scylla-jmx-service.sh
ADD sshd-service.sh /sshd-service.sh

# Docker image startup scripts:
ADD scyllasetup.py /scyllasetup.py
ADD commandlineparser.py /commandlineparser.py
ADD docker-entrypoint.py /docker-entrypoint.py
ADD node_exporter_install /node_exporter_install
# Install Scylla:
<<<<<<< HEAD
RUN curl http://downloads.scylladb.com/rpm/centos/scylla-2.1.repo -o /etc/yum.repos.d/scylla.repo && \
=======
RUN curl $SCYLLA_REPO_URL -o /etc/yum.repos.d/scylla.repo && \
>>>>>>> 4a9b2a8d
    yum -y install epel-release && \
    yum -y clean expire-cache && \
    yum -y update && \
    yum -y install scylla-enterprise hostname supervisor openssh-server openssh-clients && \
    yum clean all && \
    cat /scylla_bashrc >> /etc/bashrc && \
    mkdir -p /etc/supervisor.conf.d && \
    mkdir -p /var/log/scylla && \
    /node_exporter_install && \
    chown -R scylla.scylla /var/lib/scylla

ENV PATH /opt/scylladb/python3/bin:$PATH
ENTRYPOINT ["/docker-entrypoint.py"]

EXPOSE 10000 9042 9160 9180 7000 7001 22
VOLUME [ "/var/lib/scylla" ]<|MERGE_RESOLUTION|>--- conflicted
+++ resolved
@@ -5,7 +5,7 @@
 ENV container docker
 
 # The SCYLLA_REPO_URL argument specifies the URL to the RPM repository this Docker image uses to install Scylla. The default value is the Scylla's unstable RPM repository, which contains the daily build.
-ARG SCYLLA_REPO_URL=http://downloads.scylladb.com/rpm/unstable/centos/master/latest/scylla.repo
+ARG SCYLLA_REPO_URL=http://downloads.scylladb.com.s3.amazonaws.com/enterprise/rpm/unstable/centos/enterprise/latest/scylla.repo
 
 ADD scylla_bashrc /scylla_bashrc
 
@@ -31,11 +31,7 @@
 ADD docker-entrypoint.py /docker-entrypoint.py
 ADD node_exporter_install /node_exporter_install
 # Install Scylla:
-<<<<<<< HEAD
-RUN curl http://downloads.scylladb.com/rpm/centos/scylla-2.1.repo -o /etc/yum.repos.d/scylla.repo && \
-=======
 RUN curl $SCYLLA_REPO_URL -o /etc/yum.repos.d/scylla.repo && \
->>>>>>> 4a9b2a8d
     yum -y install epel-release && \
     yum -y clean expire-cache && \
     yum -y update && \
