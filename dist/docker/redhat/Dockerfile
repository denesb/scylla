--- conflicted
+++ resolved
@@ -37,11 +37,7 @@
     yum -y install epel-release && \
     yum -y clean expire-cache && \
     yum -y update && \
-<<<<<<< HEAD
-    yum -y install scylla-enterprise hostname supervisor openssh-server openssh-clients && \
-=======
-    yum -y install scylla hostname supervisor openssh-server openssh-clients rsyslog && \
->>>>>>> 70d914ad
+    yum -y install scylla-enterprise hostname supervisor openssh-server openssh-clients rsyslog && \
     yum clean all && \
     cat /scylla_bashrc >> /etc/bashrc && \
     mkdir -p /etc/supervisor.conf.d && \
