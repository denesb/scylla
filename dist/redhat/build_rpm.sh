#!/bin/bash -e

. /etc/os-release
print_usage() {
<<<<<<< HEAD
    echo "build_rpm.sh --rebuild-dep --jobs 2 --target epel-7-$(uname -m)"
=======
    echo "build_rpm.sh --rebuild-dep --jobs 2 --target epel-7-$(uname -m) --configure-user"
>>>>>>> d540d5ff
    echo "  --jobs  specify number of jobs"
    echo "  --dist  create a public distribution rpm"
    echo "  --target target distribution in mock cfg name"
    echo "  --rebuild-dep  ignored (for compatibility with previous versions)"
    echo "  --xtrace print command traces before executing command"
    exit 1
}
JOBS=0
DIST=false
TARGET=
while [ $# -gt 0 ]; do
    case "$1" in
        "--jobs")
            JOBS=$2
            shift 2
            ;;
        "--dist")
            DIST=true
            shift 1
            ;;
        "--target")
            TARGET=$2
            shift 2
            ;;
        "--rebuild-dep")
            shift 1
            ;;
        "--xtrace")
            set -o xtrace
            shift 1
            ;;
        *)
            print_usage
            ;;
    esac
done

is_redhat_variant() {
    [ -f /etc/redhat-release ]
}
pkg_install() {
    if is_redhat_variant; then
        sudo yum install -y $1
    else
        echo "Requires to install following command: $1"
        exit 1
    fi
}


if [ ! -e dist/redhat/build_rpm.sh ]; then
    echo "run build_rpm.sh in top of scylla dir"
    exit 1
fi

if [ -z "$TARGET" ]; then
    if [ "$ID" = "centos" -o "$ID" = "rhel" ] && [ "$VERSION_ID" = "7" ]; then
        TARGET=epel-7-$(uname -m)
    elif [ "$ID" = "fedora" ]; then
        TARGET=$ID-$VERSION_ID-$(uname -m)
    else
        echo "Please specify target"
        exit 1
    fi
fi

if [ ! -f /usr/bin/mock ]; then
    pkg_install mock
fi
if [ ! -f /usr/bin/git ]; then
    pkg_install git
fi
if [ ! -f /usr/bin/wget ]; then
    pkg_install wget
fi
if [ ! -f /usr/bin/yum-builddep ]; then
    pkg_install yum-utils
fi
<<<<<<< HEAD
if [ ! -f /usr/bin/pystache ]; then
    if is_redhat_variant; then
        sudo yum install -y python2-pystache || sudo yum install -y pystache
    elif is_debian_variant; then
        sudo apt-get install -y python2-pystache
    fi
fi
=======
>>>>>>> d540d5ff

VERSION=$(./SCYLLA-VERSION-GEN)
SCYLLA_VERSION=$(cat build/SCYLLA-VERSION-FILE)
SCYLLA_RELEASE=$(cat build/SCYLLA-RELEASE-FILE)
echo $VERSION >version
./scripts/git-archive-all --extra version --force-submodules --prefix scylla-enterprise-$SCYLLA_VERSION build/scylla-enterprise-$VERSION.tar
rm -f version
<<<<<<< HEAD

pystache dist/redhat/scylla.spec.mustache "{ \"version\": \"$SCYLLA_VERSION\", \"release\": \"$SCYLLA_RELEASE\", \"housekeeping\": $DIST }" > build/scylla.spec

if [ $JOBS -gt 0 ]; then
    RPM_JOBS_OPTS=(--define="_smp_mflags -j$JOBS")
fi
sudo mock --buildsrpm --root=$TARGET --resultdir=`pwd`/build/srpms --spec=build/scylla.spec --sources=build/scylla-$VERSION.tar $SRPM_OPTS "${RPM_JOBS_OPTS[@]}"
=======
cp dist/redhat/scylla.spec.in build/scylla-enterprise.spec
sed -i -e "s/@@VERSION@@/$SCYLLA_VERSION/g" build/scylla-enterprise.spec
sed -i -e "s/@@RELEASE@@/$SCYLLA_RELEASE/g" build/scylla-enterprise.spec

if [ $DIST -gt 0 ]; then
  sed -i -e "s/@@HOUSEKEEPING_CONF@@/true/g" build/scylla-enterprise.spec
else
  sed -i -e "s/@@HOUSEKEEPING_CONF@@/false/g" build/scylla-enterprise.spec
fi

if [ $JOBS -gt 0 ]; then
    RPM_JOBS_OPTS=(--define="_smp_mflags -j$JOBS")
fi
sudo mock --buildsrpm --root=$TARGET --resultdir=`pwd`/build/srpms --spec=build/scylla-enterprise.spec --sources=build/scylla-enterprise-$VERSION.tar $SRPM_OPTS "${RPM_JOBS_OPTS[@]}"
>>>>>>> d540d5ff
if [[ "$TARGET" =~ ^epel-7- ]]; then
    TARGET=scylla-$TARGET
    RPM_OPTS="$RPM_OPTS --configdir=dist/redhat/mock"
fi
<<<<<<< HEAD
sudo mock --rebuild --root=$TARGET --resultdir=`pwd`/build/rpms $RPM_OPTS "${RPM_JOBS_OPTS[@]}" build/srpms/scylla-$VERSION*.src.rpm
=======
sudo mock --rebuild --root=$TARGET --resultdir=`pwd`/build/rpms $RPM_OPTS "${RPM_JOBS_OPTS[@]}" build/srpms/scylla-enterprise-$VERSION*.src.rpm
>>>>>>> d540d5ff
<|MERGE_RESOLUTION|>--- conflicted
+++ resolved
@@ -2,11 +2,7 @@
 
 . /etc/os-release
 print_usage() {
-<<<<<<< HEAD
     echo "build_rpm.sh --rebuild-dep --jobs 2 --target epel-7-$(uname -m)"
-=======
-    echo "build_rpm.sh --rebuild-dep --jobs 2 --target epel-7-$(uname -m) --configure-user"
->>>>>>> d540d5ff
     echo "  --jobs  specify number of jobs"
     echo "  --dist  create a public distribution rpm"
     echo "  --target target distribution in mock cfg name"
@@ -85,7 +81,6 @@
 if [ ! -f /usr/bin/yum-builddep ]; then
     pkg_install yum-utils
 fi
-<<<<<<< HEAD
 if [ ! -f /usr/bin/pystache ]; then
     if is_redhat_variant; then
         sudo yum install -y python2-pystache || sudo yum install -y pystache
@@ -93,8 +88,6 @@
         sudo apt-get install -y python2-pystache
     fi
 fi
-=======
->>>>>>> d540d5ff
 
 VERSION=$(./SCYLLA-VERSION-GEN)
 SCYLLA_VERSION=$(cat build/SCYLLA-VERSION-FILE)
@@ -102,7 +95,6 @@
 echo $VERSION >version
 ./scripts/git-archive-all --extra version --force-submodules --prefix scylla-enterprise-$SCYLLA_VERSION build/scylla-enterprise-$VERSION.tar
 rm -f version
-<<<<<<< HEAD
 
 pystache dist/redhat/scylla.spec.mustache "{ \"version\": \"$SCYLLA_VERSION\", \"release\": \"$SCYLLA_RELEASE\", \"housekeeping\": $DIST }" > build/scylla.spec
 
@@ -110,28 +102,8 @@
     RPM_JOBS_OPTS=(--define="_smp_mflags -j$JOBS")
 fi
 sudo mock --buildsrpm --root=$TARGET --resultdir=`pwd`/build/srpms --spec=build/scylla.spec --sources=build/scylla-$VERSION.tar $SRPM_OPTS "${RPM_JOBS_OPTS[@]}"
-=======
-cp dist/redhat/scylla.spec.in build/scylla-enterprise.spec
-sed -i -e "s/@@VERSION@@/$SCYLLA_VERSION/g" build/scylla-enterprise.spec
-sed -i -e "s/@@RELEASE@@/$SCYLLA_RELEASE/g" build/scylla-enterprise.spec
-
-if [ $DIST -gt 0 ]; then
-  sed -i -e "s/@@HOUSEKEEPING_CONF@@/true/g" build/scylla-enterprise.spec
-else
-  sed -i -e "s/@@HOUSEKEEPING_CONF@@/false/g" build/scylla-enterprise.spec
-fi
-
-if [ $JOBS -gt 0 ]; then
-    RPM_JOBS_OPTS=(--define="_smp_mflags -j$JOBS")
-fi
-sudo mock --buildsrpm --root=$TARGET --resultdir=`pwd`/build/srpms --spec=build/scylla-enterprise.spec --sources=build/scylla-enterprise-$VERSION.tar $SRPM_OPTS "${RPM_JOBS_OPTS[@]}"
->>>>>>> d540d5ff
 if [[ "$TARGET" =~ ^epel-7- ]]; then
     TARGET=scylla-$TARGET
     RPM_OPTS="$RPM_OPTS --configdir=dist/redhat/mock"
 fi
-<<<<<<< HEAD
-sudo mock --rebuild --root=$TARGET --resultdir=`pwd`/build/rpms $RPM_OPTS "${RPM_JOBS_OPTS[@]}" build/srpms/scylla-$VERSION*.src.rpm
-=======
-sudo mock --rebuild --root=$TARGET --resultdir=`pwd`/build/rpms $RPM_OPTS "${RPM_JOBS_OPTS[@]}" build/srpms/scylla-enterprise-$VERSION*.src.rpm
->>>>>>> d540d5ff
+sudo mock --rebuild --root=$TARGET --resultdir=`pwd`/build/rpms $RPM_OPTS "${RPM_JOBS_OPTS[@]}" build/srpms/scylla-$VERSION*.src.rpm