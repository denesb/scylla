--- conflicted
+++ resolved
@@ -245,19 +245,11 @@
         if kernel_check:
             run('{}/scylla_kernel_check'.format(scriptsdir()))
 
-<<<<<<< HEAD
-    verify_package = interactive_ask_service('Do you want to verify the ScyllaDB packages are installed?', 'Yes - runs a script to confirm that ScyllaDB is installed. No - skips the installation check.', verify_package)
-    args.no_verify_package = not verify_package
-    if verify_package:
-        do_verify_package('scylla-enterprise-jmx')
-        do_verify_package('scylla-enterprise-tools')
-=======
         verify_package = interactive_ask_service('Do you want to verify the ScyllaDB packages are installed?', 'Yes - runs a script to confirm that ScyllaDB is installed. No - skips the installation check.', verify_package)
         args.no_verify_package = not verify_package
         if verify_package:
-            do_verify_package('scylla-jmx')
-            do_verify_package('scylla-tools')
->>>>>>> a09479e6
+            do_verify_package('scylla-enterprise-jmx')
+            do_verify_package('scylla-enterprise-tools')
 
     enable_service = interactive_ask_service('Do you want the Scylla server service to automatically start when the Scylla node boots?', 'Yes - Scylla server service automatically starts on Scylla node boot. No - skips this step. Note you will have to start the Scylla Server service manually.', enable_service)
     args.no_enable_service = not enable_service
