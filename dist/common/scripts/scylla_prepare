--- conflicted
+++ resolved
@@ -16,11 +16,7 @@
 import distro
 
 from scylla_util import *
-<<<<<<< HEAD
-from multiprocessing import cpu_count
 from subprocess import run
-=======
->>>>>>> 690a96ff
 
 def get_mode_cpuset(nic, mode):
     mode_cpu_mask = run('/opt/scylladb/scripts/perftune.py --tune net --nic {} --mode {} --get-cpu-mask-quiet'.format(nic, mode), shell=True, check=True, capture_output=True, encoding='utf-8').stdout.strip()
