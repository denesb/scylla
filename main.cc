/*
 * Copyright (C) 2014 ScyllaDB
 */

/*
 * This file is part of Scylla.
 *
 * See the LICENSE.PROPRIETARY file in the top-level directory for licensing information.
 */

#include "build_id.hh"
#include "supervisor.hh"
#include "database.hh"
#include <seastar/core/app-template.hh>
#include <seastar/core/distributed.hh>
#include "transport/server.hh"
#include <seastar/http/httpd.hh>
#include "api/api_init.hh"
#include "db/config.hh"
#include "db/extensions.hh"
#include "db/legacy_schema_migrator.hh"
#include "service/storage_service.hh"
#include "service/migration_manager.hh"
#include "service/load_meter.hh"
#include "service/view_update_backlog_broker.hh"
#include "service/qos/service_level_controller.hh"
#include "streaming/stream_session.hh"
#include "db/system_keyspace.hh"
#include "db/system_distributed_keyspace.hh"
#include "db/batchlog_manager.hh"
#include "db/commitlog/commitlog.hh"
#include "db/hints/manager.hh"
#include "db/commitlog/commitlog_replayer.hh"
#include "db/view/view_builder.hh"
#include "utils/runtime.hh"
#include "log.hh"
#include "utils/directories.hh"
#include "debug.hh"
#include "init.hh"
#include "release.hh"
#include "repair/repair.hh"
#include "repair/row_level.hh"
#include <cstdio>
#include <seastar/core/file.hh>
#include <sys/time.h>
#include <sys/resource.h>
#include <sys/prctl.h>
#include "tracing/tracing.hh"
#include "audit/audit.hh"
#include "tracing/tracing_backend_registry.hh"
#include <seastar/core/prometheus.hh>
#include "message/messaging_service.hh"
#include <seastar/net/dns.hh>
#include <seastar/core/io_queue.hh>
#include <seastar/core/abort_on_ebadf.hh>

#include "db/view/view_update_generator.hh"
#include "service/cache_hitrate_calculator.hh"
#include "sstables/compaction_manager.hh"
#include "sstables/sstables.hh"
#include "utils/memory.hh"
#include "gms/feature_service.hh"
#include "distributed_loader.hh"
#include "cql3/cql_config.hh"
#include "connection_notifier.hh"

#include "alternator/server.hh"
#include "redis/service.hh"
#include "cdc/log.hh"
#include "cdc/cdc_extension.hh"
#include "alternator/tags_extension.hh"

namespace fs = std::filesystem;

seastar::metrics::metric_groups app_metrics;

using namespace std::chrono_literals;

namespace bpo = boost::program_options;

// Must live in a seastar::thread
class stop_signal {
    bool _caught = false;
    condition_variable _cond;
    sharded<abort_source> _abort_sources;
    future<> _broadcasts_to_abort_sources_done = make_ready_future<>();
private:
    void signaled() {
        if (_caught) {
            return;
        }
        _caught = true;
        _cond.broadcast();
        _broadcasts_to_abort_sources_done = _broadcasts_to_abort_sources_done.then([this] {
            return _abort_sources.invoke_on_all(&abort_source::request_abort);
        });
    }
public:
    stop_signal() {
        _abort_sources.start().get();
        engine().handle_signal(SIGINT, [this] { signaled(); });
        engine().handle_signal(SIGTERM, [this] { signaled(); });
    }
    ~stop_signal() {
        // There's no way to unregister a handler yet, so register a no-op handler instead.
        engine().handle_signal(SIGINT, [] {});
        engine().handle_signal(SIGTERM, [] {});
        _broadcasts_to_abort_sources_done.get();
        _abort_sources.stop().get();
    }
    future<> wait() {
        return _cond.wait([this] { return _caught; });
    }
    bool stopping() const {
        return _caught;
    }
    abort_source& as_local_abort_source() { return _abort_sources.local(); }
    sharded<abort_source>& as_sharded_abort_source() { return _abort_sources; }
};

template<typename K, typename V, typename... Args, typename K2, typename V2 = V>
V get_or_default(const std::unordered_map<K, V, Args...>& ss, const K2& key, const V2& def = V()) {
    const auto iter = ss.find(key);
    if (iter != ss.end()) {
        return iter->second;
    }
    return def;
}

static future<>
read_config(bpo::variables_map& opts, db::config& cfg) {
    sstring file;

    if (opts.count("options-file") > 0) {
        file = opts["options-file"].as<sstring>();
    } else {
        file = db::config::get_conf_sub("scylla.yaml").string();
    }
    return check_direct_io_support(file).then([file, &cfg] {
        return cfg.read_from_file(file, [](auto & opt, auto & msg, auto status) {
            auto level = log_level::warn;
            if (status.value_or(db::config::value_status::Invalid) != db::config::value_status::Invalid) {
                level = log_level::error;
            }
            startlog.log(level, "{} : {}", msg, opt);
        });
    }).handle_exception([file](auto ep) {
        startlog.error("Could not read configuration file {}: {}", file, ep);
        return make_exception_future<>(ep);
    });
}

// Handles SIGHUP, using it to trigger re-reading of the configuration file. Should
// only be constructed on shard 0.
class sighup_handler {
    bpo::variables_map& _opts;
    db::config& _cfg;
    condition_variable _cond;
    bool _pending = false; // if asked to reread while already reading
    bool _stopping = false;
    future<> _done = do_work();  // Launch main work loop, capture completion future
public:
    // Installs the signal handler. Must call stop() (and wait for it) before destruction.
    sighup_handler(bpo::variables_map& opts, db::config& cfg) : _opts(opts), _cfg(cfg) {
        startlog.info("installing SIGHUP handler");
        engine().handle_signal(SIGHUP, [this] { reread_config(); });
    }
private:
    void reread_config() {
        if (_stopping) {
            return;
        }
        _pending = true;
        _cond.broadcast();
    }
    // Main work loop. Waits for either _stopping or _pending to be raised, and
    // re-reads the configuration file if _pending. We use a repeat loop here to
    // avoid having multiple reads of the configuration file happening in parallel
    // (this can cause an older read to overwrite the results of a younger read).
    future<> do_work() {
        return repeat([this] {
            return _cond.wait([this] { return _pending || _stopping; }).then([this] {
                return async([this] {
                    if (_stopping) {
                        return stop_iteration::yes;
                    } else if (_pending) {
                        _pending = false;
                        try {
                            startlog.info("re-reading configuration file");
                            read_config(_opts, _cfg).get();
                            _cfg.broadcast_to_all_shards().get();
                            startlog.info("completed re-reading configuration file");
                        } catch (...) {
                            startlog.error("failed to re-read configuration file: {}", std::current_exception());
                        }
                    }
                    return stop_iteration::no;
                });
            });
        });
    }
public:
    // Signals the main work loop to stop, and waits for it (and any in-progress work)
    // to complete. After this is waited for, the object can be destroyed.
    future<> stop() {
        // No way to unregister yet
        engine().handle_signal(SIGHUP, [] {});
        _pending = false;
        _stopping = true;
        _cond.broadcast();
        return std::move(_done);
    }
};

static
void
verify_rlimit(bool developer_mode) {
    struct rlimit lim;
    int r = getrlimit(RLIMIT_NOFILE, &lim);
    if (r == -1) {
        throw std::system_error(errno, std::system_category());
    }
    auto recommended = 200'000U;
    auto min = 10'000U;
    if (lim.rlim_cur < min) {
        if (developer_mode) {
            startlog.warn("NOFILE rlimit too low (recommended setting {}, minimum setting {};"
                          " you may run out of file descriptors.", recommended, min);
        } else {
            startlog.error("NOFILE rlimit too low (recommended setting {}, minimum setting {};"
                          " refusing to start.", recommended, min);
            throw std::runtime_error("NOFILE rlimit too low");
        }
    }
}

static bool cpu_sanity() {
#if defined(__x86_64__) || defined(__i386__)
    if (!__builtin_cpu_supports("sse4.2") || !__builtin_cpu_supports("pclmul")) {
        std::cerr << "Scylla requires a processor with SSE 4.2 and PCLMUL support\n";
        return false;
    }
#endif
    return true;
}

static void tcp_syncookies_sanity() {
    try {
        auto f = file_desc::open("/proc/sys/net/ipv4/tcp_syncookies", O_RDONLY | O_CLOEXEC);
        char buf[128] = {};
        f.read(buf, 128);
        if (sstring(buf) == "0\n") {
            startlog.warn("sysctl entry net.ipv4.tcp_syncookies is set to 0.\n"
                          "For better performance, set following parameter on sysctl is strongly recommended:\n"
                          "net.ipv4.tcp_syncookies=1");
        }
    } catch (const std::system_error& e) {
            startlog.warn("Unable to check if net.ipv4.tcp_syncookies is set {}", e);
    }
}

static future<>
verify_seastar_io_scheduler(bool has_max_io_requests, bool has_properties, bool developer_mode) {
    auto note_bad_conf = [developer_mode] (sstring cause) {
        sstring msg = "I/O Scheduler is not properly configured! This is a non-supported setup, and performance is expected to be unpredictably bad.\n Reason found: "
                    + cause + "\n"
                    + "To properly configure the I/O Scheduler, run the scylla_io_setup utility shipped with Scylla.\n";

        sstring devmode_msg = msg + "To ignore this, see the developer-mode configuration option.";
        if (developer_mode) {
            startlog.warn(msg.c_str());
        } else {
            startlog.error(devmode_msg.c_str());
            throw std::runtime_error("Bad I/O Scheduler configuration");
        }
    };

    if (!has_max_io_requests && !has_properties) {
        note_bad_conf("none of --max-io-requests, --io-properties and --io-properties-file are set.");
    }
    return smp::invoke_on_all([developer_mode, note_bad_conf, has_max_io_requests] {
        if (has_max_io_requests) {
            auto capacity = engine().get_io_queue().capacity();
            if (capacity < 4) {
                auto cause = format("I/O Queue capacity for this shard is too low ({:d}, minimum 4 expected).", capacity);
                note_bad_conf(cause);
            }
        }
    });
}

static
void
verify_adequate_memory_per_shard(bool developer_mode) {
    auto shard_mem = get_available_memory();
    if (shard_mem >= (1 << 30)) {
        return;
    }
    if (developer_mode) {
        startlog.warn("Only {} MiB per shard; this is below the recommended minimum of 1 GiB/shard;"
                " continuing since running in developer mode", shard_mem >> 20);
    } else {
        startlog.error("Only {} MiB per shard; this is below the recommended minimum of 1 GiB/shard; terminating."
                "Configure more memory (--memory option) or decrease shard count (--smp option).", shard_mem >> 20);
        throw std::runtime_error("configuration (memory per shard too low)");
    }
}

class memory_threshold_guard {
    seastar::memory::scoped_large_allocation_warning_threshold _slawt;
public:
    explicit memory_threshold_guard(size_t threshold) : _slawt(threshold)  {}
    future<> stop() { return make_ready_future<>(); }
};

static std::optional<std::vector<sstring>> parse_hinted_handoff_enabled(sstring opt) {
    using namespace boost::algorithm;

    if (boost::iequals(opt, "false") || opt == "0") {
        return std::nullopt;
    } else if (boost::iequals(opt, "true") || opt == "1") {
        return std::vector<sstring>{};
    }

    std::vector<sstring> dcs;
    split(dcs, opt, is_any_of(","));

    std::for_each(dcs.begin(), dcs.end(), [] (sstring& dc) {
        trim(dc);
        if (dc.empty()) {
            startlog.error("hinted_handoff_enabled: DC name may not be an empty string");
            throw bad_configuration_error();
        }
    });

    return dcs;
}

// Formats parsed program options into a string as follows:
// "[key1: value1_1 value1_2 ..., key2: value2_1 value 2_2 ..., (positional) value3, ...]"
std::string format_parsed_options(const std::vector<bpo::option>& opts) {
    return fmt::format("[{}]",
        boost::algorithm::join(opts | boost::adaptors::transformed([] (const bpo::option& opt) {
            if (opt.value.empty()) {
                return opt.string_key;
            }

            return (opt.string_key.empty() ?  "(positional) " : fmt::format("{}: ", opt.string_key)) +
                        boost::algorithm::join(opt.value, " ");
        }), ", ")
    );
}

static constexpr char startup_msg[] = "Scylla version {} with build-id {} starting ...\n";

void print_starting_message(int ac, char** av, const bpo::parsed_options& opts) {
    fmt::print(startup_msg, scylla_version(), get_build_id());
    if (ac) {
        fmt::print("command used: \"{}", av[0]);
        for (int i = 1; i < ac; ++i) {
            fmt::print(" {}", av[i]);
        }
        fmt::print("\"\n");
    }

    fmt::print("parsed command line options: {}\n", format_parsed_options(opts.options));
}

// Glue logic between db::config and cql3::cql_config
class cql_config_updater {
    cql3::cql_config& _cql_config;
    const db::config& _cfg;
    std::vector<std::any> _observers;
private:
    template <typename T>
    void tie(T& dest, const db::config::named_value<T>& src) {
        dest = src();
        _observers.emplace_back(make_lw_shared<utils::observer<T>>(src.observe([&dest] (const T& value) { dest = value; })));
    }
public:
    cql_config_updater(cql3::cql_config& cql_config, const db::config& cfg)
            : _cql_config(cql_config), _cfg(cfg) {
        tie(_cql_config.restrictions.partition_key_restrictions_max_cartesian_product_size, _cfg.max_partition_key_restrictions_per_query);
        tie(_cql_config.restrictions.clustering_key_restrictions_max_cartesian_product_size, _cfg.max_clustering_key_restrictions_per_query);
    }
};

template <typename Func>
inline auto defer_verbose_shutdown(const char* what, Func&& func) {
    auto vfunc = [what, func = std::forward<Func>(func)] () mutable {
        startlog.info("Shutting down {}", what);
        try {
            func();
        } catch (...) {
            startlog.error("Unexpected error shutting down {}: {}", what, std::current_exception());
            throw;
        }
        startlog.info("Shutting down {} was successful", what);
    };

    return deferred_action(std::move(vfunc));
}

int main(int ac, char** av) {
    // Allow core dumps. The would be disabled by default if
    // CAP_SYS_NICE was added to the binary, as is suggested by the
    // epoll backend.
    int r = prctl(PR_SET_DUMPABLE, 1, 0, 0, 0);
    if (r) {
        std::cerr << "Could not make scylla dumpable\n";
        exit(1);
    }

  try {
    // early check to avoid triggering
    if (!cpu_sanity()) {
        _exit(71);
    }
    runtime::init_uptime();
    std::setvbuf(stdout, nullptr, _IOLBF, 1000);
    app_template::config app_cfg;
    app_cfg.name = "Scylla";
    app_cfg.default_task_quota = 500us;
    app_cfg.auto_handle_sigint_sigterm = false;
    app_template app(std::move(app_cfg));

    auto ext = std::make_shared<db::extensions>();
    ext->add_schema_extension<alternator::tags_extension>(alternator::tags_extension::NAME);
    ext->add_schema_extension<cdc::cdc_extension>(cdc::cdc_extension::NAME);

    auto cfg = make_lw_shared<db::config>(ext);
    auto init = app.get_options_description().add_options();

    init("version", bpo::bool_switch(), "print version number and exit");

    bpo::options_description deprecated("Deprecated options - ignored");
    deprecated.add_options()
        ("background-writer-scheduling-quota", bpo::value<float>())
        ("auto-adjust-flush-quota", bpo::value<bool>());
    app.get_options_description().add(deprecated);

    // TODO : default, always read?
    init("options-file", bpo::value<sstring>(), "configuration file (i.e. <SCYLLA_HOME>/conf/scylla.yaml)");

    std::any get_in_memory_config_hook(utils::config_file& cfg);
    static std::any in_memory_hook = get_in_memory_config_hook(*cfg);

    configurable::append_all(*cfg, init);
    cfg->add_options(init);

    // If --version is requested, print it out and exit immediately to avoid
    // Seastar-specific warnings that may occur when running the app
    bpo::variables_map vm;
    auto parsed_opts = bpo::command_line_parser(ac, av).options(app.get_options_description()).allow_unregistered().run();
    bpo::store(parsed_opts, vm);
    if (vm["version"].as<bool>()) {
        fmt::print("{}\n", scylla_version());
        return 0;
    }

    print_starting_message(ac, av, parsed_opts);

    sharded<locator::token_metadata> token_metadata;
    sharded<service::migration_notifier> mm_notifier;
    distributed<database> db;
    seastar::sharded<service::cache_hitrate_calculator> cf_cache_hitrate_calculator;
    service::load_meter load_meter;
    debug::db = &db;
    auto& qp = cql3::get_query_processor();
    auto& proxy = service::get_storage_proxy();
    auto& mm = service::get_migration_manager();
    api::http_context ctx(db, proxy, load_meter, token_metadata);
    httpd::http_server_control prometheus_server;
    utils::directories dirs;
    sharded<gms::feature_service> feature_service;

    return app.run(ac, av, [&] () -> future<int> {

        auto&& opts = app.configuration();

        namespace sm = seastar::metrics;
        app_metrics.add_group("scylladb", {
            sm::make_gauge("current_version", sm::description("Current ScyllaDB version."), { sm::label_instance("version", scylla_version()), sm::shard_label("") }, [] { return 0; })
        });

        const std::unordered_set<sstring> ignored_options = { "auto-adjust-flush-quota", "background-writer-scheduling-quota" };
        for (auto& opt: ignored_options) {
            if (opts.count(opt)) {
                fmt::print("{} option ignored (deprecated)\n", opt);
            }
        }

        // Check developer mode before even reading the config file, because we may not be
        // able to read it if we need to disable strict dma mode.
        // We'll redo this later and apply it to all reactors.
        if (opts.count("developer-mode")) {
            engine().set_strict_dma(false);
        }

        tcp_syncookies_sanity();

        return seastar::async([cfg, ext, &db, &qp, &proxy, &mm, &mm_notifier, &ctx, &opts, &dirs,
                &prometheus_server, &cf_cache_hitrate_calculator, &load_meter, &feature_service,
                &token_metadata] {
          try {
            ::stop_signal stop_signal; // we can move this earlier to support SIGINT during initialization
            read_config(opts, *cfg).get();
            configurable::init_all(opts, *cfg, *ext).get();
            cfg->setup_directories();

            // We're writing to a non-atomic variable here. But bool writes are atomic
            // in all supported architectures, and the broadcast_to_all_shards().get() below
            // will apply the required memory barriers anyway.
            ser::gc_clock_using_3_1_0_serialization = cfg->enable_3_1_0_compatibility_mode();

            cfg->broadcast_to_all_shards().get();

            ::sighup_handler sighup_handler(opts, *cfg);
            auto stop_sighup_handler = defer_verbose_shutdown("sighup", [&] {
                sighup_handler.stop().get();
            });

            logalloc::prime_segment_pool(get_available_memory(), memory::min_free_memory()).get();
            logging::apply_settings(cfg->logging_settings(opts));

            startlog.info(startup_msg, scylla_version(), get_build_id());

            verify_rlimit(cfg->developer_mode());
            verify_adequate_memory_per_shard(cfg->developer_mode());
            if (cfg->partitioner() != "org.apache.cassandra.dht.Murmur3Partitioner") {
                if (cfg->enable_deprecated_partitioners()) {
                    startlog.warn("The partitioner {} is deprecated and will be removed in a future version."
                            "  Contact scylladb-users@googlegroups.com if you are using it in production", cfg->partitioner());
                } else {
                    startlog.error("The partitioner {} is deprecated and will be removed in a future version."
                            "  To enable it, add \"enable_deprecated_partitioners: true\" to scylla.yaml"
                            "  Contact scylladb-users@googlegroups.com if you are using it in production", cfg->partitioner());
                    throw bad_configuration_error();
                }
            }
            gms::feature_config fcfg = gms::feature_config_from_db_config(*cfg);

            feature_service.start(fcfg).get();
            auto stop_feature_service = defer_verbose_shutdown("feature service", [&feature_service] {
                feature_service.stop().get();
            });

            schema::set_default_partitioner(cfg->partitioner(), cfg->murmur3_partitioner_ignore_msb_bits());
            auto make_sched_group = [&] (sstring name, unsigned shares) {
                if (cfg->cpu_scheduler()) {
                    return seastar::create_scheduling_group(name, shares).get0();
                } else {
                    return seastar::scheduling_group();
                }
            };
            auto maintenance_scheduling_group = make_sched_group("streaming", 200);
            uint16_t api_port = cfg->api_port();
            ctx.api_dir = cfg->api_ui_dir();
            ctx.api_doc = cfg->api_doc_dir();
            auto preferred = cfg->listen_interface_prefer_ipv6() ? std::make_optional(net::inet_address::family::INET6) : std::nullopt;
            auto family = cfg->enable_ipv6_dns_lookup() || preferred ? std::nullopt : std::make_optional(net::inet_address::family::INET);
            sstring listen_address = cfg->listen_address();
            sstring rpc_address = cfg->rpc_address();
            sstring api_address = cfg->api_address() != "" ? cfg->api_address() : rpc_address;
            sstring broadcast_address = cfg->broadcast_address();
            sstring broadcast_rpc_address = cfg->broadcast_rpc_address();
            std::optional<std::vector<sstring>> hinted_handoff_enabled = parse_hinted_handoff_enabled(cfg->hinted_handoff_enabled());
            auto prom_addr = [&] {
                try {
                    return gms::inet_address::lookup(cfg->prometheus_address(), family, preferred).get0();
                } catch (...) {
                    std::throw_with_nested(std::runtime_error(fmt::format("Unable to resolve prometheus_address {}", cfg->prometheus_address())));
                }
            }();
            supervisor::notify("starting prometheus API server");
            uint16_t pport = cfg->prometheus_port();
            std::any stop_prometheus;
            if (pport) {
                prometheus_server.start("prometheus").get();
                stop_prometheus = ::make_shared(defer_verbose_shutdown("prometheus API server", [&prometheus_server, pport] {
                    prometheus_server.stop().get();
                }));

                //FIXME discarded future
                prometheus::config pctx;
                pctx.metric_help = "Scylla server statistics";
                pctx.prefix = cfg->prometheus_prefix();
                (void)prometheus::start(prometheus_server, pctx);
                with_scheduling_group(maintenance_scheduling_group, [&] {
                  return prometheus_server.listen(socket_address{prom_addr, pport}).handle_exception([pport, &cfg] (auto ep) {
                    startlog.error("Could not start Prometheus API server on {}:{}: {}", cfg->prometheus_address(), pport, ep);
                    return make_exception_future<>(ep);
                  });
                }).get();
            }
            if (!broadcast_address.empty()) {
                try {
                    utils::fb_utilities::set_broadcast_address(gms::inet_address::lookup(broadcast_address, family, preferred).get0());
                } catch (...) {
                    startlog.error("Bad configuration: invalid 'broadcast_address': {}: {}", broadcast_address, std::current_exception());
                    throw bad_configuration_error();
                }
            } else if (!listen_address.empty()) {
                try {
                    utils::fb_utilities::set_broadcast_address(gms::inet_address::lookup(listen_address, family, preferred).get0());
                } catch (...) {
                    startlog.error("Bad configuration: invalid 'listen_address': {}: {}", listen_address, std::current_exception());
                    throw bad_configuration_error();
                }
            } else {
                startlog.error("Bad configuration: neither listen_address nor broadcast_address are defined\n");
                throw bad_configuration_error();
            }

            if (!broadcast_rpc_address.empty()) {
                utils::fb_utilities::set_broadcast_rpc_address(gms::inet_address::lookup(broadcast_rpc_address, family, preferred).get0());
            } else {
                if (rpc_address == "0.0.0.0") {
                    startlog.error("If rpc_address is set to a wildcard address {}, then you must set broadcast_rpc_address to a value other than {}", rpc_address, rpc_address);
                    throw bad_configuration_error();
                }
                utils::fb_utilities::set_broadcast_rpc_address(gms::inet_address::lookup(rpc_address, family, preferred).get0());
            }

            // TODO: lib.
            auto is_true = [](sstring val) {
                std::transform(val.begin(), val.end(), val.begin(), ::tolower);
                return val == "true" || val == "1";
            };

            // The start_native_transport method is invoked by API as well, and uses the config object
            // (through db) directly. Lets fixup default valued right here instead then, so it in turn can be
            // kept simple
            // TODO: make intrinsic part of config defaults instead
            auto ceo = cfg->client_encryption_options();
            if (is_true(get_or_default(ceo, "enabled", "false"))) {
                ceo["enabled"] = "true";
                ceo["certificate"] = get_or_default(ceo, "certificate", db::config::get_conf_sub("scylla.crt").string());
                ceo["keyfile"] = get_or_default(ceo, "keyfile", db::config::get_conf_sub("scylla.key").string());
                ceo["require_client_auth"] = is_true(get_or_default(ceo, "require_client_auth", "false")) ? "true" : "false";
            } else {
                ceo["enabled"] = "false";
            }
            cfg->client_encryption_options(std::move(ceo), cfg->client_encryption_options.source());

            using namespace locator;
            // Re-apply strict-dma after we've read the config file, this time
            // to all reactors
            if (opts.count("developer-mode")) {
                smp::invoke_on_all([] { engine().set_strict_dma(false); }).get();
            }

            auto abort_on_internal_error_observer = cfg->abort_on_internal_error.observe([] (bool val) {
                set_abort_on_internal_error(val);
            });
            set_abort_on_internal_error(cfg->abort_on_internal_error());

            supervisor::notify("starting tokens manager");
            token_metadata.start().get();
            auto stop_token_metadata = defer_verbose_shutdown("token metadata", [ &token_metadata ] {
                token_metadata.stop().get();
            });

            supervisor::notify("starting migration manager notifier");
            mm_notifier.start().get();
            auto stop_mm_notifier = defer_verbose_shutdown("migration manager notifier", [ &mm_notifier ] {
                mm_notifier.stop().get();
            });

            supervisor::notify("creating tracing");
            tracing::backend_registry tracing_backend_registry;
            tracing::register_tracing_keyspace_backend(tracing_backend_registry);
            tracing::tracing::create_tracing(tracing_backend_registry, "trace_keyspace_helper").get();
            audit::audit::create_audit(*cfg).handle_exception([&] (auto&& e) {
                startlog.error("audit creation failed: {}", e);
            }).get();
            supervisor::notify("creating snitch");
            i_endpoint_snitch::create_snitch(cfg->endpoint_snitch()).get();
            // #293 - do not stop anything
            // engine().at_exit([] { return i_endpoint_snitch::stop_snitch(); });
            supervisor::notify("determining DNS name");
            auto ip = [&] {
                try {
                    return gms::inet_address::lookup(api_address, family, preferred).get0();
                } catch (...) {
                    std::throw_with_nested(std::runtime_error(fmt::format("Unable to resolve api_address {}", api_address)));
                }
            }();
            supervisor::notify("starting API server");
            ctx.http_server.start("API").get();
            api::set_server_init(ctx).get();
            with_scheduling_group(maintenance_scheduling_group, [&] {
                return ctx.http_server.listen(socket_address{ip, api_port});
            }).get();
            startlog.info("Scylla API server listening on {}:{} ...", api_address, api_port);
            static sharded<auth::service> auth_service;
            static sharded<db::system_distributed_keyspace> sys_dist_ks;
            static sharded<db::view::view_update_generator> view_update_generator;
            static sharded<cql3::cql_config> cql_config;
            static sharded<::cql_config_updater> cql_config_updater;
            cql_config.start().get();
            //FIXME: discarded future
            (void)cql_config_updater.start(std::ref(cql_config), std::ref(*cfg));
            auto stop_cql_config_updater = defer([&] { cql_config_updater.stop().get(); });
            auto& gossiper = gms::get_gossiper();
            gossiper.start(std::ref(stop_signal.as_sharded_abort_source()), std::ref(feature_service), std::ref(token_metadata), std::ref(*cfg)).get();
            // #293 - do not stop anything
            //engine().at_exit([]{ return gms::get_gossiper().stop(); });

            static sharded<qos::service_level_controller> sl_controller;

            //starting service level controller
            qos::service_level_options default_service_level_configuration;
            default_service_level_configuration.shares = 1000;
            sl_controller.start(default_service_level_configuration).get();
            sl_controller.invoke_on_all(&qos::service_level_controller::start).get();
            //This starts the update loop - but no real update happens until the data accessor is not initialized.
            sl_controller.local().update_from_distributed_data(std::chrono::seconds(10));

            supervisor::notify("initializing storage service");
            service::storage_service_config sscfg;
            sscfg.available_memory = memory::stats().total_memory();
            service::init_storage_service(stop_signal.as_sharded_abort_source(), db, gossiper, auth_service, sys_dist_ks, view_update_generator, feature_service, sscfg, mm_notifier, token_metadata, sl_controller).get();
            supervisor::notify("starting per-shard database core");

            // Note: changed from using a move here, because we want the config object intact.
            database_config dbcfg;
            dbcfg.compaction_scheduling_group = make_sched_group("compaction", 1000);
            dbcfg.memory_compaction_scheduling_group = make_sched_group("mem_compaction", 1000);
            dbcfg.streaming_scheduling_group = maintenance_scheduling_group;
            dbcfg.statement_scheduling_group = make_sched_group("statement", 1000);
            dbcfg.memtable_scheduling_group = make_sched_group("memtable", 1000);
            dbcfg.memtable_to_cache_scheduling_group = make_sched_group("memtable_to_cache", 200);
            dbcfg.available_memory = get_available_memory();
            db.start(std::ref(*cfg), dbcfg, std::ref(mm_notifier), std::ref(feature_service), std::ref(token_metadata)).get();
            start_large_data_handler(db).get();
            auto stop_database_and_sstables = defer_verbose_shutdown("database", [&db] {
                // #293 - do not stop anything - not even db (for real)
                //return db.stop();
                // call stop on each db instance, but leave the shareded<database> pointers alive.
                stop_database(db).then([&db] {
                    return db.invoke_on_all([](auto& db) {
                        return db.stop();
                    });
                }).then([] {
                    startlog.info("Shutting down database: waiting for background jobs...");
                    return sstables::await_background_jobs_on_all_shards();
                }).get();
            });
            api::set_server_config(ctx).get();
            verify_seastar_io_scheduler(opts.count("max-io-requests"), opts.count("io-properties") || opts.count("io-properties-file"),
                                        cfg->developer_mode()).get();

            dirs.init(*cfg, bool(hinted_handoff_enabled)).get();

            // Initialization of a keyspace is done by shard 0 only. For system
            // keyspace, the procedure  will go through the hardcoded column
            // families, and in each of them, it will load the sstables for all
            // shards using distributed database object.
            // Iteration through column family directory for sstable loading is
            // done only by shard 0, so we'll no longer face race conditions as
            // described here: https://github.com/scylladb/scylla/issues/1014
            distributed_loader::init_system_keyspace(db).get();

            supervisor::notify("starting gossip");
            // Moved local parameters here, esp since with the
            // ssl stuff it gets to be a lot.
            uint16_t storage_port = cfg->storage_port();
            uint16_t ssl_storage_port = cfg->ssl_storage_port();
            double phi = cfg->phi_convict_threshold();
            auto seed_provider= cfg->seed_provider();
            sstring cluster_name = cfg->cluster_name();

            const auto& ssl_opts = cfg->server_encryption_options();
            auto tcp_nodelay_inter_dc = cfg->inter_dc_tcp_nodelay();
            auto encrypt_what = get_or_default(ssl_opts, "internode_encryption", "none");
            auto trust_store = get_or_default(ssl_opts, "truststore");
            auto cert = get_or_default(ssl_opts, "certificate", db::config::get_conf_sub("scylla.crt").string());
            auto key = get_or_default(ssl_opts, "keyfile", db::config::get_conf_sub("scylla.key").string());
            auto prio = get_or_default(ssl_opts, "priority_string", sstring());
            auto clauth = is_true(get_or_default(ssl_opts, "require_client_auth", "false"));
            if (cluster_name.empty()) {
                cluster_name = "Test Cluster";
                startlog.warn("Using default cluster name is not recommended. Using a unique cluster name will reduce the chance of adding nodes to the wrong cluster by mistake");
            }
            init_scheduling_config scfg;
            scfg.statement = dbcfg.statement_scheduling_group;
            scfg.streaming = dbcfg.streaming_scheduling_group;
            scfg.gossip = scheduling_group();
            init_ms_fd_gossiper(sl_controller
                    , gossiper
                    , feature_service
                    , *cfg
                    , listen_address
                    , storage_port
                    , ssl_storage_port
                    , tcp_nodelay_inter_dc
                    , encrypt_what
                    , trust_store
                    , cert
                    , key
                    , prio
                    , clauth
                    , cfg->internode_compression()
                    , seed_provider
                    , get_available_memory()
                    , scfg
                    , cluster_name
                    , phi
                    , cfg->listen_on_broadcast_address());
            supervisor::notify("starting storage proxy");
            service::storage_proxy::config spcfg;
            spcfg.hinted_handoff_enabled = hinted_handoff_enabled;
            spcfg.available_memory = get_available_memory();
            smp_service_group_config storage_proxy_smp_service_group_config;
            // Assuming less than 1kB per queued request, this limits storage_proxy submit_to() queues to 5MB or less
            storage_proxy_smp_service_group_config.max_nonlocal_requests = 5000;
            spcfg.read_smp_service_group = create_smp_service_group(storage_proxy_smp_service_group_config).get0();
            spcfg.write_smp_service_group = create_smp_service_group(storage_proxy_smp_service_group_config).get0();
            spcfg.write_ack_smp_service_group = create_smp_service_group(storage_proxy_smp_service_group_config).get0();
            static db::view::node_update_backlog node_backlog(smp::count, 10ms);
            scheduling_group_key_config storage_proxy_stats_cfg =
                    make_scheduling_group_key_config<service::storage_proxy_stats::stats>();
            storage_proxy_stats_cfg.constructor = [plain_constructor = storage_proxy_stats_cfg.constructor] (void* ptr) {
                plain_constructor(ptr);
                reinterpret_cast<service::storage_proxy_stats::stats*>(ptr)->register_stats();
                reinterpret_cast<service::storage_proxy_stats::stats*>(ptr)->register_split_metrics_local();
            };
            proxy.start(std::ref(db), spcfg, std::ref(node_backlog),
                    scheduling_group_key_create(storage_proxy_stats_cfg).get0(), std::ref(feature_service), std::ref(token_metadata)).get();
            // #293 - do not stop anything
            // engine().at_exit([&proxy] { return proxy.stop(); });
            supervisor::notify("starting migration manager");
            mm.start(std::ref(mm_notifier), std::ref(feature_service)).get();
            auto stop_migration_manager = defer_verbose_shutdown("migration manager", [&mm] {
                mm.stop().get();
            });
            supervisor::notify("starting query processor");
            cql3::query_processor::memory_config qp_mcfg = {get_available_memory() / 256, get_available_memory() / 2560};
            qp.start(std::ref(proxy), std::ref(db), std::ref(mm_notifier), qp_mcfg, std::ref(cql_config), std::ref(sl_controller)).get();
            // #293 - do not stop anything
            // engine().at_exit([&qp] { return qp.stop(); });
            supervisor::notify("initializing batchlog manager");
            db::batchlog_manager_config bm_cfg;
            bm_cfg.write_request_timeout = cfg->write_request_timeout_in_ms() * 1ms;
            bm_cfg.replay_rate = cfg->batchlog_replay_throttle_in_kb() * 1000;
            bm_cfg.delay = std::chrono::milliseconds(cfg->ring_delay_ms());

            db::get_batchlog_manager().start(std::ref(qp), bm_cfg).get();
            // #293 - do not stop anything
            // engine().at_exit([] { return db::get_batchlog_manager().stop(); });
            sstables::init_metrics().get();

            db::system_keyspace::minimal_setup(db, qp);
            service::read_sstables_format(service::get_storage_service()).get();

            // schema migration, if needed, is also done on shard 0
            db::legacy_schema_migrator::migrate(proxy, db, qp.local()).get();

            // truncation record migration
            db::system_keyspace::migrate_truncation_records(feature_service.local().cluster_supports_truncation_table()).get();

            supervisor::notify("loading system sstables");

            distributed_loader::ensure_system_table_directories(db).get();

            static sharded<cdc::cdc_service> cdc;
            cdc.start(std::ref(proxy)).get();
            auto stop_cdc_service = defer_verbose_shutdown("cdc", [] {
                cdc.stop().get();
            });

            supervisor::notify("loading non-system sstables");
            distributed_loader::init_non_system_keyspaces(db, proxy, mm).get();

            supervisor::notify("starting view update generator");
            view_update_generator.start(std::ref(db)).get();
            supervisor::notify("discovering staging sstables");
            db.invoke_on_all([] (database& db) {
                for (auto& x : db.get_column_families()) {
                    table& t = *(x.second);
                    for (sstables::shared_sstable sst : *t.get_sstables()) {
                        if (sst->requires_view_building()) {
                            // FIXME: discarded future.
                            (void)view_update_generator.local().register_staging_sstable(std::move(sst), t.shared_from_this());
                        }
                    }
                }
            }).get();

            // register connection drop notification to update cf's cache hit rate data
            db.invoke_on_all([] (database& db) {
                db.register_connection_drop_notifier(netw::get_local_messaging_service());
            }).get();
            supervisor::notify("setting up system keyspace");
            db::system_keyspace::setup(db, qp, service::get_storage_service()).get();
            supervisor::notify("starting commit log");
            auto cl = db.local().commitlog();
            if (cl != nullptr) {
                auto paths = cl->get_segments_to_replay();
                if (!paths.empty()) {
                    supervisor::notify("replaying commit log");
                    auto rp = db::commitlog_replayer::create_replayer(db).get0();
                    rp.recover(paths, db::commitlog::descriptor::FILENAME_PREFIX).get();
                    supervisor::notify("replaying commit log - flushing memtables");
                    db.invoke_on_all([] (database& db) {
                        return db.flush_all_memtables();
                    }).get();
                    supervisor::notify("replaying commit log - removing old commitlog segments");
                    //FIXME: discarded future
                    (void)cl->delete_segments(std::move(paths));
                }
            }

            db.invoke_on_all([&proxy] (database& db) {
                db.get_compaction_manager().start();
            }).get();

            // If the same sstable is shared by several shards, it cannot be
            // deleted until all shards decide to compact it. So we want to
            // start these compactions now. Note we start compacting only after
            // all sstables in this CF were loaded on all shards - otherwise
            // we will have races between the compaction and loading processes
            // We also want to trigger regular compaction on boot.

            for (auto& x : db.local().get_column_families()) {
                column_family& cf = *(x.second);
                distributed_loader::reshard(db, cf.schema()->ks_name(), cf.schema()->cf_name());
            }
            db.invoke_on_all([&proxy] (database& db) {
                for (auto& x : db.get_column_families()) {
                    column_family& cf = *(x.second);
                    cf.trigger_compaction();
                }
            }).get();
            api::set_server_gossip(ctx).get();
            api::set_server_snitch(ctx).get();
            api::set_server_storage_proxy(ctx).get();
            api::set_server_load_sstable(ctx).get();
            static seastar::sharded<memory_threshold_guard> mtg;
            //FIXME: discarded future
            (void)mtg.start(cfg->large_memory_allocation_warning_threshold());
            supervisor::notify("initializing migration manager RPC verbs");
            mm.invoke_on_all([] (auto& mm) {
                mm.init_messaging_service();
            }).get();
            supervisor::notify("initializing storage proxy RPC verbs");
            proxy.invoke_on_all([] (service::storage_proxy& p) {
                p.init_messaging_service();
            }).get();

            supervisor::notify("starting streaming service");
            streaming::stream_session::init_streaming_service(db, sys_dist_ks, view_update_generator).get();
            api::set_server_stream_manager(ctx).get();

            supervisor::notify("starting hinted handoff manager");
            if (hinted_handoff_enabled) {
                db::hints::manager::rebalance(cfg->hints_directory()).get();
            }
            db::hints::manager::rebalance(cfg->view_hints_directory()).get();

            proxy.invoke_on_all([] (service::storage_proxy& local_proxy) {
                auto& ss = service::get_local_storage_service();
                ss.register_subscriber(&local_proxy);
                //FIXME: discarded future
                (void)local_proxy.start_hints_manager(gms::get_local_gossiper().shared_from_this(), ss.shared_from_this());
            }).get();

            supervisor::notify("starting messaging service");
            // Start handling REPAIR_CHECKSUM_RANGE messages
            netw::get_messaging_service().invoke_on_all([&db] (auto& ms) {
                ms.register_repair_checksum_range([&db] (sstring keyspace, sstring cf, dht::token_range range, rpc::optional<repair_checksum> hash_version) {
                    auto hv = hash_version ? *hash_version : repair_checksum::legacy;
                    return do_with(std::move(keyspace), std::move(cf), std::move(range),
                            [&db, hv] (auto& keyspace, auto& cf, auto& range) {
                        return checksum_range(db, keyspace, cf, range, hv);
                    });
                });
            }).get();
            auto max_memory_repair = db.local().get_available_memory() * 0.1;
            repair_service rs(gossiper, max_memory_repair);
            auto stop_repair_service = defer_verbose_shutdown("repair service", [&rs] {
                rs.stop().get();
            });
            repair_init_messaging_service_handler(rs, sys_dist_ks, view_update_generator).get();
            supervisor::notify("starting storage service", true);
            auto& ss = service::get_local_storage_service();
            ss.init_messaging_service_part().get();
            api::set_server_messaging_service(ctx).get();
            api::set_server_storage_service(ctx).get();

            gossiper.local().register_(ss.shared_from_this());
            auto stop_listening = defer_verbose_shutdown("storage service notifications", [&gossiper, &ss] {
                gossiper.local().unregister_(ss.shared_from_this()).get();
            });

            /*
             * This fuse prevents gossiper from staying active in case the
             * drain_on_shutdown below is not registered. When we fix the
             * start-stop sequence it will be removed.
             */
            auto gossiping_fuse = defer_verbose_shutdown("gossiping", [] {
                gms::stop_gossiping().get();
            });

            ss.init_server_without_the_messaging_service_part().get();
            api::set_server_snapshot(ctx).get();
            auto stop_snapshots = defer_verbose_shutdown("snapshots", [] {
                service::get_storage_service().invoke_on_all(&service::storage_service::snapshots_close).get();
            });

            supervisor::notify("starting batchlog manager");
            db::get_batchlog_manager().invoke_on_all([] (db::batchlog_manager& b) {
                return b.start();
            }).get();

            supervisor::notify("starting load meter");
            load_meter.init(db, gms::get_local_gossiper()).get();
            auto stop_load_meter = defer_verbose_shutdown("load meter", [&load_meter] {
                load_meter.exit().get();
            });

            supervisor::notify("starting cf cache hit rate calculator");
            cf_cache_hitrate_calculator.start(std::ref(db)).get();
            auto stop_cache_hitrate_calculator = defer_verbose_shutdown("cf cache hit rate calculator",
                    [&cf_cache_hitrate_calculator] {
                        return cf_cache_hitrate_calculator.stop().get();
                    }
            );
            cf_cache_hitrate_calculator.local().run_on(engine().cpu_id());

            supervisor::notify("starting view update backlog broker");
            static sharded<service::view_update_backlog_broker> view_backlog_broker;
            view_backlog_broker.start(std::ref(proxy), std::ref(gms::get_gossiper())).get();
            view_backlog_broker.invoke_on_all(&service::view_update_backlog_broker::start).get();
            auto stop_view_backlog_broker = defer_verbose_shutdown("view update backlog broker", [] {
                view_backlog_broker.stop().get();
            });

            //FIXME: discarded future
            (void)api::set_server_cache(ctx);
            startlog.info("Waiting for gossip to settle before accepting client requests...");
            gms::get_local_gossiper().wait_for_gossip_to_settle().get();
            api::set_server_gossip_settle(ctx).get();

            supervisor::notify("allow replaying hints");
            proxy.invoke_on_all([] (service::storage_proxy& local_proxy) {
                local_proxy.allow_replaying_hints();
            }).get();

            if (cfg->view_building()) {
                supervisor::notify("Launching generate_mv_updates for non system tables");
                view_update_generator.invoke_on_all(&db::view::view_update_generator::start).get();
            }

            static sharded<db::view::view_builder> view_builder;
            if (cfg->view_building()) {
                supervisor::notify("starting the view builder");
                view_builder.start(std::ref(db), std::ref(sys_dist_ks), std::ref(mm_notifier)).get();
                view_builder.invoke_on_all([&mm] (db::view::view_builder& vb) { 
                    return vb.start(mm.local());
                }).get();
            }

            // Truncate `clients' CF - this table should not persist between server restarts.
            clear_clientlist().get();

<<<<<<< HEAD
            audit::audit::start_audit(*cfg).get();

            supervisor::notify("starting native transport");
            with_scheduling_group(dbcfg.statement_scheduling_group, [] {
                return service::get_local_storage_service().start_native_transport();
            }).get();
=======
            if (cfg->start_native_transport()) {
                supervisor::notify("starting native transport");
                with_scheduling_group(dbcfg.statement_scheduling_group, [] {
                    return service::get_local_storage_service().start_native_transport();
                }).get();
            }
>>>>>>> 7401a63e
            if (cfg->start_rpc()) {
                with_scheduling_group(dbcfg.statement_scheduling_group, [] {
                    return service::get_local_storage_service().start_rpc_server();
                }).get();
            }

            if (cfg->alternator_port() || cfg->alternator_https_port()) {
                static sharded<alternator::executor> alternator_executor;
                static sharded<alternator::server> alternator_server;

                if (!cfg->check_experimental(db::experimental_features_t::LWT)) {
                    throw std::runtime_error("Alternator enabled, but needs experimental LWT feature which wasn't enabled");
                }
                net::inet_address addr;
                try {
                    addr = net::dns::get_host_by_name(cfg->alternator_address(), family).get0().addr_list.front();
                } catch (...) {
                    std::throw_with_nested(std::runtime_error(fmt::format("Unable to resolve alternator_address {}", cfg->alternator_address())));
                }
                // Create an smp_service_group to be used for limiting the
                // concurrency when forwarding Alternator request between
                // shards - if necessary for LWT.
                smp_service_group_config c;
                c.max_nonlocal_requests = 5000;
                smp_service_group ssg = create_smp_service_group(c).get0();
                alternator_executor.start(std::ref(proxy), std::ref(mm), ssg).get();
                alternator_server.start(std::ref(alternator_executor)).get();
                std::optional<uint16_t> alternator_port;
                if (cfg->alternator_port()) {
                    alternator_port = cfg->alternator_port();
                }
                std::optional<uint16_t> alternator_https_port;
                std::optional<tls::credentials_builder> creds;
                if (cfg->alternator_https_port()) {
                    creds.emplace();
                    alternator_https_port = cfg->alternator_https_port();
                    creds->set_dh_level(tls::dh_params::level::MEDIUM);
                    creds->set_x509_key_file(cert, key, tls::x509_crt_format::PEM).get();
                    if (trust_store.empty()) {
                        creds->set_system_trust().get();
                    } else {
                        creds->set_x509_trust_file(trust_store, tls::x509_crt_format::PEM).get();
                    }
                    creds->set_priority_string(db::config::default_tls_priority);
                    if (!prio.empty()) {
                        creds->set_priority_string(prio);
                    }
                    if (clauth) {
                        creds->set_client_auth(seastar::tls::client_auth::REQUIRE);
                    }
                }
                bool alternator_enforce_authorization = cfg->alternator_enforce_authorization();
                with_scheduling_group(dbcfg.statement_scheduling_group,
                        [addr, alternator_port, alternator_https_port, creds = std::move(creds), alternator_enforce_authorization] () mutable {
                    return alternator_server.invoke_on_all(
                            [addr, alternator_port, alternator_https_port, creds = std::move(creds), alternator_enforce_authorization] (alternator::server& server) mutable {
                        return server.init(addr, alternator_port, alternator_https_port, creds, alternator_enforce_authorization);
                    });
                }).get();
                auto stop_alternator = [ssg] {
                    alternator_server.stop().get();
                    alternator_executor.stop().get();
                    destroy_smp_service_group(ssg).get();
                };

                ss.register_client_shutdown_hook("alternator", std::move(stop_alternator));
            }

            static redis_service redis;
            if (cfg->redis_port() || cfg->redis_ssl_port()) {
                redis.init(std::ref(proxy), std::ref(db), std::ref(auth_service), *cfg).get();
            }

            if (cfg->defragment_memory_on_idle()) {
                smp::invoke_on_all([] () {
                    engine().set_idle_cpu_handler([] (reactor::work_waiting_on_reactor check_for_work) {
                        return logalloc::shard_tracker().compact_on_idle(check_for_work);
                    });
                }).get();
            }
            smp::invoke_on_all([&cfg] () {
                return logalloc::shard_tracker().set_reclamation_step(cfg->lsa_reclamation_step());
            }).get();
            if (cfg->abort_on_lsa_bad_alloc()) {
                smp::invoke_on_all([&cfg]() {
                    return logalloc::shard_tracker().enable_abort_on_bad_alloc();
                }).get();
            }
            seastar::set_abort_on_ebadf(cfg->abort_on_ebadf());
            api::set_server_done(ctx).get();
            supervisor::notify("serving");
            // Register at_exit last, so that storage_service::drain_on_shutdown will be called first

            auto stop_repair = defer_verbose_shutdown("repair", [] {
                repair_shutdown(service::get_local_storage_service().db()).get();
            });

            auto stop_view_update_generator = defer_verbose_shutdown("view update generator", [] {
                view_update_generator.stop().get();
            });

            auto do_drain = defer_verbose_shutdown("local storage", [] {
                service::get_local_storage_service().drain_on_shutdown().get();
            });

            auto stop_view_builder = defer_verbose_shutdown("view builder", [cfg] {
                if (cfg->view_building()) {
                    view_builder.stop().get();
                }
            });

            auto stop_compaction_manager = defer_verbose_shutdown("compaction manager", [&db] {
                db.invoke_on_all([](auto& db) {
                    return db.get_compaction_manager().stop();
                }).get();
            });

            auto stop_redis_service = defer_verbose_shutdown("redis service", [&cfg] {
                if (cfg->redis_port() || cfg->redis_ssl_port()) {
                    redis.stop().get();
                }
            });

            startlog.info("Scylla version {} initialization completed.", scylla_version());
            stop_signal.wait().get();
            startlog.info("Signal received; shutting down");
	    // At this point, all objects destructors and all shutdown hooks registered with defer() are executed
          } catch (...) {
            startlog.error("Startup failed: {}", std::current_exception());
            // We should be returning 1 here, but the system is not yet prepared for orderly rollback of main() objects
            // and thread_local variables.
            _exit(1);
            return 1;
          }
          startlog.info("Scylla version {} shutdown complete.", scylla_version());
          // We should be returning 0 here, but the system is not yet prepared for orderly rollback of main() objects
          // and thread_local variables.
          _exit(0);
          return 0;
        });
    });
  } catch (...) {
      // reactor may not have been initialized, so can't use logger
      fprint(std::cerr, "FATAL: Exception during startup, aborting: %s\n", std::current_exception());
      return 7; // 1 has a special meaning for upstart
  }
}

namespace debug {

seastar::sharded<database>* db;

}<|MERGE_RESOLUTION|>--- conflicted
+++ resolved
@@ -1065,21 +1065,14 @@
             // Truncate `clients' CF - this table should not persist between server restarts.
             clear_clientlist().get();
 
-<<<<<<< HEAD
             audit::audit::start_audit(*cfg).get();
 
-            supervisor::notify("starting native transport");
-            with_scheduling_group(dbcfg.statement_scheduling_group, [] {
-                return service::get_local_storage_service().start_native_transport();
-            }).get();
-=======
             if (cfg->start_native_transport()) {
                 supervisor::notify("starting native transport");
                 with_scheduling_group(dbcfg.statement_scheduling_group, [] {
                     return service::get_local_storage_service().start_native_transport();
                 }).get();
             }
->>>>>>> 7401a63e
             if (cfg->start_rpc()) {
                 with_scheduling_group(dbcfg.statement_scheduling_group, [] {
                     return service::get_local_storage_service().start_rpc_server();
