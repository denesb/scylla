--- conflicted
+++ resolved
@@ -719,12 +719,8 @@
             supervisor::notify("initializing storage service");
             service::storage_service_config sscfg;
             sscfg.available_memory = memory::stats().total_memory();
-<<<<<<< HEAD
-            init_storage_service(stop_signal.as_sharded_abort_source(), db, gossiper, auth_service, cql_config, sys_dist_ks, view_update_generator, feature_service, sscfg, sl_controller);
-=======
             //FIXME: discarded future
-            (void)init_storage_service(stop_signal.as_sharded_abort_source(), db, gossiper, auth_service, cql_config, sys_dist_ks, view_update_generator, feature_service, sscfg);
->>>>>>> f1d73d0c
+            (void)init_storage_service(stop_signal.as_sharded_abort_source(), db, gossiper, auth_service, cql_config, sys_dist_ks, view_update_generator, feature_service, sscfg, sl_controller);
             supervisor::notify("starting per-shard database core");
 
             // Note: changed from using a move here, because we want the config object intact.
