--- conflicted
+++ resolved
@@ -285,12 +285,8 @@
     app_cfg.default_task_quota = 500us;
     app_template app(std::move(app_cfg));
 
-<<<<<<< HEAD
     auto ext = std::make_shared<db::extensions>();
     auto cfg = make_lw_shared<db::config>(ext);
-=======
-    auto cfg = make_lw_shared<db::config>();
->>>>>>> d540d5ff
     auto init = app.get_options_description().add_options();
 
     // If --version is requested, print it out and exit immediately to avoid
@@ -301,7 +297,10 @@
     if (vm["version"].as<bool>()) {
         print("%s\n", scylla_version());
         return 0;
-<<<<<<< HEAD
+    }
+    cfg->add_options(init);
+    for (configurable& c : configurable::configurables()) {
+        c.append_options(*cfg, init);
     }
 
     bpo::options_description deprecated("Deprecated options - ignored");
@@ -316,17 +315,6 @@
     configurable::append_all(*cfg, init);
     cfg->add_options(init);
 
-=======
-    }
-
-    // TODO : default, always read?
-    init("options-file", bpo::value<sstring>(), "configuration file (i.e. <SCYLLA_HOME>/conf/scylla.yaml)");
-    cfg->add_options(init);
-    for (configurable& c : configurables()) {
-        c.append_options(init);
-    }
-
->>>>>>> d540d5ff
     distributed<database> db;
     seastar::sharded<service::cache_hitrate_calculator> cf_cache_hitrate_calculator;
     debug::db = &db;
@@ -724,7 +712,6 @@
             api::set_server_cache(ctx);
             gms::get_local_gossiper().wait_for_gossip_to_settle().get();
             api::set_server_gossip_settle(ctx).get();
-<<<<<<< HEAD
 
             supervisor::notify("starting hinted handoff manager");
             db::hints::manager::rebalance().get();
@@ -739,9 +726,7 @@
                 view_builder.invoke_on_all(&db::view::view_builder::start).get();
             }
 
-=======
             audit::audit::start_audit(*cfg).get();
->>>>>>> d540d5ff
             supervisor::notify("starting native transport");
             service::get_local_storage_service().start_native_transport().get();
             if (start_thrift) {
