--- conflicted
+++ resolved
@@ -620,14 +620,9 @@
             supervisor::notify("starting storage proxy");
             service::storage_proxy::config spcfg;
             spcfg.hinted_handoff_enabled = hinted_handoff_enabled;
-<<<<<<< HEAD
             spcfg.available_memory = get_available_memory();
-            proxy.start(std::ref(db), spcfg).get();
-=======
-            spcfg.available_memory = memory::stats().total_memory();
             static db::view::node_update_backlog node_backlog(smp::count, 10ms);
             proxy.start(std::ref(db), spcfg, std::ref(node_backlog)).get();
->>>>>>> c96fc1d5
             // #293 - do not stop anything
             // engine().at_exit([&proxy] { return proxy.stop(); });
             supervisor::notify("starting migration manager");
