--- conflicted
+++ resolved
@@ -721,11 +721,7 @@
             supervisor::notify("initializing storage service");
             service::storage_service_config sscfg;
             sscfg.available_memory = memory::stats().total_memory();
-<<<<<<< HEAD
-            service::init_storage_service(stop_signal.as_sharded_abort_source(), db, gossiper, auth_service, cql_config, sys_dist_ks, view_update_generator, feature_service, sscfg, mm_notifier, sl_controller).get();
-=======
-            service::init_storage_service(stop_signal.as_sharded_abort_source(), db, gossiper, auth_service, cql_config, sys_dist_ks, view_update_generator, feature_service, sscfg, mm_notifier, token_metadata).get();
->>>>>>> 70d914ad
+            service::init_storage_service(stop_signal.as_sharded_abort_source(), db, gossiper, auth_service, cql_config, sys_dist_ks, view_update_generator, feature_service, sscfg, mm_notifier, token_metadata, sl_controller).get();
             supervisor::notify("starting per-shard database core");
 
             // Note: changed from using a move here, because we want the config object intact.
@@ -736,13 +732,8 @@
             dbcfg.statement_scheduling_group = make_sched_group("statement", 1000);
             dbcfg.memtable_scheduling_group = make_sched_group("memtable", 1000);
             dbcfg.memtable_to_cache_scheduling_group = make_sched_group("memtable_to_cache", 200);
-<<<<<<< HEAD
             dbcfg.available_memory = get_available_memory();
-            db.start(std::ref(*cfg), dbcfg, std::ref(mm_notifier), std::ref(feature_service)).get();
-=======
-            dbcfg.available_memory = memory::stats().total_memory();
             db.start(std::ref(*cfg), dbcfg, std::ref(mm_notifier), std::ref(feature_service), std::ref(token_metadata)).get();
->>>>>>> 70d914ad
             start_large_data_handler(db).get();
             auto stop_database_and_sstables = defer_verbose_shutdown("database", [&db] {
                 // #293 - do not stop anything - not even db (for real)
