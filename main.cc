--- conflicted
+++ resolved
@@ -746,13 +746,8 @@
             dbcfg.statement_scheduling_group = make_sched_group("statement", 1000);
             dbcfg.memtable_scheduling_group = make_sched_group("memtable", 1000);
             dbcfg.memtable_to_cache_scheduling_group = make_sched_group("memtable_to_cache", 200);
-<<<<<<< HEAD
             dbcfg.available_memory = get_available_memory();
-            db.start(std::ref(*cfg), dbcfg, std::ref(mm_notifier), std::ref(feature_service), std::ref(token_metadata)).get();
-=======
-            dbcfg.available_memory = memory::stats().total_memory();
             db.start(std::ref(*cfg), dbcfg, std::ref(mm_notifier), std::ref(feature_service), std::ref(token_metadata), std::ref(stop_signal.as_sharded_abort_source())).get();
->>>>>>> 9d9d54c8
             start_large_data_handler(db).get();
             auto stop_database_and_sstables = defer_verbose_shutdown("database", [&db] {
                 // #293 - do not stop anything - not even db (for real)
@@ -1097,13 +1092,11 @@
             // Truncate `clients' CF - this table should not persist between server restarts.
             clear_clientlist().get();
 
-<<<<<<< HEAD
-            audit::audit::start_audit(*cfg).get();
-=======
             db.invoke_on_all([] (database& db) {
                 db.revert_initial_system_read_concurrency_boost();
             }).get();
->>>>>>> 9d9d54c8
+
+            audit::audit::start_audit(*cfg).get();
 
             if (cfg->start_native_transport()) {
                 supervisor::notify("starting native transport");
