--- conflicted
+++ resolved
@@ -76,23 +76,15 @@
 
             abort_sources.start().get();
             auto stop_abort_source = defer([&] { abort_sources.stop().get(); });
-<<<<<<< HEAD
+            mnotif.start().get();
+            auto stop_mnotifier = defer([&] { mnotif.stop().get(); });
             sharded<qos::service_level_controller> sl_controller;
             sl_controller.start(qos::service_level_options{1000}).get();
             service::storage_service_config sscfg;
             sscfg.available_memory = memory::stats().total_memory();
             cql_config.start().get();
-            service::init_storage_service(std::ref(abort_sources), db, gms::get_gossiper(), auth_service, cql_config, sys_dist_ks, view_update_generator, feature_service, sscfg, sl_controller).get();
+            service::init_storage_service(std::ref(abort_sources), db, gms::get_gossiper(), auth_service, cql_config, sys_dist_ks, view_update_generator, feature_service, sscfg, mnotif, sl_controller).get();
             netw::get_messaging_service().start(std::ref(sl_controller), listen).get();
-=======
-            mnotif.start().get();
-            auto stop_mnotifier = defer([&] { mnotif.stop().get(); });
-            service::storage_service_config sscfg;
-            sscfg.available_memory = memory::stats().total_memory();
-            cql_config.start().get();
-            service::init_storage_service(std::ref(abort_sources), db, gms::get_gossiper(), auth_service, cql_config, sys_dist_ks, view_update_generator, feature_service, sscfg, mnotif).get();
-            netw::get_messaging_service().start(listen).get();
->>>>>>> 12bc965f
             auto& server = netw::get_local_messaging_service();
             auto port = server.port();
             auto listen = server.listen_address();
