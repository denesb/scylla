--- conflicted
+++ resolved
@@ -31,6 +31,7 @@
     sharded<service::migration_notifier> _mnotif;
     sharded<db::system_distributed_keyspace> _sys_dist_ks;
     sharded<db::view::view_update_generator> _view_update_generator;
+    sharded<auth::service> _auth_service;
     sharded<qos::service_level_controller> _sl_controller;
 public:
     impl() {
@@ -44,15 +45,11 @@
         _mnotif.start().get();
         _feature_service.start(gms::feature_config_from_db_config(_cfg)).get();
         _gossiper.start(std::ref(_abort_source), std::ref(_feature_service), std::ref(_token_metadata), std::ref(_cfg)).get();
-        _sl_controller.start(qos::service_level_options{1000}).get();
+        _sl_controller.start(std::ref(_auth_service), qos::service_level_options{1000}).get();
         netw::get_messaging_service().start(std::ref(_sl_controller), gms::inet_address("127.0.0.1"), 7000).get();
         service::storage_service_config sscfg;
         sscfg.available_memory = memory::stats().total_memory();
-<<<<<<< HEAD
-        service::get_storage_service().start(std::ref(_abort_source), std::ref(_db), std::ref(_gossiper), std::ref(_auth_service), std::ref(_sys_dist_ks), std::ref(_view_update_generator), std::ref(_feature_service), sscfg, std::ref(_mnotif), std::ref(_token_metadata), std::ref(_sl_controller), true).get();
-=======
-        service::get_storage_service().start(std::ref(_abort_source), std::ref(_db), std::ref(_gossiper), std::ref(_sys_dist_ks), std::ref(_view_update_generator), std::ref(_feature_service), sscfg, std::ref(_mnotif), std::ref(_token_metadata), true).get();
->>>>>>> ba590344
+        service::get_storage_service().start(std::ref(_abort_source), std::ref(_db), std::ref(_gossiper), std::ref(_sys_dist_ks), std::ref(_view_update_generator), std::ref(_feature_service), sscfg, std::ref(_mnotif), std::ref(_token_metadata), std::ref(_sl_controller), true).get();
         service::get_storage_service().invoke_on_all([] (auto& ss) {
             ss.enable_all_features();
         }).get();
