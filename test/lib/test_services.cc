/*
 * Copyright (C) 2019 ScyllaDB
 */

/*
 * This file is part of Scylla.
 *
 * Scylla is free software: you can redistribute it and/or modify
 * it under the terms of the GNU Affero General Public License as published by
 * the Free Software Foundation, either version 3 of the License, or
 * (at your option) any later version.
 *
 * Scylla is distributed in the hope that it will be useful,
 * but WITHOUT ANY WARRANTY; without even the implied warranty of
 * MERCHANTABILITY or FITNESS FOR A PARTICULAR PURPOSE.  See the
 * GNU General Public License for more details.
 *
 * You should have received a copy of the GNU General Public License
 * along with Scylla.  If not, see <http://www.gnu.org/licenses/>.
 */

#include "test/lib/test_services.hh"
#include "auth/service.hh"
#include "db/config.hh"
#include "db/system_distributed_keyspace.hh"
#include "db/view/view_update_generator.hh"
#include "dht/i_partitioner.hh"
#include "gms/feature_service.hh"
#include "gms/gossiper.hh"
#include "message/messaging_service.hh"
#include "service/storage_service.hh"
#include "service/qos/service_level_controller.hh"


class storage_service_for_tests::impl {
    sharded<abort_source> _abort_source;
    sharded<gms::feature_service> _feature_service;
    sharded<gms::gossiper> _gossiper;
    distributed<database> _db;
    db::config _cfg;
    sharded<auth::service> _auth_service;
    sharded<locator::token_metadata> _token_metadata;
    sharded<service::migration_notifier> _mnotif;
    sharded<db::system_distributed_keyspace> _sys_dist_ks;
    sharded<db::view::view_update_generator> _view_update_generator;
    sharded<qos::service_level_controller> _sl_controller;
public:
    impl() {
        auto thread = seastar::thread_impl::get();
        assert(thread);
        _cfg.broadcast_to_all_shards().get();
        utils::fb_utilities::set_broadcast_address(gms::inet_address("localhost"));
        utils::fb_utilities::set_broadcast_rpc_address(gms::inet_address("localhost"));
        _abort_source.start().get();
        _token_metadata.start().get();
        _mnotif.start().get();
        _feature_service.start(gms::feature_config_from_db_config(_cfg)).get();
        _gossiper.start(std::ref(_abort_source), std::ref(_feature_service), std::ref(_token_metadata), std::ref(_cfg)).get();
<<<<<<< HEAD
        _sl_controller.start(qos::service_level_options{1000}).get();
        netw::get_messaging_service().start(std::ref(_sl_controller), gms::inet_address("127.0.0.1"), 7000, false).get();
=======
        netw::get_messaging_service().start(gms::inet_address("127.0.0.1"), 7000).get();
>>>>>>> 55d89d2c
        service::storage_service_config sscfg;
        sscfg.available_memory = memory::stats().total_memory();
        service::get_storage_service().start(std::ref(_abort_source), std::ref(_db), std::ref(_gossiper), std::ref(_auth_service), std::ref(_sys_dist_ks), std::ref(_view_update_generator), std::ref(_feature_service), sscfg, std::ref(_mnotif), std::ref(_token_metadata), std::ref(_sl_controller), true).get();
        service::get_storage_service().invoke_on_all([] (auto& ss) {
            ss.enable_all_features();
        }).get();
    }
    ~impl() {
        service::get_storage_service().stop().get();
        netw::get_messaging_service().stop().get();
        _db.stop().get();
        _gossiper.stop().get();
        _mnotif.stop().get();
        _token_metadata.stop().get();
        _feature_service.stop().get();
        _abort_source.stop().get();
        _sl_controller.stop().get();
    }
};

storage_service_for_tests::storage_service_for_tests() : _impl(std::make_unique<impl>()) {
}

storage_service_for_tests::~storage_service_for_tests() = default;

dht::token create_token_from_key(const dht::i_partitioner& partitioner, sstring key) {
    sstables::key_view key_view = sstables::key_view(bytes_view(reinterpret_cast<const signed char*>(key.c_str()), key.size()));
    dht::token token = partitioner.get_token(key_view);
    assert(token == partitioner.get_token(key_view));
    return token;
}

range<dht::token> create_token_range_from_keys(const dht::sharder& sinfo, const dht::i_partitioner& partitioner, sstring start_key, sstring end_key) {
    dht::token start = create_token_from_key(partitioner, start_key);
    assert(this_shard_id() == sinfo.shard_of(start));
    dht::token end = create_token_from_key(partitioner, end_key);
    assert(this_shard_id() == sinfo.shard_of(end));
    assert(end >= start);
    return range<dht::token>::make(start, end);
}

static const sstring some_keyspace("ks");
static const sstring some_column_family("cf");

db::nop_large_data_handler nop_lp_handler;
db::config test_db_config;
gms::feature_service test_feature_service(gms::feature_config_from_db_config(test_db_config));
thread_local sstables::sstables_manager test_sstables_manager(nop_lp_handler, test_db_config, test_feature_service);

column_family::config column_family_test_config() {
    column_family::config cfg;
    cfg.sstables_manager = &test_sstables_manager;
    return cfg;
}

column_family_for_tests::column_family_for_tests()
    : column_family_for_tests(
        schema_builder(some_keyspace, some_column_family)
            .with_column(utf8_type->decompose("p1"), utf8_type, column_kind::partition_key)
            .build()
    )
{ }

column_family_for_tests::column_family_for_tests(schema_ptr s)
    : _data(make_lw_shared<data>())
{
    _data->s = s;
    _data->cfg = column_family_test_config();
    _data->cfg.enable_disk_writes = false;
    _data->cfg.enable_commitlog = false;
    _data->cf = make_lw_shared<column_family>(_data->s, _data->cfg, column_family::no_commitlog(), _data->cm, _data->cl_stats, _data->tracker);
    _data->cf->mark_ready_for_writes();
}<|MERGE_RESOLUTION|>--- conflicted
+++ resolved
@@ -56,12 +56,8 @@
         _mnotif.start().get();
         _feature_service.start(gms::feature_config_from_db_config(_cfg)).get();
         _gossiper.start(std::ref(_abort_source), std::ref(_feature_service), std::ref(_token_metadata), std::ref(_cfg)).get();
-<<<<<<< HEAD
         _sl_controller.start(qos::service_level_options{1000}).get();
-        netw::get_messaging_service().start(std::ref(_sl_controller), gms::inet_address("127.0.0.1"), 7000, false).get();
-=======
-        netw::get_messaging_service().start(gms::inet_address("127.0.0.1"), 7000).get();
->>>>>>> 55d89d2c
+        netw::get_messaging_service().start(std::ref(_sl_controller), gms::inet_address("127.0.0.1"), 7000).get();
         service::storage_service_config sscfg;
         sscfg.available_memory = memory::stats().total_memory();
         service::get_storage_service().start(std::ref(_abort_source), std::ref(_db), std::ref(_gossiper), std::ref(_auth_service), std::ref(_sys_dist_ks), std::ref(_view_update_generator), std::ref(_feature_service), sscfg, std::ref(_mnotif), std::ref(_token_metadata), std::ref(_sl_controller), true).get();
