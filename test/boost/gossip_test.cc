
/*
 * Copyright (C) 2015 ScyllaDB
 */

/*
 * This file is part of Scylla.
 *
 * See the LICENSE.PROPRIETARY file in the top-level directory for licensing information.
 */


#include <boost/test/unit_test.hpp>

#include <seastar/util/defer.hh>

#include <seastar/testing/test_case.hh>
#include "message/messaging_service.hh"
#include "gms/failure_detector.hh"
#include "gms/gossiper.hh"
#include "gms/feature_service.hh"
#include <seastar/core/reactor.hh>
#include "service/storage_service.hh"
#include <seastar/core/distributed.hh>
#include <seastar/core/abort_source.hh>
#include "database.hh"
#include "db/system_distributed_keyspace.hh"
#include "service/qos/service_level_controller.hh"
#include "db/config.hh"

namespace db::view {
class view_update_generator;
}

SEASTAR_TEST_CASE(test_boot_shutdown){
    return seastar::async([] {
        distributed<database> db;
        database_config dbcfg;
        db::config cfg;
        sharded<service::migration_notifier> mm_notif;
        sharded<abort_source> abort_sources;
        sharded<auth::service> auth_service;
        sharded<db::system_distributed_keyspace> sys_dist_ks;
        sharded<db::view::view_update_generator> view_update_generator;
        utils::fb_utilities::set_broadcast_address(gms::inet_address("127.0.0.1"));
        sharded<gms::feature_service> feature_service;
        sharded<locator::token_metadata> token_metadata;

        token_metadata.start().get();
        auto stop_token_mgr = defer([&token_metadata] { token_metadata.stop().get(); });

        mm_notif.start().get();
        auto stop_mm_notif = defer([&mm_notif] { mm_notif.stop().get(); });

        abort_sources.start().get();
        auto stop_abort_sources = defer([&] { abort_sources.stop().get(); });

<<<<<<< HEAD
        feature_service.start().get();
        sharded<qos::service_level_controller> sl_controller;
        sl_controller.start(qos::service_level_options{1000}).get();
        auto stop_sl_controller = defer([&] { sl_controller.stop().get(); });

=======
        feature_service.start(gms::feature_config_from_db_config(cfg)).get();
>>>>>>> 7401a63e
        auto stop_feature_service = defer([&] { feature_service.stop().get(); });

        locator::i_endpoint_snitch::create_snitch("SimpleSnitch").get();
        auto stop_snitch = defer([&] { locator::i_endpoint_snitch::stop_snitch().get(); });

        netw::get_messaging_service().start(std::ref(sl_controller), gms::inet_address("127.0.0.1"), 7000, false /* don't bind */).get();
        auto stop_messaging_service = defer([&] { netw::get_messaging_service().stop().get(); });

        gms::get_gossiper().start(std::ref(abort_sources), std::ref(feature_service), std::ref(token_metadata), std::ref(cfg)).get();
        auto stop_gossiper = defer([&] { gms::get_gossiper().stop().get(); });

        service::storage_service_config sscfg;
        sscfg.available_memory =  memory::stats().total_memory();

        service::get_storage_service().start(std::ref(abort_sources), std::ref(db), std::ref(gms::get_gossiper()), std::ref(auth_service), std::ref(sys_dist_ks), std::ref(view_update_generator), std::ref(feature_service), sscfg, std::ref(mm_notif), std::ref(token_metadata), std::ref(sl_controller), true).get();
        auto stop_ss = defer([&] { service::get_storage_service().stop().get(); });

        db.start(std::ref(cfg), dbcfg, std::ref(mm_notif), std::ref(feature_service), std::ref(token_metadata)).get();
        auto stop_db = defer([&] { db.stop().get(); });
        auto stop_database_d = defer([&db] {
            stop_database(db).get();
        });

    });
}<|MERGE_RESOLUTION|>--- conflicted
+++ resolved
@@ -55,15 +55,11 @@
         abort_sources.start().get();
         auto stop_abort_sources = defer([&] { abort_sources.stop().get(); });
 
-<<<<<<< HEAD
-        feature_service.start().get();
+        feature_service.start(gms::feature_config_from_db_config(cfg)).get();
         sharded<qos::service_level_controller> sl_controller;
         sl_controller.start(qos::service_level_options{1000}).get();
         auto stop_sl_controller = defer([&] { sl_controller.stop().get(); });
 
-=======
-        feature_service.start(gms::feature_config_from_db_config(cfg)).get();
->>>>>>> 7401a63e
         auto stop_feature_service = defer([&] { feature_service.stop().get(); });
 
         locator::i_endpoint_snitch::create_snitch("SimpleSnitch").get();
