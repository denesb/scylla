#!/usr/bin/env python3
# -*- coding: utf-8 -*-
#
# Copyright (C) 2015 ScyllaDB
#

#
# This file is part of Scylla.
#
# See the LICENSE.PROPRIETARY file in the top-level directory for licensing information.
#
import asyncio
import glob
import os
import sys
import signal
import argparse
import subprocess
import io
import multiprocessing
import xml.etree.ElementTree as ET
import shutil
import signal
import shlex
import time
from random import randint

LDAP_SERVER_CONFIGURATION_FILE = os.path.join(os.path.dirname(__file__), 'tests', 'slapd.conf')

DEFAULT_ENTRIES = [
    """dn: dc=example,dc=com
objectClass: dcObject
objectClass: organization
dc: example
o: Example
description: Example directory.
""",
    """dn: cn=root,dc=example,dc=com
objectClass: organizationalRole
cn: root
description: Directory manager.
""",
    """dn: ou=People,dc=example,dc=com
objectClass: organizationalUnit
ou: People
description: Our people.
""",
    """# Default superuser for Scylla
dn: uid=cassandra,ou=People,dc=example,dc=com
objectClass: organizationalPerson
objectClass: uidObject
cn: cassandra
ou: People
sn: cassandra
userid: cassandra
userPassword: cassandra
""",
    """dn: uid=jsmith,ou=People,dc=example,dc=com
objectClass: organizationalPerson
objectClass: uidObject
cn: Joe Smith
ou: People
sn: Smith
userid: jsmith
userPassword: joeisgreat
""",
    """dn: uid=jdoe,ou=People,dc=example,dc=com
objectClass: organizationalPerson
objectClass: uidObject
cn: John Doe
ou: People
sn: Doe
userid: jdoe
userPassword: pa55w0rd
""",
    """dn: cn=role1,dc=example,dc=com
objectClass: groupOfUniqueNames
cn: role1
uniqueMember: uid=jsmith,ou=People,dc=example,dc=com
uniqueMember: uid=cassandra,ou=People,dc=example,dc=com
""",
    """dn: cn=role2,dc=example,dc=com
objectClass: groupOfUniqueNames
cn: role2
uniqueMember: uid=cassandra,ou=People,dc=example,dc=com
""",
    """dn: cn=role3,dc=example,dc=com
objectClass: groupOfUniqueNames
cn: role3
uniqueMember: uid=jdoe,ou=People,dc=example,dc=com
""",
]

<<<<<<< HEAD
boost_tests = [
    'bytes_ostream_test',
    'chunked_vector_test',
    'compress_test',
    'continuous_data_consumer_test',
    'types_test',
    'keys_test',
    'mutation_test',
    'mvcc_test',
    'schema_registry_test',
    'range_test',
    ('mutation_reader_test', '-c{} -m2G'.format(min(os.cpu_count(), 3))),
    'serialized_action_test',
    'cdc_test',
    'cql_query_test',
    'user_types_test',
    'user_function_test',
    'secondary_index_test',
    'json_cql_query_test',
    'filtering_test',
    'storage_proxy_test',
    'schema_change_test',
    'sstable_mutation_test',
    'sstable_resharding_test',
    'incremental_compaction_test',
    'commitlog_test',
    'hash_test',
    'test-serialization',
    'cartesian_product_test',
    'allocation_strategy_test',
    'UUID_test',
    'compound_test',
    'murmur_hash_test',
    'partitioner_test',
    'frozen_mutation_test',
    'canonical_mutation_test',
    'gossiping_property_file_snitch_test',
    'row_cache_test',
    'cache_flat_mutation_reader_test',
    'network_topology_strategy_test',
    'query_processor_test',
    'batchlog_manager_test',
    'logalloc_test',
    'log_heap_test',
    'crc_test',
    'checksum_utils_test',
    'flush_queue_test',
    'config_test',
    'dynamic_bitset_test',
    'gossip_test',
    'managed_vector_test',
    'map_difference_test',
    'memtable_test',
    'mutation_query_test',
    'snitch_reset_test',
    'auth_test',
    'idl_test',
    'range_tombstone_list_test',
    'mutation_fragment_test',
    'flat_mutation_reader_test',
    'anchorless_list_test',
    'database_test',
    'input_stream_test',
    'nonwrapping_range_test',
    'virtual_reader_test',
    'counter_test',
    'cell_locker_test',
    'view_schema_test',
    'view_build_test',
    'view_complex_test',
    'clustering_ranges_walker_test',
    'vint_serialization_test',
    'duration_test',
    'loading_cache_test',
    'castas_fcts_test',
    'big_decimal_test',
    'aggregate_fcts_test',
    'caching_options_test',
    'auth_resource_test',
    'cql_auth_query_test',
    'enum_set_test',
    'extensions_test',
    'cql_auth_syntax_test',
    'querier_cache',
    'limiting_data_source_test',
    ('sstable_test', '-c1 -m2G'),
    ('sstable_datafile_test', '-c1 -m2G'),
    'broken_sstable_test',
    ('sstable_3_x_test', '-c1 -m2G'),
    'meta_test',
    'reusable_buffer_test',
    'mutation_writer_test',
    'observable_test',
    'transport_test',
    'fragmented_temporary_buffer_test',
    'encrypted_file_test',
    'auth_passwords_test',
    'multishard_mutation_query_test',
    'top_k_test',
    'utf8_test',
    'small_vector_test',
    'data_listeners_test',
    'truncation_migration_test',
    'symmetric_key_test',
    'like_matcher_test',
    'linearizing_input_stream_test',
    'enum_option_test',
]

other_tests = [
    'memory_footprint',
]

long_tests = [
    ('lsa_async_eviction_test', '-c1 -m200M --size 1024 --batch 3000 --count 2000000'),
    ('lsa_sync_eviction_test', '-c1 -m100M --count 10 --standard-object-size 3000000'),
    ('lsa_sync_eviction_test', '-c1 -m100M --count 24000 --standard-object-size 2048'),
    ('lsa_sync_eviction_test', '-c1 -m1G --count 4000000 --standard-object-size 128'),
    ('row_cache_alloc_stress', '-c1 -m2G'),
    ('row_cache_stress_test', '-c1 -m1G --seconds 10'),
]
=======
# Apply custom options to these tests
custom_test_args = {
    'boost/mutation_reader_test': '-c{} -m2G'.format(min(os.cpu_count(), 3)),
    'boost/sstable_test': '-c1 -m2G',
    'boost/sstable_datafile_test': '-c1 -m2G',
    'boost/sstable_3_x_test': '-c1 -m2G',
    'unit/lsa_async_eviction_test': '-c1 -m200M --size 1024 --batch 3000 --count 2000000',
    'unit/lsa_sync_eviction_test': [
        '-c1 -m100M --count 10 --standard-object-size 3000000',
        '-c1 -m100M --count 24000 --standard-object-size 2048',
        '-c1 -m1G --count 4000000 --standard-object-size 128'
        ],
    'unit/row_cache_alloc_stress_test': '-c1 -m2G',
    'unit/row_cache_stress_test': '-c1 -m1G --seconds 10',
}

# Only run in dev, release configurations, skip in others
long_tests = set([
    'unit/lsa_async_eviction_test',
    'unit/lsa_sync_eviction_test',
    'unit/row_cache_alloc_stress_test',
    'unit/row_cache_stress_test'
])
>>>>>>> c0aea194

ldap_tests = [
    'ldap_connection_test',
    'role_manager_test',
]

CONCOLORS = {'green': '\033[1;32m', 'red': '\033[1;31m', 'nocolor': '\033[0m'}

def colorformat(msg, **kwargs):
    fmt = dict(CONCOLORS)
    fmt.update(kwargs)
    return msg.format(**fmt)

def status_to_string(success):
    if success:
        status = colorformat("{green}PASSED{nocolor}") if os.isatty(sys.stdout.fileno()) else "PASSED"
    else:
        status = colorformat("{red}FAILED{nocolor}") if os.isatty(sys.stdout.fileno()) else "FAILED"

    return status

class UnitTest:
    standard_args = '--overprovisioned --unsafe-bypass-fsync 1 --blocked-reactor-notify-ms 2000000 --collectd 0'.split()
    seastar_args = '-c2 -m2G'

    def __init__(self, test_no, name, opts, kind, mode, options):
        if opts is None:
            opts = UnitTest.seastar_args
        self.id = test_no
        self.name = name
        self.mode = mode
        self.kind = kind
        self.path = os.path.join('build', self.mode, 'test', self.kind, self.name)
        self.args = opts.split() + UnitTest.standard_args

        if self.kind in ['boost', 'ldap']:
            boost_args = []
            if options.jenkins:
                mode = 'debug' if self.mode == 'debug' else 'release'
                xmlout = options.jenkins + "." + mode + "." + self.name + "." + str(self.id) + ".boost.xml"
                boost_args += ['--report_level=no', '--logger=HRF,test_suite:XML,test_suite,' + xmlout]
            boost_args += ['--']
            self.args = boost_args + self.args


def print_progress(test, success, cookie, verbose):
    if isinstance(cookie, int):
        cookie = (0, 1, cookie)

    last_len, n, n_total = cookie
    msg = "[{}/{}] {} {} {}".format(n, n_total, status_to_string(success), test.path, ' '.join(test.args))
    if verbose is False and sys.stdout.isatty():
        print('\r' + ' ' * last_len, end='')
        last_len = len(msg)
        print('\r' + msg, end='')
    else:
        print(msg)

    return (last_len, n + 1, n_total)


def setup(test, port, options):
    """Performs any necessary setup steps before running a test.

Returns (fn, txt) where fn is a cleanup function to call unconditionally after the test stops running, and txt is failure-injection description."""
    if test.kind == 'ldap':
        instances_root = os.path.join(os.path.split(test.path)[0], 'ldap_instances');
        instance_path = os.path.join(os.path.abspath(instances_root), str(port))
        slapd_pid_file = os.path.join(instance_path, 'slapd.pid')
        data_path = os.path.join(instance_path, 'data')
        os.makedirs(data_path)
        # This will always fail because it lacks the permissions to read the default slapd data
        # folder but it does create the instance folder so we don't want to fail here.
        try:
            subprocess.check_output(['slaptest', '-f', LDAP_SERVER_CONFIGURATION_FILE, '-F', instance_path],
                                    stderr=subprocess.DEVNULL)
        except:
            pass
        # Set up failure injection.
        proxy_name = 'p{}'.format(port)
        subprocess.check_output([
            'toxiproxy-cli', 'c', proxy_name,
            '--listen', 'localhost:{}'.format(port + 2), '--upstream', 'localhost:{}'.format(port)])
        # Sever the connection after byte_limit bytes have passed through:
        byte_limit = options.byte_limit if options.byte_limit else randint(0, 2000)
        subprocess.check_output(['toxiproxy-cli', 't', 'a', proxy_name, '-t', 'limit_data', '-n', 'limiter',
                                 '-a', 'bytes={}'.format(byte_limit)])
        # Change the data folder in the default config.
        replace_expression = 's/olcDbDirectory:.*/olcDbDirectory: {}/g'.format(
            os.path.abspath(data_path).replace('/','\/'))
        subprocess.check_output(
            ['find', instance_path, '-type', 'f', '-exec', 'sed', '-i', replace_expression, '{}', ';'])
        # Change the pid file to be kept with the instance.
        replace_expression = 's/olcPidFile:.*/olcPidFile: {}/g'.format(
            os.path.abspath(slapd_pid_file).replace('/', '\/'))
        subprocess.check_output(
            ['find', instance_path, '-type', 'f', '-exec', 'sed', '-i', replace_expression, '{}', ';'])
        # Put the test data in.
        cmd = ['slapadd', '-F', os.path.abspath(instance_path)]
        subprocess.check_output(
            cmd, input='\n\n'.join(DEFAULT_ENTRIES).encode('ascii'), stderr=subprocess.STDOUT)
        # Set up the server.
        SLAPD_URLS='ldap://:{}/ ldaps://:{}/'.format(port, port + 1)
        process = subprocess.Popen(['slapd', '-F', os.path.abspath(instance_path), '-h', SLAPD_URLS, '-d', '0'])
        time.sleep(0.25) # On some systems, slapd needs a second to become available.
        def finalize():
            process.terminate()
            shutil.rmtree(instance_path)
            subprocess.check_output(['toxiproxy-cli', 'd', proxy_name])
        return finalize, '--byte-limit={}'.format(byte_limit)
    else:
        return (lambda: 0, None)


async def run_test(test, options):
    file = io.StringIO()

    def report_error(out, failure_injection_desc = None):
        print('=== stdout START ===', file=file)
        print(out, file=file)
        print('=== stdout END ===', file=file)
        if failure_injection_desc is not None:
            print('failure injection: {}'.format(failure_injection_desc), file=file)
    success = False
    process = None
    stdout = None
    ldap_port = 5000 + test.id * 3
    cleanup_fn = None
    finject_desc = None
    try:
        cleanup_fn, finject_desc = setup(test, ldap_port, options)
        if not options.manual_execution:
            process = await asyncio.create_subprocess_exec(
                test.path,
                *test.args,
                stderr=asyncio.subprocess.STDOUT,
                stdout=asyncio.subprocess.PIPE,
                env=dict(os.environ,
                    UBSAN_OPTIONS='print_stacktrace=1',
                    BOOST_TEST_CATCH_SYSTEM_ERRORS='no',
                    SEASTAR_LDAP_PORT=str(ldap_port)),
                    preexec_fn=os.setsid,
                )
            stdout, _ = await asyncio.wait_for(process.communicate(), options.timeout)
            success = process.returncode == 0
            if process.returncode != 0:
                print('  with error code {code}\n'.format(code=process.returncode), file=file)
                report_error(stdout.decode(encoding='UTF-8'), finject_desc)
        else:
            print('Please run the following shell command, then press <enter>:')
            shcmd = ' '.join([shlex.quote(e) for e in [test.path, *test.args]])
            shcmd = 'SEASTAR_LDAP_PORT={} {}'.format(ldap_port, shcmd)
            print(shcmd)
            input('-- press <enter> to continue --')
            success = True
    except (asyncio.TimeoutError, asyncio.CancelledError) as e:
        if process is not None:
            process.kill()
            stdout, _ = await process.communicate()
        if isinstance(e, asyncio.TimeoutError):
            print('  timed out', file=file)
            report_error(stdout.decode(encoding='UTF-8') if stdout else "No output", finject_desc)
        elif isinstance(e, asyncio.CancelledError):
            print(test.name, end=" ")
    except Exception as e:
        print('  with error {e}\n'.format(e=e), file=file)
        report_error(e, finject_desc)
    finally:
        if cleanup_fn is not None:
            cleanup_fn()
    return (test, success, file.getvalue())


def setup_signal_handlers(loop, signaled):

    async def shutdown(loop, signo, signaled):
        print("\nShutdown requested... Aborting tests:"),
        signaled.signo = signo
        signaled.set()

    # Use a lambda to avoid creating a coroutine until
    # the signal is delivered to the loop - otherwise
    # the coroutine will be dangling when the loop is over,
    # since it's never going to be invoked
    for signo in [signal.SIGINT, signal.SIGTERM]:
        loop.add_signal_handler(signo, lambda: asyncio.create_task(shutdown(loop, signo, signaled)))


def parse_cmd_line():
    """ Print usage and process command line options. """
    all_modes = ['debug', 'release', 'dev', 'sanitize']
    sysmem = os.sysconf('SC_PAGE_SIZE') * os.sysconf('SC_PHYS_PAGES')
    testmem = 2e9
    cpus_per_test_job = 1
    default_num_jobs_mem = ((sysmem - 4e9) // testmem)
    default_num_jobs_cpu = multiprocessing.cpu_count() // cpus_per_test_job
    default_num_jobs = min(default_num_jobs_mem, default_num_jobs_cpu)

    parser = argparse.ArgumentParser(description="Scylla test runner")
    parser.add_argument('--name', action="store",
                        help="Run only test whose name contains given string")
    parser.add_argument('--mode', choices=all_modes, action="append", dest="modes",
                        help="Run only tests for given build mode(s)")
    parser.add_argument('--repeat', action="store", default="1", type=int,
                        help="number of times to repeat test execution")
    parser.add_argument('--timeout', action="store", default="3000", type=int,
                        help="timeout value for test execution")
    parser.add_argument('--jenkins', action="store",
                        help="jenkins output file prefix")
    parser.add_argument('--verbose', '-v', action='store_true', default=False,
                        help='Verbose reporting')
    parser.add_argument('--jobs', '-j', action="store", default=default_num_jobs, type=int,
                        help="Number of jobs to use for running the tests")
    parser.add_argument('--xunit', action="store",
                        help="Name of a file to write results of non-boost tests to in xunit format")
    parser.add_argument('--manual-execution', action='store_true', default=False,
                        help='Let me manually run the test executable at the moment this script would run it')
    parser.add_argument('--byte-limit', action="store", default=None, type=int,
                        help="Specific byte limit for failure injection (random by default)")
    args = parser.parse_args()

    if not args.modes:
        out = subprocess.Popen(['ninja', 'mode_list'], stdout=subprocess.PIPE).communicate()[0].decode()
        # [1/1] List configured modes
        # debug release dev
        args.modes = out.split('\n')[1].split(' ')

    return args


def find_tests(options):

    tests_to_run = []

    def add_test_list(kind, mode):
        lst = glob.glob(os.path.join("test", kind, "*_test.cc"))
        for t in lst:
            t = os.path.splitext(os.path.basename(t))[0]
            if mode not in ['release', 'dev'] and os.path.join(kind, t) in long_tests:
                continue
            args = custom_test_args.get(os.path.join(kind, t))
            if isinstance(args, (str, type(None))):
                args = [ args ]
            for a in args:
                tests_to_run.append((t, a, kind, mode))

<<<<<<< HEAD
        add_test_list(other_tests, 'other')
        add_test_list(boost_tests, 'boost')
        add_test_list(ldap_tests, 'ldap')
        if mode in ['release', 'dev']:
            add_test_list(long_tests, 'other')
=======
    for mode in options.modes:
        add_test_list('unit', mode)
        add_test_list('boost', mode)
>>>>>>> c0aea194

    if options.name:
        tests_to_run = [t for t in tests_to_run if options.name in t[0]]
        if not tests_to_run:
            print("Test {} not found".format(options.name))
            sys.exit(1)

    tests_to_run = [t for t in tests_to_run for _ in range(options.repeat)]
    tests_to_run = [UnitTest(test_no, *t, options) for test_no, t in enumerate(tests_to_run)]

    return tests_to_run


async def run_all_tests(tests_to_run, signaled, options):
    failed_tests = []
    results = []
    cookie = len(tests_to_run)
    signaled_task = asyncio.create_task(signaled.wait())
    pending = set([signaled_task])

    async def cancel(pending):
        for task in pending:
            task.cancel()
        await asyncio.gather(*pending, return_exceptions=True)
        print("... done.")
        raise asyncio.CancelledError

    async def reap(done, pending, signaled):
        nonlocal cookie
        if signaled.is_set():
            await cancel(pending)
        for coro in done:
            result = coro.result()
            if isinstance(result, bool):
                continue # skip signaled task result
            results.append(result)
            test, success, out = result
            cookie = print_progress(test, success, cookie, options.verbose)
            if not success:
                failed_tests.append((test, out))
    try:
        for test in tests_to_run:
            # +1 for 'signaled' event
            if len(pending) > options.jobs:
                # Wait for some task to finish
                done, pending = await asyncio.wait(pending, return_when=asyncio.FIRST_COMPLETED)
                await reap(done, pending, signaled)
            pending.add(asyncio.create_task(run_test(test, options)))
        # Wait & reap ALL tasks but signaled_task
        # Do not use asyncio.ALL_COMPLETED to print a nice progress report
        while len(pending) > 1:
            done, pending = await asyncio.wait(pending, return_when=asyncio.FIRST_COMPLETED)
            await reap(done, pending, signaled)

    except asyncio.CancelledError:
        return None, None

    return failed_tests, results


def print_summary(failed_tests, total_tests):
    if not failed_tests:
        print('\nOK.')
    else:
        print('\n\nOutput of the failed tests:')
        for test, out in failed_tests:
            print("Test {} {} failed:\n{}".format(test.path, ' '.join(test.args), out))
        print('\n\nThe following test(s) have failed:')
        for test, _ in failed_tests:
            print('  {} {}'.format(test.path, ' '.join(test.args)))
        print('\nSummary: {} of the total {} tests failed'.format(len(failed_tests), total_tests))

def write_xunit_report(options, results):
    unit_results = [r for r in results if r[0].kind != 'boost']
    num_unit_failed = sum(1 for r in unit_results if not r[1])

    xml_results = ET.Element('testsuite', name='non-boost tests',
            tests=str(len(unit_results)), failures=str(num_unit_failed), errors='0')

    for test, success, out in unit_results:
        xml_res = ET.SubElement(xml_results, 'testcase', name=test.path)
        if not success:
            xml_fail = ET.SubElement(xml_res, 'failure')
            xml_fail.text = "Test {} {} failed:\n{}".format(test.path, ' '.join(test.args), out)
    with open(options.xunit, "w") as f:
        ET.ElementTree(xml_results).write(f, encoding="unicode")

async def main():

    options = parse_cmd_line()

    tests_to_run = find_tests(options)
    if options.manual_execution and len(tests_to_run) > 1:
        print('--manual-execution only supports running a single test, but multiple selected: {}'.format(
            [e.path for e in tests_to_run[:3]])) # Print the whole e.path, as matches may come from multiple dirs.
        sys.exit(1)
    signaled = asyncio.Event()

    setup_signal_handlers(asyncio.get_event_loop(), signaled)

    tp_server = None
    try:
        if [t for t in tests_to_run if t.kind == 'ldap']:
            tp_server = subprocess.Popen('toxiproxy-server', stderr=subprocess.DEVNULL)
        failed_tests, results = await run_all_tests(tests_to_run, signaled, options)
    finally:
        if tp_server is not None:
            tp_server.terminate()

    if signaled.is_set():
        return -signaled.signo

    print_summary(failed_tests, len(tests_to_run))

    if options.xunit:
        write_xunit_report(options, results)
    return 0

if __name__ == "__main__":
    if sys.version_info < (3, 7):
        print("Python 3.7 or newer is required to run this program")
        sys.exit(-1)
    sys.exit(asyncio.run(main()))<|MERGE_RESOLUTION|>--- conflicted
+++ resolved
@@ -25,7 +25,7 @@
 import time
 from random import randint
 
-LDAP_SERVER_CONFIGURATION_FILE = os.path.join(os.path.dirname(__file__), 'tests', 'slapd.conf')
+LDAP_SERVER_CONFIGURATION_FILE = os.path.join(os.path.dirname(__file__), 'test', 'resource', 'slapd.conf')
 
 DEFAULT_ENTRIES = [
     """dn: dc=example,dc=com
@@ -90,130 +90,6 @@
 uniqueMember: uid=jdoe,ou=People,dc=example,dc=com
 """,
 ]
-
-<<<<<<< HEAD
-boost_tests = [
-    'bytes_ostream_test',
-    'chunked_vector_test',
-    'compress_test',
-    'continuous_data_consumer_test',
-    'types_test',
-    'keys_test',
-    'mutation_test',
-    'mvcc_test',
-    'schema_registry_test',
-    'range_test',
-    ('mutation_reader_test', '-c{} -m2G'.format(min(os.cpu_count(), 3))),
-    'serialized_action_test',
-    'cdc_test',
-    'cql_query_test',
-    'user_types_test',
-    'user_function_test',
-    'secondary_index_test',
-    'json_cql_query_test',
-    'filtering_test',
-    'storage_proxy_test',
-    'schema_change_test',
-    'sstable_mutation_test',
-    'sstable_resharding_test',
-    'incremental_compaction_test',
-    'commitlog_test',
-    'hash_test',
-    'test-serialization',
-    'cartesian_product_test',
-    'allocation_strategy_test',
-    'UUID_test',
-    'compound_test',
-    'murmur_hash_test',
-    'partitioner_test',
-    'frozen_mutation_test',
-    'canonical_mutation_test',
-    'gossiping_property_file_snitch_test',
-    'row_cache_test',
-    'cache_flat_mutation_reader_test',
-    'network_topology_strategy_test',
-    'query_processor_test',
-    'batchlog_manager_test',
-    'logalloc_test',
-    'log_heap_test',
-    'crc_test',
-    'checksum_utils_test',
-    'flush_queue_test',
-    'config_test',
-    'dynamic_bitset_test',
-    'gossip_test',
-    'managed_vector_test',
-    'map_difference_test',
-    'memtable_test',
-    'mutation_query_test',
-    'snitch_reset_test',
-    'auth_test',
-    'idl_test',
-    'range_tombstone_list_test',
-    'mutation_fragment_test',
-    'flat_mutation_reader_test',
-    'anchorless_list_test',
-    'database_test',
-    'input_stream_test',
-    'nonwrapping_range_test',
-    'virtual_reader_test',
-    'counter_test',
-    'cell_locker_test',
-    'view_schema_test',
-    'view_build_test',
-    'view_complex_test',
-    'clustering_ranges_walker_test',
-    'vint_serialization_test',
-    'duration_test',
-    'loading_cache_test',
-    'castas_fcts_test',
-    'big_decimal_test',
-    'aggregate_fcts_test',
-    'caching_options_test',
-    'auth_resource_test',
-    'cql_auth_query_test',
-    'enum_set_test',
-    'extensions_test',
-    'cql_auth_syntax_test',
-    'querier_cache',
-    'limiting_data_source_test',
-    ('sstable_test', '-c1 -m2G'),
-    ('sstable_datafile_test', '-c1 -m2G'),
-    'broken_sstable_test',
-    ('sstable_3_x_test', '-c1 -m2G'),
-    'meta_test',
-    'reusable_buffer_test',
-    'mutation_writer_test',
-    'observable_test',
-    'transport_test',
-    'fragmented_temporary_buffer_test',
-    'encrypted_file_test',
-    'auth_passwords_test',
-    'multishard_mutation_query_test',
-    'top_k_test',
-    'utf8_test',
-    'small_vector_test',
-    'data_listeners_test',
-    'truncation_migration_test',
-    'symmetric_key_test',
-    'like_matcher_test',
-    'linearizing_input_stream_test',
-    'enum_option_test',
-]
-
-other_tests = [
-    'memory_footprint',
-]
-
-long_tests = [
-    ('lsa_async_eviction_test', '-c1 -m200M --size 1024 --batch 3000 --count 2000000'),
-    ('lsa_sync_eviction_test', '-c1 -m100M --count 10 --standard-object-size 3000000'),
-    ('lsa_sync_eviction_test', '-c1 -m100M --count 24000 --standard-object-size 2048'),
-    ('lsa_sync_eviction_test', '-c1 -m1G --count 4000000 --standard-object-size 128'),
-    ('row_cache_alloc_stress', '-c1 -m2G'),
-    ('row_cache_stress_test', '-c1 -m1G --seconds 10'),
-]
-=======
 # Apply custom options to these tests
 custom_test_args = {
     'boost/mutation_reader_test': '-c{} -m2G'.format(min(os.cpu_count(), 3)),
@@ -237,7 +113,6 @@
     'unit/row_cache_alloc_stress_test',
     'unit/row_cache_stress_test'
 ])
->>>>>>> c0aea194
 
 ldap_tests = [
     'ldap_connection_test',
@@ -484,17 +359,10 @@
             for a in args:
                 tests_to_run.append((t, a, kind, mode))
 
-<<<<<<< HEAD
-        add_test_list(other_tests, 'other')
-        add_test_list(boost_tests, 'boost')
-        add_test_list(ldap_tests, 'ldap')
-        if mode in ['release', 'dev']:
-            add_test_list(long_tests, 'other')
-=======
     for mode in options.modes:
         add_test_list('unit', mode)
         add_test_list('boost', mode)
->>>>>>> c0aea194
+        add_test_list('ldap', mode)
 
     if options.name:
         tests_to_run = [t for t in tests_to_run if options.name in t[0]]
