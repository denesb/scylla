#!/usr/bin/env python3
# -*- coding: utf-8 -*-
#
# Copyright (C) 2015 ScyllaDB
#

#
# This file is part of Scylla.
#
# See the LICENSE.PROPRIETARY file in the top-level directory for licensing information.
#
import asyncio
import glob
import os
import sys
import signal
import argparse
import subprocess
import io
import multiprocessing
import xml.etree.ElementTree as ET
import shutil
import signal
import shlex
import time
from random import randint

LDAP_SERVER_CONFIGURATION_FILE = os.path.join(os.path.dirname(__file__), 'test', 'resource', 'slapd.conf')

DEFAULT_ENTRIES = [
    """dn: dc=example,dc=com
objectClass: dcObject
objectClass: organization
dc: example
o: Example
description: Example directory.
""",
    """dn: cn=root,dc=example,dc=com
objectClass: organizationalRole
cn: root
description: Directory manager.
""",
    """dn: ou=People,dc=example,dc=com
objectClass: organizationalUnit
ou: People
description: Our people.
""",
    """# Default superuser for Scylla
dn: uid=cassandra,ou=People,dc=example,dc=com
objectClass: organizationalPerson
objectClass: uidObject
cn: cassandra
ou: People
sn: cassandra
userid: cassandra
userPassword: cassandra
""",
    """dn: uid=jsmith,ou=People,dc=example,dc=com
objectClass: organizationalPerson
objectClass: uidObject
cn: Joe Smith
ou: People
sn: Smith
userid: jsmith
userPassword: joeisgreat
""",
    """dn: uid=jdoe,ou=People,dc=example,dc=com
objectClass: organizationalPerson
objectClass: uidObject
cn: John Doe
ou: People
sn: Doe
userid: jdoe
userPassword: pa55w0rd
""",
    """dn: cn=role1,dc=example,dc=com
objectClass: groupOfUniqueNames
cn: role1
uniqueMember: uid=jsmith,ou=People,dc=example,dc=com
uniqueMember: uid=cassandra,ou=People,dc=example,dc=com
""",
    """dn: cn=role2,dc=example,dc=com
objectClass: groupOfUniqueNames
cn: role2
uniqueMember: uid=cassandra,ou=People,dc=example,dc=com
""",
    """dn: cn=role3,dc=example,dc=com
objectClass: groupOfUniqueNames
cn: role3
uniqueMember: uid=jdoe,ou=People,dc=example,dc=com
""",
]
# Apply custom options to these tests
custom_test_args = {
    'boost/mutation_reader_test': '-c{} -m2G'.format(min(os.cpu_count(), 3)),
    'boost/sstable_test': '-c1 -m2G',
    'boost/sstable_datafile_test': '-c1 -m2G',
    'boost/sstable_3_x_test': '-c1 -m2G',
    'unit/lsa_async_eviction_test': '-c1 -m200M --size 1024 --batch 3000 --count 2000000',
    'unit/lsa_sync_eviction_test': [
        '-c1 -m100M --count 10 --standard-object-size 3000000',
        '-c1 -m100M --count 24000 --standard-object-size 2048',
        '-c1 -m1G --count 4000000 --standard-object-size 128'
        ],
    'unit/row_cache_alloc_stress_test': '-c1 -m2G',
    'unit/row_cache_stress_test': '-c1 -m1G --seconds 10',
}

# Only run in dev, release configurations, skip in others
long_tests = set([
    'unit/lsa_async_eviction_test',
    'unit/lsa_sync_eviction_test',
    'unit/row_cache_alloc_stress_test',
    'unit/row_cache_stress_test'
])

CONCOLORS = {'green': '\033[1;32m', 'red': '\033[1;31m', 'nocolor': '\033[0m'}

def colorformat(msg, **kwargs):
    fmt = dict(CONCOLORS)
    fmt.update(kwargs)
    return msg.format(**fmt)

def status_to_string(success):
    if success:
        status = colorformat("{green}PASSED{nocolor}") if os.isatty(sys.stdout.fileno()) else "PASSED"
    else:
        status = colorformat("{red}FAILED{nocolor}") if os.isatty(sys.stdout.fileno()) else "FAILED"

    return status

class UnitTest:
    standard_args = '--overprovisioned --unsafe-bypass-fsync 1 --blocked-reactor-notify-ms 2000000 --collectd 0'.split()
    seastar_args = '-c2 -m2G'

    def __init__(self, test_no, name, opts, kind, mode, options):
        if opts is None:
            opts = UnitTest.seastar_args
        self.id = test_no
        self.name = name
        self.mode = mode
        self.kind = kind
        self.path = os.path.join('build', self.mode, 'test', self.kind, self.name)
        self.args = opts.split() + UnitTest.standard_args

        if self.kind in ['boost', 'ldap']:
            boost_args = []
            if options.jenkins:
                mode = 'debug' if self.mode == 'debug' else 'release'
                xmlout = options.jenkins + "." + mode + "." + self.name + "." + str(self.id) + ".boost.xml"
                boost_args += ['--report_level=no', '--logger=HRF,test_suite:XML,test_suite,' + xmlout]
            boost_args += ['--']
            self.args = boost_args + self.args


def print_progress(test, success, cookie, verbose):
    if isinstance(cookie, int):
        cookie = (0, 1, cookie)

    last_len, n, n_total = cookie
    msg = "[{}/{}] {} {} {}".format(n, n_total, status_to_string(success), test.path, ' '.join(test.args))
    if verbose is False and sys.stdout.isatty():
        print('\r' + ' ' * last_len, end='')
        last_len = len(msg)
        print('\r' + msg, end='')
    else:
        print(msg)

    return (last_len, n + 1, n_total)


def setup(test, port, options):
    """Performs any necessary setup steps before running a test.

Returns (fn, txt) where fn is a cleanup function to call unconditionally after the test stops running, and txt is failure-injection description."""
    if test.kind == 'ldap':
        instances_root = os.path.join(os.path.split(test.path)[0], 'ldap_instances');
        instance_path = os.path.join(os.path.abspath(instances_root), str(port))
        slapd_pid_file = os.path.join(instance_path, 'slapd.pid')
        data_path = os.path.join(instance_path, 'data')
        os.makedirs(data_path)
        # This will always fail because it lacks the permissions to read the default slapd data
        # folder but it does create the instance folder so we don't want to fail here.
        try:
            subprocess.check_output(['slaptest', '-f', LDAP_SERVER_CONFIGURATION_FILE, '-F', instance_path],
                                    stderr=subprocess.DEVNULL)
        except:
            pass
        # Set up failure injection.
        proxy_name = 'p{}'.format(port)
        subprocess.check_output([
            'toxiproxy-cli', 'c', proxy_name,
            '--listen', 'localhost:{}'.format(port + 2), '--upstream', 'localhost:{}'.format(port)])
        # Sever the connection after byte_limit bytes have passed through:
        byte_limit = options.byte_limit if options.byte_limit else randint(0, 2000)
        subprocess.check_output(['toxiproxy-cli', 't', 'a', proxy_name, '-t', 'limit_data', '-n', 'limiter',
                                 '-a', 'bytes={}'.format(byte_limit)])
        # Change the data folder in the default config.
        replace_expression = 's/olcDbDirectory:.*/olcDbDirectory: {}/g'.format(
            os.path.abspath(data_path).replace('/','\/'))
        subprocess.check_output(
            ['find', instance_path, '-type', 'f', '-exec', 'sed', '-i', replace_expression, '{}', ';'])
        # Change the pid file to be kept with the instance.
        replace_expression = 's/olcPidFile:.*/olcPidFile: {}/g'.format(
            os.path.abspath(slapd_pid_file).replace('/', '\/'))
        subprocess.check_output(
            ['find', instance_path, '-type', 'f', '-exec', 'sed', '-i', replace_expression, '{}', ';'])
        # Put the test data in.
        cmd = ['slapadd', '-F', os.path.abspath(instance_path)]
        subprocess.check_output(
            cmd, input='\n\n'.join(DEFAULT_ENTRIES).encode('ascii'), stderr=subprocess.STDOUT)
        # Set up the server.
        SLAPD_URLS='ldap://:{}/ ldaps://:{}/'.format(port, port + 1)
        process = subprocess.Popen(['slapd', '-F', os.path.abspath(instance_path), '-h', SLAPD_URLS, '-d', '0'])
        time.sleep(0.25) # On some systems, slapd needs a second to become available.
        def finalize():
            process.terminate()
            shutil.rmtree(instance_path)
            subprocess.check_output(['toxiproxy-cli', 'd', proxy_name])
        return finalize, '--byte-limit={}'.format(byte_limit)
    else:
        return (lambda: 0, None)


async def run_test(test, options):
    file = io.StringIO()

    def report_error(out, failure_injection_desc = None):
        print('=== stdout START ===', file=file)
        print(out, file=file)
        print('=== stdout END ===', file=file)
        if failure_injection_desc is not None:
            print('failure injection: {}'.format(failure_injection_desc), file=file)
    success = False
    process = None
    stdout = None
    ldap_port = 5000 + test.id * 3
    cleanup_fn = None
    finject_desc = None
    try:
<<<<<<< HEAD
        cleanup_fn, finject_desc = setup(test, ldap_port, options)
        if not options.manual_execution:
            process = await asyncio.create_subprocess_exec(
                test.path,
                *test.args,
                stderr=asyncio.subprocess.STDOUT,
                stdout=asyncio.subprocess.PIPE,
                env=dict(os.environ,
                    UBSAN_OPTIONS='print_stacktrace=1',
                    BOOST_TEST_CATCH_SYSTEM_ERRORS='no',
                    SEASTAR_LDAP_PORT=str(ldap_port)),
                    preexec_fn=os.setsid,
                )
            stdout, _ = await asyncio.wait_for(process.communicate(), options.timeout)
            success = process.returncode == 0
            if process.returncode != 0:
                print('  with error code {code}\n'.format(code=process.returncode), file=file)
                report_error(stdout.decode(encoding='UTF-8'), finject_desc)
        else:
            print('Please run the following shell command, then press <enter>:')
            shcmd = ' '.join([shlex.quote(e) for e in [test.path, *test.args]])
            shcmd = 'SEASTAR_LDAP_PORT={} {}'.format(ldap_port, shcmd)
            print(shcmd)
            input('-- press <enter> to continue --')
            success = True
=======
        process = await asyncio.create_subprocess_exec(
            test.path,
            *test.args,
            stderr=asyncio.subprocess.STDOUT,
            stdout=asyncio.subprocess.PIPE,
            env=dict(os.environ,
                UBSAN_OPTIONS='halt_on_error=1:abort_on_error=1',
                ASAN_OPTIONS='disable_coredump=0:abort_on_error=1',
                BOOST_TEST_CATCH_SYSTEM_ERRORS='no'),
                preexec_fn=os.setsid,
            )
        stdout, _ = await asyncio.wait_for(process.communicate(), options.timeout)
        success = process.returncode == 0
        if process.returncode != 0:
            print('  with error code {code}\n'.format(code=process.returncode), file=file)
            report_error(stdout.decode(encoding='UTF-8'))

>>>>>>> 6e0a073b
    except (asyncio.TimeoutError, asyncio.CancelledError) as e:
        if process is not None:
            process.kill()
            stdout, _ = await process.communicate()
        if isinstance(e, asyncio.TimeoutError):
            print('  timed out', file=file)
            report_error(stdout.decode(encoding='UTF-8') if stdout else "No output", finject_desc)
        elif isinstance(e, asyncio.CancelledError):
            print(test.name, end=" ")
    except Exception as e:
        print('  with error {e}\n'.format(e=e), file=file)
        report_error(e, finject_desc)
    finally:
        if cleanup_fn is not None:
            cleanup_fn()
    return (test, success, file.getvalue())


def setup_signal_handlers(loop, signaled):

    async def shutdown(loop, signo, signaled):
        print("\nShutdown requested... Aborting tests:"),
        signaled.signo = signo
        signaled.set()

    # Use a lambda to avoid creating a coroutine until
    # the signal is delivered to the loop - otherwise
    # the coroutine will be dangling when the loop is over,
    # since it's never going to be invoked
    for signo in [signal.SIGINT, signal.SIGTERM]:
        loop.add_signal_handler(signo, lambda: asyncio.create_task(shutdown(loop, signo, signaled)))


def parse_cmd_line():
    """ Print usage and process command line options. """
    all_modes = ['debug', 'release', 'dev', 'sanitize']
    sysmem = os.sysconf('SC_PAGE_SIZE') * os.sysconf('SC_PHYS_PAGES')
    testmem = 2e9
    cpus_per_test_job = 1
    default_num_jobs_mem = ((sysmem - 4e9) // testmem)
    default_num_jobs_cpu = multiprocessing.cpu_count() // cpus_per_test_job
    default_num_jobs = min(default_num_jobs_mem, default_num_jobs_cpu)

    parser = argparse.ArgumentParser(description="Scylla test runner")
    parser.add_argument('--name', action="store",
                        help="Run only test whose name contains given string")
    parser.add_argument('--mode', choices=all_modes, action="append", dest="modes",
                        help="Run only tests for given build mode(s)")
    parser.add_argument('--repeat', action="store", default="1", type=int,
                        help="number of times to repeat test execution")
    parser.add_argument('--timeout', action="store", default="3000", type=int,
                        help="timeout value for test execution")
    parser.add_argument('--jenkins', action="store",
                        help="jenkins output file prefix")
    parser.add_argument('--verbose', '-v', action='store_true', default=False,
                        help='Verbose reporting')
    parser.add_argument('--jobs', '-j', action="store", default=default_num_jobs, type=int,
                        help="Number of jobs to use for running the tests")
    parser.add_argument('--xunit', action="store",
                        help="Name of a file to write results of non-boost tests to in xunit format")
    parser.add_argument('--manual-execution', action='store_true', default=False,
                        help='Let me manually run the test executable at the moment this script would run it')
    parser.add_argument('--byte-limit', action="store", default=None, type=int,
                        help="Specific byte limit for failure injection (random by default)")
    args = parser.parse_args()

    if not args.modes:
        out = subprocess.Popen(['ninja', 'mode_list'], stdout=subprocess.PIPE).communicate()[0].decode()
        # [1/1] List configured modes
        # debug release dev
        args.modes = out.split('\n')[1].split(' ')

    return args


def find_tests(options):

    tests_to_run = []

    def add_test_list(kind, mode):
        lst = glob.glob(os.path.join("test", kind, "*_test.cc"))
        for t in lst:
            t = os.path.splitext(os.path.basename(t))[0]
            if mode not in ['release', 'dev'] and os.path.join(kind, t) in long_tests:
                continue
            args = custom_test_args.get(os.path.join(kind, t))
            if isinstance(args, (str, type(None))):
                args = [ args ]
            for a in args:
                tests_to_run.append((t, a, kind, mode))

    for mode in options.modes:
        add_test_list('unit', mode)
        add_test_list('boost', mode)
        add_test_list('ldap', mode)

    if options.name:
        tests_to_run = [t for t in tests_to_run if options.name in t[0]]
        if not tests_to_run:
            print("Test {} not found".format(options.name))
            sys.exit(1)

    tests_to_run = [t for t in tests_to_run for _ in range(options.repeat)]
    tests_to_run = [UnitTest(test_no, *t, options) for test_no, t in enumerate(tests_to_run)]

    return tests_to_run


async def run_all_tests(tests_to_run, signaled, options):
    failed_tests = []
    results = []
    cookie = len(tests_to_run)
    signaled_task = asyncio.create_task(signaled.wait())
    pending = set([signaled_task])

    async def cancel(pending):
        for task in pending:
            task.cancel()
        await asyncio.gather(*pending, return_exceptions=True)
        print("... done.")
        raise asyncio.CancelledError

    async def reap(done, pending, signaled):
        nonlocal cookie
        if signaled.is_set():
            await cancel(pending)
        for coro in done:
            result = coro.result()
            if isinstance(result, bool):
                continue # skip signaled task result
            results.append(result)
            test, success, out = result
            cookie = print_progress(test, success, cookie, options.verbose)
            if not success:
                failed_tests.append((test, out))
    try:
        for test in tests_to_run:
            # +1 for 'signaled' event
            if len(pending) > options.jobs:
                # Wait for some task to finish
                done, pending = await asyncio.wait(pending, return_when=asyncio.FIRST_COMPLETED)
                await reap(done, pending, signaled)
            pending.add(asyncio.create_task(run_test(test, options)))
        # Wait & reap ALL tasks but signaled_task
        # Do not use asyncio.ALL_COMPLETED to print a nice progress report
        while len(pending) > 1:
            done, pending = await asyncio.wait(pending, return_when=asyncio.FIRST_COMPLETED)
            await reap(done, pending, signaled)

    except asyncio.CancelledError:
        return None, None

    return failed_tests, results


def print_summary(failed_tests, total_tests):
    if not failed_tests:
        print('\nOK.')
    else:
        print('\n\nOutput of the failed tests:')
        for test, out in failed_tests:
            print("Test {} {} failed:\n{}".format(test.path, ' '.join(test.args), out))
        print('\n\nThe following test(s) have failed:')
        for test, _ in failed_tests:
            print('  {} {}'.format(test.path, ' '.join(test.args)))
        print('\nSummary: {} of the total {} tests failed'.format(len(failed_tests), total_tests))

def write_xunit_report(options, results):
    unit_results = [r for r in results if r[0].kind != 'boost']
    num_unit_failed = sum(1 for r in unit_results if not r[1])

    xml_results = ET.Element('testsuite', name='non-boost tests',
            tests=str(len(unit_results)), failures=str(num_unit_failed), errors='0')

    for test, success, out in unit_results:
        xml_res = ET.SubElement(xml_results, 'testcase', name=test.path)
        if not success:
            xml_fail = ET.SubElement(xml_res, 'failure')
            xml_fail.text = "Test {} {} failed:\n{}".format(test.path, ' '.join(test.args), out)
    with open(options.xunit, "w") as f:
        ET.ElementTree(xml_results).write(f, encoding="unicode")

async def main():

    options = parse_cmd_line()

    tests_to_run = find_tests(options)
    if options.manual_execution and len(tests_to_run) > 1:
        print('--manual-execution only supports running a single test, but multiple selected: {}'.format(
            [e.path for e in tests_to_run[:3]])) # Print the whole e.path, as matches may come from multiple dirs.
        sys.exit(1)
    signaled = asyncio.Event()

    setup_signal_handlers(asyncio.get_event_loop(), signaled)

    tp_server = None
    try:
        if [t for t in tests_to_run if t.kind == 'ldap']:
            tp_server = subprocess.Popen('toxiproxy-server', stderr=subprocess.DEVNULL)
        failed_tests, results = await run_all_tests(tests_to_run, signaled, options)
    finally:
        if tp_server is not None:
            tp_server.terminate()

    if signaled.is_set():
        return -signaled.signo

    print_summary(failed_tests, len(tests_to_run))

    if options.xunit:
        write_xunit_report(options, results)

    return 0 if not failed_tests else -1

if __name__ == "__main__":
    if sys.version_info < (3, 7):
        print("Python 3.7 or newer is required to run this program")
        sys.exit(-1)
    sys.exit(asyncio.run(main()))<|MERGE_RESOLUTION|>--- conflicted
+++ resolved
@@ -238,7 +238,6 @@
     cleanup_fn = None
     finject_desc = None
     try:
-<<<<<<< HEAD
         cleanup_fn, finject_desc = setup(test, ldap_port, options)
         if not options.manual_execution:
             process = await asyncio.create_subprocess_exec(
@@ -247,8 +246,8 @@
                 stderr=asyncio.subprocess.STDOUT,
                 stdout=asyncio.subprocess.PIPE,
                 env=dict(os.environ,
-                    UBSAN_OPTIONS='print_stacktrace=1',
-                    BOOST_TEST_CATCH_SYSTEM_ERRORS='no',
+                    UBSAN_OPTIONS='halt_on_error=1:abort_on_error=1',
+                    ASAN_OPTIONS='disable_coredump=0:abort_on_error=1',
                     SEASTAR_LDAP_PORT=str(ldap_port)),
                     preexec_fn=os.setsid,
                 )
@@ -264,25 +263,6 @@
             print(shcmd)
             input('-- press <enter> to continue --')
             success = True
-=======
-        process = await asyncio.create_subprocess_exec(
-            test.path,
-            *test.args,
-            stderr=asyncio.subprocess.STDOUT,
-            stdout=asyncio.subprocess.PIPE,
-            env=dict(os.environ,
-                UBSAN_OPTIONS='halt_on_error=1:abort_on_error=1',
-                ASAN_OPTIONS='disable_coredump=0:abort_on_error=1',
-                BOOST_TEST_CATCH_SYSTEM_ERRORS='no'),
-                preexec_fn=os.setsid,
-            )
-        stdout, _ = await asyncio.wait_for(process.communicate(), options.timeout)
-        success = process.returncode == 0
-        if process.returncode != 0:
-            print('  with error code {code}\n'.format(code=process.returncode), file=file)
-            report_error(stdout.decode(encoding='UTF-8'))
-
->>>>>>> 6e0a073b
     except (asyncio.TimeoutError, asyncio.CancelledError) as e:
         if process is not None:
             process.kill()
