--- conflicted
+++ resolved
@@ -323,7 +323,6 @@
     env['UBSAN_OPTIONS'] = 'print_stacktrace=1'
     env['BOOST_TEST_CATCH_SYSTEM_ERRORS'] = 'no'
 
-<<<<<<< HEAD
     def noop_setup():
         yield None, None
     port = 5000
@@ -398,10 +397,7 @@
         # Clean up failure injection.
         subprocess.check_output(['toxiproxy-cli', 'd', proxy_name])
 
-    def run_test(path, type, exec_args, setup):
-=======
-    def run_test(path, repeat, type, exec_args):
->>>>>>> 9b9609c6
+    def run_test(path, repeat, type, exec_args, setup):
         boost_args = []
         # avoid modifying in-place, it will change test_to_run
         exec_args = exec_args + '--collectd 0'.split()
@@ -479,13 +475,8 @@
             instance_dirs_to_remove.add(ldap_path)
             setup = lambda: ldap_setup(ldap_path)
         exec_args = test[2] if len(test) >= 3 else []
-<<<<<<< HEAD
-        for _ in range(args.repeat):
-            futures.append(executor.submit(run_test, path, test_type, exec_args, setup))
-=======
         for repeat in range(args.repeat):
-            futures.append(executor.submit(run_test, path, repeat, test_type, exec_args))
->>>>>>> 9b9609c6
+            futures.append(executor.submit(run_test, path, repeat, test_type, exec_args, setup))
 
     results = []
     cookie = len(futures)
