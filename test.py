#!/usr/bin/env python3
#
# Copyright (C) 2015 ScyllaDB
#

#
# This file is part of Scylla.
#
# See the LICENSE.PROPRIETARY file in the top-level directory for licensing information.
#
import os
import sys
import argparse
import subprocess
import signal
import shlex
import threading
import concurrent.futures
import io

boost_tests = [
    'bytes_ostream_test',
    'chunked_vector_test',
    'compress_test',
    'continuous_data_consumer_test',
    'types_test',
    'keys_test',
    'mutation_test',
    'mvcc_test',
    'schema_registry_test',
    'range_test',
    'mutation_reader_test',
    'serialized_action_test',
    'cql_query_test',
    # disabled until we resolve audit vs DROP INDEX conflict: 
    # 'secondary_index_test',
    'storage_proxy_test',
    'schema_change_test',
    'sstable_mutation_test',
    'sstable_resharding_test',
    'commitlog_test',
    'hash_test',
    'test-serialization',
    'cartesian_product_test',
    'allocation_strategy_test',
    'UUID_test',
    'compound_test',
    'murmur_hash_test',
    'partitioner_test',
    'frozen_mutation_test',
    'canonical_mutation_test',
    'gossiping_property_file_snitch_test',
    'row_cache_test',
    'cache_flat_mutation_reader_test',
    'network_topology_strategy_test',
    'query_processor_test',
    'batchlog_manager_test',
    'logalloc_test',
    'log_heap_test',
    'crc_test',
    'flush_queue_test',
    'config_test',
    'dynamic_bitset_test',
    'gossip_test',
    'managed_vector_test',
    'map_difference_test',
    'memtable_test',
    'mutation_query_test',
    'snitch_reset_test',
    'auth_test',
    'idl_test',
    'range_tombstone_list_test',
    'mutation_fragment_test',
    'flat_mutation_reader_test',
    'anchorless_list_test',
    'database_test',
    'input_stream_test',
    'nonwrapping_range_test',
    'virtual_reader_test',
    'counter_test',
    'cell_locker_test',
    'view_schema_test',
    'view_build_test',
    'view_complex_test',
    'clustering_ranges_walker_test',
    'vint_serialization_test',
    'duration_test',
    'loading_cache_test',
    'castas_fcts_test',
    'big_decimal_test',
    'aggregate_fcts_test',
    'role_manager_test',
    'caching_options_test',
    'auth_resource_test',
    'cql_auth_query_test',
    'enum_set_test',
    'extensions_test',
    'cql_auth_syntax_test',
    'querier_cache',
    'limiting_data_source_test',
    'sstable_test',
    'sstable_3_x_test',
    'meta_test',
    'reusable_buffer_test',
    'multishard_writer_test',
<<<<<<< HEAD
    'encrypted_file_test',
=======
    'observable_test',
    'transport_test',
    'fragmented_temporary_buffer_test',
>>>>>>> 2cd99d80
]

other_tests = [
    'memory_footprint',
]


def print_progress_succint(test_path, test_args, success, cookie):
    if type(cookie) is int:
        cookie = (0, 1, cookie)

    last_len, n, n_total = cookie
    if success:
        status = "PASSED"
    else:
        status = "FAILED"

    msg = "[{}/{}] {} {} {}".format(n, n_total, status, test_path, ' '.join(test_args))
    if sys.stdout.isatty():
        print('\r' + ' ' * last_len, end='')
        last_len = len(msg)
        print('\r' + msg, end='')
    else:
        print(msg)

    return (last_len, n + 1, n_total)


def print_status_verbose(test_path, test_args, success, cookie):
    if type(cookie) is int:
        cookie = (1, cookie)

    n, n_total = cookie
    if success:
        status = "PASSED"
    else:
        status = "FAILED"

    msg = "[{}/{}] {} {} {}".format(n, n_total, status, test_path, ' '.join(test_args))
    print(msg)

    return (n + 1, n_total)


class Alarm(Exception):
    pass


def alarm_handler(signum, frame):
    raise Alarm

if __name__ == "__main__":
    all_modes = ['debug', 'release']

    sysmem = os.sysconf('SC_PAGE_SIZE') * os.sysconf('SC_PHYS_PAGES')
    testmem = 2e9
    default_num_jobs = ((sysmem - 4e9) // testmem)

    parser = argparse.ArgumentParser(description="Scylla test runner")
    parser.add_argument('--fast',  action="store_true",
                        help="Run only fast tests")
    parser.add_argument('--name',  action="store",
                        help="Run only test whose name contains given string")
    parser.add_argument('--mode', choices=all_modes,
                        help="Run only tests for given build mode")
    parser.add_argument('--timeout', action="store", default="300", type=int,
                        help="timeout value for test execution")
    parser.add_argument('--jenkins', action="store",
                        help="jenkins output file prefix")
    parser.add_argument('--verbose', '-v', action='store_true', default=False,
                        help='Verbose reporting')
    parser.add_argument('--jobs', '-j', action="store", default=default_num_jobs, type=int,
                        help="Number of jobs to use for running the tests")
    args = parser.parse_args()

    print_progress = print_status_verbose if args.verbose else print_progress_succint

    custom_seastar_args = {
        "sstable_test": ['-c1'],
        "sstable_3_x_test": ['-c1'],
        "mutation_reader_test": ['-c{}'.format(min(os.cpu_count(), 3)), '-m2G'],
    }

    test_to_run = []
    modes_to_run = all_modes if not args.mode else [args.mode]
    for mode in modes_to_run:
        prefix = os.path.join('build', mode, 'tests')
        standard_args =  '--overprovisioned --unsafe-bypass-fsync 1 --blocked-reactor-notify-ms 2000000'.split()
        seastar_args = '-c2 -m2G'.split()
        for test in other_tests:
            test_to_run.append((os.path.join(prefix, test), 'other', custom_seastar_args.get(test, seastar_args) + standard_args))
        for test in boost_tests:
            test_to_run.append((os.path.join(prefix, test), 'boost', custom_seastar_args.get(test, seastar_args) + standard_args))

    if 'release' in modes_to_run:
        test_to_run.append(('build/release/tests/lsa_async_eviction_test', 'other',
                            '-c1 -m200M --size 1024 --batch 3000 --count 2000000'.split() + standard_args))
        test_to_run.append(('build/release/tests/lsa_sync_eviction_test', 'other',
                            '-c1 -m100M --count 10 --standard-object-size 3000000'.split() + standard_args))
        test_to_run.append(('build/release/tests/lsa_sync_eviction_test', 'other',
                            '-c1 -m100M --count 24000 --standard-object-size 2048'.split() + standard_args))
        test_to_run.append(('build/release/tests/lsa_sync_eviction_test', 'other',
                            '-c1 -m1G --count 4000000 --standard-object-size 128'.split() + standard_args))
        test_to_run.append(('build/release/tests/row_cache_alloc_stress', 'other',
                            '-c1 -m2G'.split() + standard_args))
        test_to_run.append(('build/release/tests/row_cache_stress_test', 'other', '-c1 -m1G --seconds 10'.split() + standard_args))

    if args.name:
        test_to_run = [t for t in test_to_run if args.name in t[0]]

    failed_tests = []

    n_total = len(test_to_run)
    env = os.environ
    # disable false positive due to new (with_alignment(...)) ...
    env['ASAN_OPTIONS'] = 'alloc_dealloc_mismatch=0'
    env['UBSAN_OPTIONS'] = 'print_stacktrace=1'
    env['BOOST_TEST_CATCH_SYSTEM_ERRORS'] = 'no'
    def run_test(path, type, exec_args):
        boost_args = []
        # avoid modifying in-place, it will change test_to_run
        exec_args = exec_args + '--collectd 0'.split()
        file = io.StringIO()
        if args.jenkins and type == 'boost':
            mode = 'release'
            if path.startswith(os.path.join('build', 'debug')):
                mode = 'debug'
            xmlout = (args.jenkins + "." + mode + "." +
                      os.path.basename(path.split()[0]) + ".boost.xml")
            boost_args += ['--report_level=no', '--logger=HRF,test_suite:XML,test_suite,' + xmlout]
        if type == 'boost':
            boost_args += ['--']
        def report_error(out, report_subcause):
            report_subcause()
            if out:
                print('=== stdout START ===', file=file)
                print(out, file=file)
                print('=== stdout END ===', file=file)
        out = None
        success = False
        try:
            out = subprocess.check_output([path] + boost_args + exec_args,
                                stderr=subprocess.STDOUT,
                                timeout=args.timeout,
                                env=env, preexec_fn=os.setsid)
            success = True
        except subprocess.TimeoutExpired as e:
            def report_subcause():
                print('  timed out', file=file)
            report_error(e.output.decode(encoding='UTF-8'), report_subcause=report_subcause)
        except subprocess.CalledProcessError as e:
            def report_subcause():
                print('  with error code {code}\n'.format(code=e.returncode), file=file)
            report_error(e.output.decode(encoding='UTF-8'), report_subcause=report_subcause)
        except Exception as e:
            def report_subcause():
                print('  with error {e}\n'.format(e=e), file=file)
            report_error(e, report_subcause=report_subcause)
        return (path, boost_args + exec_args, success, file.getvalue())
    executor = concurrent.futures.ThreadPoolExecutor(max_workers=args.jobs)
    futures = []
    for n, test in enumerate(test_to_run):
        path = test[0]
        test_type = test[1]
        exec_args = test[2] if len(test) >= 3 else []
        futures.append(executor.submit(run_test, path, test_type, exec_args))

    cookie = n_total
    for future in concurrent.futures.as_completed(futures):
        test_path, test_args, success, out = future.result()
        cookie = print_progress(test_path, test_args, success, cookie)
        if not success:
            failed_tests.append((test_path, test_args, out))

    if not failed_tests:
        print('\nOK.')
    else:
        print('\n\nOutput of the failed tests:')
        for test, args, out in failed_tests:
            print("Test {} {} failed:\n{}".format(test, ' '.join(args), out))
        print('\n\nThe following test(s) have failed:')
        for test, args, _ in failed_tests:
            print('  {} {}'.format(test, ' '.join(args)))
        print('\nSummary: {} of the total {} tests failed'.format(len(failed_tests), len(test_to_run)))
        sys.exit(1)<|MERGE_RESOLUTION|>--- conflicted
+++ resolved
@@ -103,13 +103,10 @@
     'meta_test',
     'reusable_buffer_test',
     'multishard_writer_test',
-<<<<<<< HEAD
-    'encrypted_file_test',
-=======
     'observable_test',
     'transport_test',
     'fragmented_temporary_buffer_test',
->>>>>>> 2cd99d80
+    'encrypted_file_test',
 ]
 
 other_tests = [
