--- conflicted
+++ resolved
@@ -126,13 +126,10 @@
     qos::service_level_controller& _sl_controller;
 public:
     cql_server(distributed<cql3::query_processor>& qp, auth::service&,
-<<<<<<< HEAD
-            const cql3::cql_config& cql_config, cql_server_config config, qos::service_level_controller& sl_controller);
-=======
             const cql3::cql_config& cql_config,
             service::migration_notifier& mn,
-            cql_server_config config);
->>>>>>> 12bc965f
+            cql_server_config config,
+            qos::service_level_controller& sl_controller);
     future<> listen(socket_address addr, std::shared_ptr<seastar::tls::credentials_builder> = {}, bool keepalive = false);
     future<> do_accepts(int which, bool keepalive, socket_address server_addr);
     future<> stop();
