--- conflicted
+++ resolved
@@ -178,17 +178,6 @@
         cql_binary_frame_v3 parse_frame(temporary_buffer<char> buf);
         future<fragmented_temporary_buffer> read_and_decompress_frame(size_t length, uint8_t flags);
         future<std::optional<cql_binary_frame_v3>> read_frame();
-<<<<<<< HEAD
-        future<response_type> process_startup(uint16_t stream, request_reader in, service::client_state client_state);
-        future<response_type> process_auth_response(uint16_t stream, request_reader in, service::client_state client_state);
-        future<response_type> process_options(uint16_t stream, request_reader in, service::client_state client_state);
-        future<response_type> process_query(uint16_t stream, request_reader in, service::client_state client_state, service_permit permit);
-        future<response_type> process_prepare(uint16_t stream, request_reader in, service::client_state client_state);
-        future<response_type> process_execute(uint16_t stream, request_reader in, service::client_state client_state, service_permit permit);
-        future<response_type> process_batch(uint16_t stream, request_reader in, service::client_state client_state, service_permit permit);
-        future<response_type> process_register(uint16_t stream, request_reader in, service::client_state client_state);
-        future<> process_until_tenant_switch();
-=======
         future<std::unique_ptr<cql_server::response>> process_startup(uint16_t stream, request_reader in, service::client_state& client_state);
         future<std::unique_ptr<cql_server::response>> process_auth_response(uint16_t stream, request_reader in, service::client_state& client_state);
         future<std::unique_ptr<cql_server::response>> process_options(uint16_t stream, request_reader in, service::client_state& client_state);
@@ -197,7 +186,7 @@
         future<std::unique_ptr<cql_server::response>> process_execute(uint16_t stream, request_reader in, service::client_state& client_state, service_permit permit);
         future<std::unique_ptr<cql_server::response>> process_batch(uint16_t stream, request_reader in, service::client_state& client_state, service_permit permit);
         future<std::unique_ptr<cql_server::response>> process_register(uint16_t stream, request_reader in, service::client_state& client_state);
->>>>>>> a09479e6
+        future<> process_until_tenant_switch();
 
         std::unique_ptr<cql_server::response> make_unavailable_error(int16_t stream, exceptions::exception_code err, sstring msg, db::consistency_level cl, int32_t required, int32_t alive, const tracing::trace_state_ptr& tr_state);
         std::unique_ptr<cql_server::response> make_read_timeout_error(int16_t stream, exceptions::exception_code err, sstring msg, db::consistency_level cl, int32_t received, int32_t blockfor, bool data_present, const tracing::trace_state_ptr& tr_state);
