--- conflicted
+++ resolved
@@ -126,15 +126,9 @@
     qos::service_level_controller& _sl_controller;
 public:
     cql_server(distributed<service::storage_proxy>& proxy, distributed<cql3::query_processor>& qp, cql_load_balance lb, auth::service&,
-<<<<<<< HEAD
             cql_server_config config, qos::service_level_controller& sl_controller);
-    future<> listen(ipv4_addr addr, std::shared_ptr<seastar::tls::credentials_builder> = {}, bool keepalive = false);
-    future<> do_accepts(int which, bool keepalive, ipv4_addr server_addr);
-=======
-            cql_server_config config);
     future<> listen(socket_address addr, std::shared_ptr<seastar::tls::credentials_builder> = {}, bool keepalive = false);
     future<> do_accepts(int which, bool keepalive, socket_address server_addr);
->>>>>>> 281f3a69
     future<> stop();
 public:
     using response = cql_transport::response;
