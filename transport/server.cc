/*
 * Copyright (C) 2015 ScyllaDB
 */

/*
 * This file is part of Scylla.
 *
 * See the LICENSE.PROPRIETARY file in the top-level directory for licensing information.
 */

#include "server.hh"

#include <boost/bimap/unordered_set_of.hpp>
#include <boost/range/irange.hpp>
#include <boost/bimap.hpp>
#include <boost/assign.hpp>
#include <boost/range/adaptor/sliced.hpp>

#include "cql3/statements/batch_statement.hh"
#include "service/migration_manager.hh"
#include "service/storage_service.hh"
#include "service/qos/service_level_controller.hh"
#include "db/consistency_level_type.hh"
#include "db/write_type.hh"
#include <seastar/core/future-util.hh>
#include <seastar/core/reactor.hh>
#include "utils/UUID.hh"
#include <seastar/net/byteorder.hh>
#include <seastar/core/metrics.hh>
#include <seastar/net/byteorder.hh>
#include <seastar/util/lazy.hh>
#include <seastar/core/execution_stage.hh>

#include "enum_set.hh"
#include "service/query_state.hh"
#include "service/client_state.hh"
#include "exceptions/exceptions.hh"

#include "auth/authenticator.hh"

#include <cassert>
#include <string>

#include <snappy-c.h>
#include <lz4.h>

#include "response.hh"
#include "request.hh"

#include "types/user.hh"

namespace cql_transport {

static logging::logger clogger("cql_server");

struct cql_frame_error : std::exception {
    const char* what() const throw () override {
        return "bad cql binary frame";
    }
};

inline int16_t consistency_to_wire(db::consistency_level c)
{
    switch (c) {
    case db::consistency_level::ANY:          return 0x0000;
    case db::consistency_level::ONE:          return 0x0001;
    case db::consistency_level::TWO:          return 0x0002;
    case db::consistency_level::THREE:        return 0x0003;
    case db::consistency_level::QUORUM:       return 0x0004;
    case db::consistency_level::ALL:          return 0x0005;
    case db::consistency_level::LOCAL_QUORUM: return 0x0006;
    case db::consistency_level::EACH_QUORUM:  return 0x0007;
    case db::consistency_level::SERIAL:       return 0x0008;
    case db::consistency_level::LOCAL_SERIAL: return 0x0009;
    case db::consistency_level::LOCAL_ONE:    return 0x000A;
    default:                                  throw std::runtime_error("Invalid consistency level");
    }
}

sstring to_string(const event::topology_change::change_type t) {
    using type = event::topology_change::change_type;
    switch (t) {
    case type::NEW_NODE:     return "NEW_NODE";
    case type::REMOVED_NODE: return "REMOVED_NODE";
    case type::MOVED_NODE:   return "MOVED_NODE";
    }
    throw std::invalid_argument("unknown change type");
}

sstring to_string(const event::status_change::status_type t) {
    using type = event::status_change::status_type;
    switch (t) {
    case type::UP:   return "UP";
    case type::DOWN: return "DOWN";
    }
    throw std::invalid_argument("unknown change type");
}

sstring to_string(const event::schema_change::change_type t) {
    switch (t) {
    case event::schema_change::change_type::CREATED: return "CREATED";
    case event::schema_change::change_type::UPDATED: return "UPDATED";
    case event::schema_change::change_type::DROPPED: return "DROPPED";
    }
    throw std::invalid_argument("unknown change type");
}

sstring to_string(const event::schema_change::target_type t) {
    switch (t) {
    case event::schema_change::target_type::KEYSPACE: return "KEYSPACE";
    case event::schema_change::target_type::TABLE:    return "TABLE";
    case event::schema_change::target_type::TYPE:     return "TYPE";
    }
    throw std::invalid_argument("unknown target type");
}

event::event_type parse_event_type(const sstring& value)
{
    if (value == "TOPOLOGY_CHANGE") {
        return event::event_type::TOPOLOGY_CHANGE;
    } else if (value == "STATUS_CHANGE") {
        return event::event_type::STATUS_CHANGE;
    } else if (value == "SCHEMA_CHANGE") {
        return event::event_type::SCHEMA_CHANGE;
    } else {
        throw exceptions::protocol_exception(format("Invalid value '{}' for Event.Type", value));
    }
}

cql_server::cql_server(distributed<service::storage_proxy>& proxy, distributed<cql3::query_processor>& qp, auth::service& auth_service,
        const cql3::cql_config& cql_config, cql_server_config config, qos::service_level_controller& sl_controller)
    : _proxy(proxy)
    , _query_processor(qp)
    , _config(config)
    , _max_request_size(config.max_request_size)
    , _memory_available(config.get_service_memory_limiter_semaphore())
    , _notifier(std::make_unique<event_notifier>())
    , _auth_service(auth_service)
    , _cql_config(cql_config)
    , _sl_controller(sl_controller)
{
    namespace sm = seastar::metrics;

    _metrics.add_group("transport", {
        sm::make_derive("cql-connections", _connects,
                        sm::description("Counts a number of client connections.")),

        sm::make_gauge("current_connections", _connections,
                        sm::description("Holds a current number of client connections.")),

        sm::make_derive("requests_served", _requests_served,
                        sm::description("Counts a number of served requests.")),

        sm::make_gauge("requests_serving", _requests_serving,
                        sm::description("Holds a number of requests that are being processed right now.")),

        sm::make_gauge("requests_blocked_memory_current", [this] { return _memory_available.waiters(); },
                        sm::description(
                            seastar::format("Holds the number of requests that are currently blocked due to reaching the memory quota limit ({}B). "
                                            "Non-zero value indicates that our bottleneck is memory and more specifically - the memory quota allocated for the \"CQL transport\" component.", _max_request_size))),
        sm::make_derive("requests_blocked_memory", _requests_blocked_memory,
                        sm::description(
                            seastar::format("Holds an incrementing counter with the requests that ever blocked due to reaching the memory quota limit ({}B). "
                                            "The first derivative of this value shows how often we block due to memory exhaustion in the \"CQL transport\" component.", _max_request_size))),
       sm::make_gauge("requests_memory_available", [this] { return _memory_available.current(); },
                        sm::description(
                            seastar::format("Holds the amount of available memory for admitting new requests (max is {}B)."
                                            "Zero value indicates that our bottleneck is memory and more specifically - the memory quota allocated for the \"CQL transport\" component.", _max_request_size))),

    });
}

future<> cql_server::stop() {
    _stopping = true;
    size_t nr = 0;
    size_t nr_total = _listeners.size();
    clogger.debug("cql_server: abort accept nr_total={}", nr_total);
    for (auto&& l : _listeners) {
        l.abort_accept();
        clogger.debug("cql_server: abort accept {} out of {} done", ++nr, nr_total);
    }
    auto nr_conn = make_lw_shared<size_t>(0);
    auto nr_conn_total = _connections_list.size();
    clogger.debug("cql_server: shutdown connection nr_total={}", nr_conn_total);
    return parallel_for_each(_connections_list.begin(), _connections_list.end(), [nr_conn, nr_conn_total] (auto&& c) {
        return c.shutdown().then([nr_conn, nr_conn_total] {
            clogger.debug("cql_server: shutdown connection {} out of {} done", ++(*nr_conn), nr_conn_total);
        });
    }).then([this] {
        return std::move(_stopped);
    });
}

future<>
cql_server::listen(socket_address addr, std::shared_ptr<seastar::tls::credentials_builder> creds, bool keepalive) {
    listen_options lo;
    lo.reuse_address = true;
    server_socket ss;
    try {
        ss = creds
          ? seastar::tls::listen(creds->build_server_credentials(), addr, lo)
          : engine().listen(addr, lo);
    } catch (...) {
        throw std::runtime_error(format("CQLServer error while listening on {} -> {}", addr, std::current_exception()));
    }
    _listeners.emplace_back(std::move(ss));
    _stopped = when_all(std::move(_stopped), do_accepts(_listeners.size() - 1, keepalive, addr)).discard_result();
    return make_ready_future<>();
}

future<>
cql_server::do_accepts(int which, bool keepalive, socket_address server_addr) {
    return repeat([this, which, keepalive, server_addr] {
        ++_connections_being_accepted;
        return _listeners[which].accept().then_wrapped([this, which, keepalive, server_addr] (future<accept_result> f_cs_sa) mutable {
            --_connections_being_accepted;
            if (_stopping) {
                f_cs_sa.ignore_ready_future();
                maybe_idle();
                return stop_iteration::yes;
            }
            auto cs_sa = f_cs_sa.get0();
            auto fd = std::move(cs_sa.connection);
            auto addr = std::move(cs_sa.remote_address);
            fd.set_nodelay(true);
            fd.set_keepalive(keepalive);
            auto conn = make_shared<connection>(*this, server_addr, std::move(fd), std::move(addr));
            ++_connects;
            ++_connections;
            // Move connection to the background, monitor for lifetime and errors.
            (void)conn->process().then_wrapped([this, conn] (future<> f) {
                --_connections;
                try {
                    f.get();
                } catch (...) {
                    clogger.debug("connection error: {}", std::current_exception());
                }
            });
            return stop_iteration::no;
        }).handle_exception([] (auto ep) {
            clogger.debug("accept failed: {}", ep);
            return stop_iteration::no;
        });
    });
}

unsigned
cql_server::connection::frame_size() const {
    if (_version < 3) {
        return 8;
    } else {
        return 9;
    }
}

cql_binary_frame_v3
cql_server::connection::parse_frame(temporary_buffer<char> buf) {
    if (buf.size() != frame_size()) {
        throw cql_frame_error();
    }
    cql_binary_frame_v3 v3;
    switch (_version) {
    case 1:
    case 2: {
        auto raw = reinterpret_cast<const cql_binary_frame_v1*>(buf.get());
        auto cooked = net::ntoh(*raw);
        v3.version = cooked.version;
        v3.flags = cooked.flags;
        v3.opcode = cooked.opcode;
        v3.stream = cooked.stream;
        v3.length = cooked.length;
        break;
    }
    case 3:
    case 4: {
        v3 = net::ntoh(*reinterpret_cast<const cql_binary_frame_v3*>(buf.get()));
        break;
    }
    default:
        throw exceptions::protocol_exception(format("Invalid or unsupported protocol version: {:d}", _version));
    }
    if (v3.version != _version) {
        throw exceptions::protocol_exception(format("Invalid message version. Got {:d} but previous messages on this connection had version {:d}", v3.version, _version));

    }
    return v3;
}

future<std::optional<cql_binary_frame_v3>>
cql_server::connection::read_frame() {
    using ret_type = std::optional<cql_binary_frame_v3>;
    if (!_version) {
        // We don't know the frame size before reading the first frame,
        // so read just one byte, and then read the rest of the frame.
        return _read_buf.read_exactly(1).then([this] (temporary_buffer<char> buf) {
            if (buf.empty()) {
                return make_ready_future<ret_type>();
            }
            _version = buf[0];
            init_cql_serialization_format();
            if (_version < 1 || _version > current_version) {
                auto client_version = _version;
                _version = current_version;
                throw exceptions::protocol_exception(format("Invalid or unsupported protocol version: {:d}", client_version));
            }
            return _read_buf.read_exactly(frame_size() - 1).then([this] (temporary_buffer<char> tail) {
                temporary_buffer<char> full(frame_size());
                full.get_write()[0] = _version;
                std::copy(tail.get(), tail.get() + tail.size(), full.get_write() + 1);
                auto frame = parse_frame(std::move(full));
                // This is the very first frame, so reject obviously incorrect frames, to
                // avoid allocating large amounts of memory for the message body
                if (frame.length > 100'000) {
                    // The STARTUP message body is a [string map] containing just a few options,
                    // so it should be smaller that 100kB. See #4366.
                    throw exceptions::protocol_exception(format("Initial message size too large ({:d}), rejecting as invalid", frame.length));
                }
                return make_ready_future<ret_type>(frame);
            });
        });
    } else {
        // Not the first frame, so we know the size.
        return _read_buf.read_exactly(frame_size()).then([this] (temporary_buffer<char> buf) {
            if (buf.empty()) {
                return make_ready_future<ret_type>();
            }
            return make_ready_future<ret_type>(parse_frame(std::move(buf)));
        });
    }
}

future<std::unique_ptr<cql_server::response>>
    cql_server::connection::process_request_one(fragmented_temporary_buffer::istream fbuf, uint8_t op, uint16_t stream, service::client_state& client_state, tracing_request_type tracing_request, service_permit permit) {
    using auth_state = service::client_state::auth_state;

    auto cqlop = static_cast<cql_binary_opcode>(op);
    tracing::trace_state_props_set trace_props;

    trace_props.set_if<tracing::trace_state_props::log_slow_query>(tracing::tracing::get_local_tracing_instance().slow_query_tracing_enabled());
    trace_props.set_if<tracing::trace_state_props::full_tracing>(tracing_request != tracing_request_type::not_requested);

    if (trace_props) {
        if (cqlop == cql_binary_opcode::QUERY ||
            cqlop == cql_binary_opcode::PREPARE ||
            cqlop == cql_binary_opcode::EXECUTE ||
            cqlop == cql_binary_opcode::BATCH) {
            trace_props.set_if<tracing::trace_state_props::write_on_close>(tracing_request == tracing_request_type::write_on_close);
            client_state.create_tracing_session(tracing::trace_type::QUERY, trace_props);
        }
    }

    tracing::set_request_size(client_state.get_trace_state(), fbuf.bytes_left());

    auto linearization_buffer = std::make_unique<bytes_ostream>();
    auto linearization_buffer_ptr = linearization_buffer.get();
    return futurize_apply([this, cqlop, stream, &fbuf, &client_state, linearization_buffer_ptr, permit = std::move(permit)] () mutable {
        // When using authentication, we need to ensure we are doing proper state transitions,
        // i.e. we cannot simply accept any query/exec ops unless auth is complete
        switch (client_state.get_auth_state()) {
            case auth_state::UNINITIALIZED:
                if (cqlop != cql_binary_opcode::STARTUP && cqlop != cql_binary_opcode::OPTIONS) {
                    throw exceptions::protocol_exception(format("Unexpected message {:d}, expecting STARTUP or OPTIONS", int(cqlop)));
                }
                break;
            case auth_state::AUTHENTICATION:
                // Support both SASL auth from protocol v2 and the older style Credentials auth from v1
                if (cqlop != cql_binary_opcode::AUTH_RESPONSE && cqlop != cql_binary_opcode::CREDENTIALS) {
                    throw exceptions::protocol_exception(format("Unexpected message {:d}, expecting {}", int(cqlop), _version == 1 ? "CREDENTIALS" : "SASL_RESPONSE"));
                }
                break;
            case auth_state::READY: default:
                if (cqlop == cql_binary_opcode::STARTUP) {
                    throw exceptions::protocol_exception("Unexpected message STARTUP, the connection is already initialized");
                }
                break;
        }

        const auto user = [&client_state]() -> std::optional<auth::authenticated_user> {
            const auto user = client_state.user();
            if (!user) {
                return {};
            }

            return *user;
        }();

        tracing::set_username(client_state.get_trace_state(), user);

        auto in = request_reader(std::move(fbuf), *linearization_buffer_ptr);
        switch (cqlop) {
        case cql_binary_opcode::STARTUP:       return process_startup(stream, std::move(in), client_state);
        case cql_binary_opcode::AUTH_RESPONSE: return process_auth_response(stream, std::move(in), client_state);
        case cql_binary_opcode::OPTIONS:       return process_options(stream, std::move(in), client_state);
        case cql_binary_opcode::QUERY:         return process_query(stream, std::move(in), client_state, std::move(permit));
        case cql_binary_opcode::PREPARE:       return process_prepare(stream, std::move(in), client_state);
        case cql_binary_opcode::EXECUTE:       return process_execute(stream, std::move(in), client_state, std::move(permit));
        case cql_binary_opcode::BATCH:         return process_batch(stream, std::move(in), client_state, std::move(permit));
        case cql_binary_opcode::REGISTER:      return process_register(stream, std::move(in), client_state);
        default:                               throw exceptions::protocol_exception(format("Unknown opcode {:d}", int(cqlop)));
        }
    }).then_wrapped([this, cqlop, stream, &client_state, linearization_buffer = std::move(linearization_buffer)] (future<std::unique_ptr<cql_server::response>> f) -> std::unique_ptr<cql_server::response> {
        auto stop_trace = defer([&] {
            tracing::stop_foreground(client_state.get_trace_state());
        });
        --_server._requests_serving;
        try {
            std::unique_ptr<cql_server::response> response = f.get0();

            auto res_op = response->opcode();

            // and modify state now that we've generated a response.
            switch (client_state.get_auth_state()) {
            case auth_state::UNINITIALIZED:
                if (cqlop == cql_binary_opcode::STARTUP) {
                    if (res_op == cql_binary_opcode::AUTHENTICATE) {
                        client_state.set_auth_state(auth_state::AUTHENTICATION);
                    } else if (res_op == cql_binary_opcode::READY) {
                        client_state.set_auth_state(auth_state::READY);
                    }
                }
                break;
            case auth_state::AUTHENTICATION:
                // Support both SASL auth from protocol v2 and the older style Credentials auth from v1
                assert(cqlop == cql_binary_opcode::AUTH_RESPONSE || cqlop == cql_binary_opcode::CREDENTIALS);
                if (res_op == cql_binary_opcode::READY || res_op == cql_binary_opcode::AUTH_SUCCESS) {
                    client_state.set_auth_state(auth_state::READY);
                }
                break;
            default:
            case auth_state::READY:
                break;
            }

            tracing::set_response_size(client_state.get_trace_state(), response->size());
            return response;
        } catch (const exceptions::unavailable_exception& ex) {
            return make_unavailable_error(stream, ex.code(), ex.what(), ex.consistency, ex.required, ex.alive, client_state.get_trace_state());
        } catch (const exceptions::read_timeout_exception& ex) {
            return make_read_timeout_error(stream, ex.code(), ex.what(), ex.consistency, ex.received, ex.block_for, ex.data_present, client_state.get_trace_state());
        } catch (const exceptions::read_failure_exception& ex) {
            return make_read_failure_error(stream, ex.code(), ex.what(), ex.consistency, ex.received, ex.failures, ex.block_for, ex.data_present, client_state.get_trace_state());
        } catch (const exceptions::mutation_write_timeout_exception& ex) {
            return make_mutation_write_timeout_error(stream, ex.code(), ex.what(), ex.consistency, ex.received, ex.block_for, ex.type, client_state.get_trace_state());
        } catch (const exceptions::mutation_write_failure_exception& ex) {
            return make_mutation_write_failure_error(stream, ex.code(), ex.what(), ex.consistency, ex.received, ex.failures, ex.block_for, ex.type, client_state.get_trace_state());
        } catch (const exceptions::already_exists_exception& ex) {
            return make_already_exists_error(stream, ex.code(), ex.what(), ex.ks_name, ex.cf_name, client_state.get_trace_state());
        } catch (const exceptions::prepared_query_not_found_exception& ex) {
            return make_unprepared_error(stream, ex.code(), ex.what(), ex.id, client_state.get_trace_state());
        } catch (const exceptions::cassandra_exception& ex) {
            return make_error(stream, ex.code(), ex.what(), client_state.get_trace_state());
        } catch (std::exception& ex) {
            return make_error(stream, exceptions::exception_code::SERVER_ERROR, ex.what(), client_state.get_trace_state());
        } catch (...) {
            return make_error(stream, exceptions::exception_code::SERVER_ERROR, "unknown error", client_state.get_trace_state());
        }
    });
}

cql_server::connection::connection(cql_server& server, socket_address server_addr, connected_socket&& fd, socket_address addr)
    : _server(server)
    , _server_addr(server_addr)
    , _fd(std::move(fd))
    , _read_buf(_fd.input())
    , _write_buf(_fd.output())
    , _client_state(service::client_state::external_tag{}, server._auth_service, addr)
{
    ++_server._total_connections;
    ++_server._current_connections;
    _server._connections_list.push_back(*this);
}

cql_server::connection::~connection() {
    --_server._current_connections;
    _server._connections_list.erase(_server._connections_list.iterator_to(*this));
    _server.maybe_idle();
}

<<<<<<< HEAD
future<> cql_server::connection::process_until_tenant_switch() {
    _tenant_switch = false;
    return do_until([this] {
        return _read_buf.eof() || _tenant_switch;
    }, [this] {
        return with_gate(_pending_requests_gate, [this] {
=======
future<> cql_server::connection::process()
{
    return with_gate(_pending_requests_gate, [this] {
        return do_until([this] {
            return _read_buf.eof();
        }, [this] {
>>>>>>> a09479e6
            return process_request();
        }).then_wrapped([this] (future<> f) {
            try {
                f.get();
            } catch (const exceptions::cassandra_exception& ex) {
                write_response(make_error(0, ex.code(), ex.what(), tracing::trace_state_ptr()));
            } catch (std::exception& ex) {
                write_response(make_error(0, exceptions::exception_code::SERVER_ERROR, ex.what(), tracing::trace_state_ptr()));
            } catch (...) {
                write_response(make_error(0, exceptions::exception_code::SERVER_ERROR, "unknown error", tracing::trace_state_ptr()));
            }
        });
<<<<<<< HEAD
    });
}
future<> cql_server::connection::process()
{
    return do_until([this] {
        return _read_buf.eof();
    }, [this] {
        return _server._sl_controller.with_user_service_level(_client_state.user(), seastar::noncopyable_function<future<>()>([this] () {
            return process_until_tenant_switch();
        }));
    }).then_wrapped([this] (future<> f) {
        try {
            f.get();
        } catch (const exceptions::cassandra_exception& ex) {
            write_response(make_error(0, ex.code(), ex.what(), tracing::trace_state_ptr()));
        } catch (std::exception& ex) {
            write_response(make_error(0, exceptions::exception_code::SERVER_ERROR, ex.what(), tracing::trace_state_ptr()));
        } catch (...) {
            write_response(make_error(0, exceptions::exception_code::SERVER_ERROR, "unknown error", tracing::trace_state_ptr()));
        }
=======
>>>>>>> a09479e6
    }).finally([this] {
        return _pending_requests_gate.close().then([this] {
            _server._notifier->unregister_connection(this);
            return _ready_to_respond.finally([this] {
                return _write_buf.close();
            });
        });
    });
}

future<> cql_server::connection::shutdown()
{
    try {
        _fd.shutdown_input();
        _fd.shutdown_output();
    } catch (...) {
    }
    return make_ready_future<>();
}

thread_local cql_server::connection::execution_stage_type
        cql_server::connection::_process_request_stage{"transport", &connection::process_request_one};

<<<<<<< HEAD
void cql_server::connection::update_client_state(processing_result& response) {
    if (response.keyspace) {
        if (response.keyspace.get_owner_shard() != engine().cpu_id()) {
            _client_state.set_raw_keyspace(*response.keyspace);
        } else {
            // Avoid extra copy if we are on the same shard
            _client_state.set_raw_keyspace(std::move(*response.keyspace));
        }
    }

    if (response.user) {
        _tenant_switch = true;
        if (response.user.get_owner_shard() != engine().cpu_id()) {
            if (!_client_state.user() || *_client_state.user() != *response.user) {
                _client_state.set_login(make_shared<auth::authenticated_user>(*response.user));
            }
        } else if (!_client_state.user()) {
            // If we are on the same shard there is no need to copy unless _client_state._user == nullptr
            _client_state.set_login(response.user.release());
        }
    }

    if (_client_state.get_auth_state() != response.auth_state) {
        _client_state.set_auth_state(response.auth_state);
    }
}

=======
>>>>>>> a09479e6
future<> cql_server::connection::process_request() {
    return read_frame().then_wrapped([this] (future<std::optional<cql_binary_frame_v3>>&& v) {
        auto maybe_frame = std::get<0>(v.get());
        if (!maybe_frame) {
            // eof
            return make_ready_future<>();
        }

        auto& f = *maybe_frame;
        tracing_request_type tracing_requested = tracing_request_type::not_requested;
        if (f.flags & cql_frame_flags::tracing) {
            // If tracing is requested for a specific CQL command - flush
            // tracing info right after the command is over.
            tracing_requested = tracing_request_type::write_on_close;
        } else if (tracing::tracing::get_local_tracing_instance().trace_next_query()) {
            tracing_requested = tracing_request_type::no_write_on_close;
        }

        auto op = f.opcode;
        auto stream = f.stream;
        auto mem_estimate = f.length * 2 + 8000; // Allow for extra copies and bookkeeping

        if (mem_estimate > _server._max_request_size) {
            throw exceptions::invalid_request_exception(format("request size too large (frame size {:d}; estimate {:d}; allowed {:d}",
                    f.length, mem_estimate, _server._max_request_size));
        }

        auto fut = get_units(_server._memory_available, mem_estimate);
        if (_server._memory_available.waiters()) {
            ++_server._requests_blocked_memory;
        }

        return fut.then([this, length = f.length, flags = f.flags, op, stream, tracing_requested] (semaphore_units<> mem_permit) {
          return this->read_and_decompress_frame(length, flags).then([this, op, stream, tracing_requested, mem_permit = make_service_permit(std::move(mem_permit))] (fragmented_temporary_buffer buf) mutable {

            ++_server._requests_served;
            ++_server._requests_serving;

            _pending_requests_gate.enter();
            auto leave = defer([this] { _pending_requests_gate.leave(); });
            // Replacing the immediately-invoked lambda below with just its body costs 5-10 usec extra per invocation.
            // Cause not understood.
            auto istream = buf.get_istream();
            (void)_process_request_stage(this, istream, op, stream, seastar::ref(_client_state), tracing_requested, mem_permit)
                    .then_wrapped([this, buf = std::move(buf), mem_permit, leave = std::move(leave)] (future<std::unique_ptr<cql_server::response>> response_f) mutable {
                try {
                    write_response(std::move(response_f.get0()), std::move(mem_permit), _compression);
                    _ready_to_respond = _ready_to_respond.finally([leave = std::move(leave)] {});
                } catch (...) {
                    clogger.error("request processing failed: {}", std::current_exception());
                }
            });

            return make_ready_future<>();
          });
        });
    });
}

static inline bytes_view to_bytes_view(temporary_buffer<char>& b)
{
    using byte = bytes_view::value_type;
    return bytes_view(reinterpret_cast<const byte*>(b.get()), b.size());
}

namespace compression_buffers {

// Reusable buffers for compression and decompression. Cleared every
// clear_buffers_trigger uses.
static constexpr size_t clear_buffers_trigger = 100'000;
static thread_local size_t buffer_use_count = 0;
static thread_local utils::reusable_buffer input_buffer;
static thread_local utils::reusable_buffer output_buffer;

void on_compression_buffer_use() {
    if (++buffer_use_count == clear_buffers_trigger) {
        input_buffer.clear();
        output_buffer.clear();
        buffer_use_count = 0;
    }
}

}

future<fragmented_temporary_buffer> cql_server::connection::read_and_decompress_frame(size_t length, uint8_t flags)
{
    using namespace compression_buffers;
    if (flags & cql_frame_flags::compression) {
        if (_compression == cql_compression::lz4) {
            if (length < 4) {
                throw std::runtime_error("Truncated frame");
            }
            return _buffer_reader.read_exactly(_read_buf, length).then([this] (fragmented_temporary_buffer buf) {
                auto linearization_buffer = bytes_ostream();
                int32_t uncomp_len = request_reader(buf.get_istream(), linearization_buffer).read_int();
                if (uncomp_len < 0) {
                    throw std::runtime_error("CQL frame uncompressed length is negative: " + std::to_string(uncomp_len));
                }
                buf.remove_prefix(4);
                auto in = input_buffer.get_linearized_view(fragmented_temporary_buffer::view(buf));
              auto uncomp = output_buffer.make_fragmented_temporary_buffer(uncomp_len, fragmented_temporary_buffer::default_fragment_size, [&] (bytes_mutable_view out) {
                auto ret = LZ4_decompress_safe(reinterpret_cast<const char*>(in.data()), reinterpret_cast<char*>(out.data()),
                                               in.size(), out.size());
                if (ret < 0) {
                    throw std::runtime_error("CQL frame LZ4 uncompression failure");
                }
                return out.size();
              });
                on_compression_buffer_use();
                return uncomp;
            });
        } else if (_compression == cql_compression::snappy) {
            return _buffer_reader.read_exactly(_read_buf, length).then([this] (fragmented_temporary_buffer buf) {
                auto in = input_buffer.get_linearized_view(fragmented_temporary_buffer::view(buf));
                size_t uncomp_len;
                if (snappy_uncompressed_length(reinterpret_cast<const char*>(in.data()), in.size(), &uncomp_len) != SNAPPY_OK) {
                    throw std::runtime_error("CQL frame Snappy uncompressed size is unknown");
                }
              auto uncomp = output_buffer.make_fragmented_temporary_buffer(uncomp_len, fragmented_temporary_buffer::default_fragment_size, [&] (bytes_mutable_view out) {
                size_t output_len = out.size();
                if (snappy_uncompress(reinterpret_cast<const char*>(in.data()), in.size(), reinterpret_cast<char*>(out.data()), &output_len) != SNAPPY_OK) {
                    throw std::runtime_error("CQL frame Snappy uncompression failure");
                }
                return output_len;
              });
                on_compression_buffer_use();
                return uncomp;
            });
        } else {
            throw exceptions::protocol_exception(format("Unknown compression algorithm"));
        }
    }
    return _buffer_reader.read_exactly(_read_buf, length);
}

future<std::unique_ptr<cql_server::response>> cql_server::connection::process_startup(uint16_t stream, request_reader in, service::client_state& client_state)
{
    auto options = in.read_string_map();
    auto compression_opt = options.find("COMPRESSION");
    if (compression_opt != options.end()) {
         auto compression = compression_opt->second;
         std::transform(compression.begin(), compression.end(), compression.begin(), ::tolower);
         if (compression == "lz4") {
             _compression = cql_compression::lz4;
         } else if (compression == "snappy") {
             _compression = cql_compression::snappy;
         } else {
             throw exceptions::protocol_exception(format("Unknown compression algorithm: {}", compression));
         }
    }
    auto& a = client_state.get_auth_service()->underlying_authenticator();
    if (a.require_authentication()) {
        return make_ready_future<std::unique_ptr<cql_server::response>>(make_autheticate(stream, a.qualified_java_name(), client_state.get_trace_state()));
    }
    return make_ready_future<std::unique_ptr<cql_server::response>>(make_ready(stream, client_state.get_trace_state()));
}

future<std::unique_ptr<cql_server::response>> cql_server::connection::process_auth_response(uint16_t stream, request_reader in, service::client_state& client_state)
{
    auto sasl_challenge = client_state.get_auth_service()->underlying_authenticator().new_sasl_challenge();
    auto buf = in.read_raw_bytes_view(in.bytes_left());
    auto challenge = sasl_challenge->evaluate_response(buf);
    if (sasl_challenge->is_complete()) {
<<<<<<< HEAD
        return sasl_challenge->get_authenticated_user().then_wrapped([this, sasl_challenge, stream, client_state = std::move(client_state), challenge = std::move(challenge)](future<auth::authenticated_user> f) mutable {
            bool failed = f.failed();
            return audit::inspect_login(sasl_challenge->get_username(), client_state.get_client_address().addr(), failed).then(
                    [this, stream, challenge = std::move(challenge), client_state = std::move(client_state), sasl_challenge, ff = std::move(f)] () mutable {
                client_state.set_login(make_shared<auth::authenticated_user>(std::move(ff.get0())));
                _tenant_switch = true;
                auto f = client_state.check_user_can_login();
                return f.then([this, stream, client_state = std::move(client_state), challenge = std::move(challenge)]() mutable {
                    auto tr_state = client_state.get_trace_state();
                    return make_ready_future<response_type>(std::make_pair(make_auth_success(stream, std::move(challenge), tr_state), std::move(client_state)));
                });
=======
        return sasl_challenge->get_authenticated_user().then([this, sasl_challenge, stream, &client_state, challenge = std::move(challenge)](auth::authenticated_user user) mutable {
            client_state.set_login(::make_shared<auth::authenticated_user>(std::move(user)));
            auto f = client_state.check_user_can_login();
            return f.then([this, stream, &client_state, challenge = std::move(challenge)]() mutable {
                auto tr_state = client_state.get_trace_state();
                return make_ready_future<std::unique_ptr<cql_server::response>>(make_auth_success(stream, std::move(challenge), tr_state));
>>>>>>> a09479e6
            });
        });
    }
    auto tr_state = client_state.get_trace_state();
    return make_ready_future<std::unique_ptr<cql_server::response>>(make_auth_challenge(stream, std::move(challenge), tr_state));
}

future<std::unique_ptr<cql_server::response>> cql_server::connection::process_options(uint16_t stream, request_reader in, service::client_state& client_state)
{
    return make_ready_future<std::unique_ptr<cql_server::response>>(make_supported(stream, client_state.get_trace_state()));
}

void
cql_server::connection::init_cql_serialization_format() {
    _cql_serialization_format = cql_serialization_format(_version);
}

future<std::unique_ptr<cql_server::response>> cql_server::connection::process_query(uint16_t stream, request_reader in, service::client_state& client_state, service_permit permit)
{
    auto query = in.read_long_string_view();
    auto q_state = std::make_unique<cql_query_state>(client_state, std::move(permit), _server._sl_controller);
    auto& query_state = q_state->query_state;
    q_state->options = in.read_options(_version, _cql_serialization_format, this->timeout_config(), _server._cql_config);
    auto& options = *q_state->options;
    auto skip_metadata = options.skip_metadata();

    tracing::set_page_size(query_state.get_trace_state(), options.get_page_size());
    tracing::set_consistency_level(query_state.get_trace_state(), options.get_consistency());
    tracing::set_optional_serial_consistency_level(query_state.get_trace_state(), options.get_serial_consistency());
    tracing::add_query(query_state.get_trace_state(), query);
    tracing::set_user_timestamp(query_state.get_trace_state(), options.get_specific_options().timestamp);

    tracing::begin(query_state.get_trace_state(), "Execute CQL3 query", client_state.get_client_address());

    return _server._query_processor.local().process(query, query_state, options).then([this, stream, &query_state, skip_metadata] (auto msg) {
         tracing::trace(query_state.get_trace_state(), "Done processing - preparing a result");
         return this->make_result(stream, msg, query_state.get_trace_state(), skip_metadata);
    }).finally([q_state = std::move(q_state)] {});
}

future<std::unique_ptr<cql_server::response>> cql_server::connection::process_prepare(uint16_t stream, request_reader in, service::client_state& client_state)
{
    auto query = sstring(in.read_long_string_view());

    tracing::add_query(client_state.get_trace_state(), query);
    tracing::begin(client_state.get_trace_state(), "Preparing CQL3 query", client_state.get_client_address());

    auto cpu_id = engine().cpu_id();
    auto cpus = boost::irange(0u, smp::count);
    return parallel_for_each(cpus.begin(), cpus.end(), [this, query, cpu_id, &client_state] (unsigned int c) mutable {
        if (c != cpu_id) {
            return smp::submit_to(c, [this, query, &client_state] () mutable {
                return _server._query_processor.local().prepare(std::move(query), client_state, false).discard_result();
            });
        } else {
            return make_ready_future<>();
        }
    }).then([this, query, stream, &client_state] () mutable {
        tracing::trace(client_state.get_trace_state(), "Done preparing on remote shards");
        return _server._query_processor.local().prepare(std::move(query), client_state, false).then([this, stream, &client_state] (auto msg) {
            tracing::trace(client_state.get_trace_state(), "Done preparing on a local shard - preparing a result. ID is [{}]", seastar::value_of([&msg] {
                return messages::result_message::prepared::cql::get_id(msg);
            }));
            return this->make_result(stream, msg, client_state.get_trace_state());
        });
    });
}

future<std::unique_ptr<cql_server::response>> cql_server::connection::process_execute(uint16_t stream, request_reader in, service::client_state& client_state, service_permit permit)
{
    cql3::prepared_cache_key_type cache_key(in.read_short_bytes());
    auto& id = cql3::prepared_cache_key_type::cql_id(cache_key);
    bool needs_authorization = false;

    // First, try to lookup in the cache of already authorized statements. If the corresponding entry is not found there
    // look for the prepared statement and then authorize it.
    auto prepared = _server._query_processor.local().get_prepared(client_state.user().get(), cache_key);
    if (!prepared) {
        needs_authorization = true;
        prepared = _server._query_processor.local().get_prepared(cache_key);
    }

    if (!prepared) {
        throw exceptions::prepared_query_not_found_exception(id);
    }

    auto q_state = std::make_unique<cql_query_state>(client_state, std::move(permit), _server._sl_controller);
    auto& query_state = q_state->query_state;
    if (_version == 1) {
        std::vector<cql3::raw_value_view> values;
        in.read_value_view_list(_version, values);
        auto consistency = in.read_consistency();
        q_state->options = std::make_unique<cql3::query_options>(_server._cql_config, consistency, timeout_config(), std::nullopt, values, false,
                                                                 cql3::query_options::specific_options::DEFAULT, _cql_serialization_format);
    } else {
        q_state->options = in.read_options(_version, _cql_serialization_format, this->timeout_config(), _server._cql_config);
    }
    auto& options = *q_state->options;
    auto skip_metadata = options.skip_metadata();

    tracing::set_page_size(client_state.get_trace_state(), options.get_page_size());
    tracing::set_consistency_level(client_state.get_trace_state(), options.get_consistency());
    tracing::set_optional_serial_consistency_level(client_state.get_trace_state(), options.get_serial_consistency());
    tracing::add_query(client_state.get_trace_state(), prepared->raw_cql_statement);
    tracing::add_prepared_statement(client_state.get_trace_state(), prepared);

    tracing::begin(client_state.get_trace_state(), seastar::value_of([&id] { return seastar::format("Execute CQL3 prepared query [{}]", id); }),
                   client_state.get_client_address());

    auto stmt = prepared->statement;
    tracing::trace(query_state.get_trace_state(), "Checking bounds");
    if (stmt->get_bound_terms() != options.get_values_count()) {
        tracing::trace(query_state.get_trace_state(), "Invalid amount of bind variables: expected {:d} received {:d}", stmt->get_bound_terms(), options.get_values_count());
        throw exceptions::invalid_request_exception("Invalid amount of bind variables");
    }

    options.prepare(prepared->bound_names);

    tracing::trace(query_state.get_trace_state(), "Processing a statement");
    return _server._query_processor.local().process_statement_prepared(std::move(prepared), std::move(cache_key), query_state, options, needs_authorization).then([this, stream, &query_state, skip_metadata] (auto msg) {
        tracing::trace(query_state.get_trace_state(), "Done processing - preparing a result");
        return this->make_result(stream, msg, query_state.get_trace_state(), skip_metadata);
    }).then([&query_state, q_state = std::move(q_state), this] (std::unique_ptr<cql_server::response> response) {
        /* Keep q_state alive. */
        tracing::stop_foreground_prepared(query_state.get_trace_state(), q_state->options.get());
        return std::move(response);
    });
}

future<std::unique_ptr<cql_server::response>>
cql_server::connection::process_batch(uint16_t stream, request_reader in, service::client_state& client_state, service_permit permit)
{
    if (_version == 1) {
        throw exceptions::protocol_exception("BATCH messages are not support in version 1 of the protocol");
    }

    const auto type = in.read_byte();
    const unsigned n = in.read_short();

    std::vector<cql3::statements::batch_statement::single_statement> modifications;
    std::vector<std::vector<cql3::raw_value_view>> values;
    std::unordered_map<cql3::prepared_cache_key_type, cql3::authorized_prepared_statements_cache::value_type> pending_authorization_entries;

    modifications.reserve(n);
    values.reserve(n);

    tracing::begin(client_state.get_trace_state(), "Execute batch of CQL3 queries", client_state.get_client_address());

    for ([[gnu::unused]] auto i : boost::irange(0u, n)) {
        const auto kind = in.read_byte();

        std::unique_ptr<cql3::statements::prepared_statement> stmt_ptr;
        cql3::statements::prepared_statement::checked_weak_ptr ps;
        bool needs_authorization(kind == 0);

        switch (kind) {
        case 0: {
            auto query = in.read_long_string_view();
            stmt_ptr = _server._query_processor.local().get_statement(query, client_state);
            ps = stmt_ptr->checked_weak_from_this();
            tracing::add_query(client_state.get_trace_state(), query);
            break;
        }
        case 1: {
            cql3::prepared_cache_key_type cache_key(in.read_short_bytes());
            auto& id = cql3::prepared_cache_key_type::cql_id(cache_key);

            // First, try to lookup in the cache of already authorized statements. If the corresponding entry is not found there
            // look for the prepared statement and then authorize it.
            ps = _server._query_processor.local().get_prepared(client_state.user().get(), cache_key);
            if (!ps) {
                ps = _server._query_processor.local().get_prepared(cache_key);
                if (!ps) {
                    throw exceptions::prepared_query_not_found_exception(id);
                }
                // authorize a particular prepared statement only once
                needs_authorization = pending_authorization_entries.emplace(std::move(cache_key), ps->checked_weak_from_this()).second;
            }

            tracing::add_query(client_state.get_trace_state(), ps->raw_cql_statement);
            break;
        }
        default:
            throw exceptions::protocol_exception(
                    "Invalid query kind in BATCH messages. Must be 0 or 1 but got "
                            + std::to_string(int(kind)));
        }

        if (dynamic_cast<cql3::statements::modification_statement*>(ps->statement.get()) == nullptr) {
            throw exceptions::invalid_request_exception("Invalid statement in batch: only UPDATE, INSERT and DELETE statements are allowed.");
        }
        ::shared_ptr<cql3::statements::modification_statement> modif_statement_ptr = static_pointer_cast<cql3::statements::modification_statement>(ps->statement);
        tracing::add_table_name(client_state.get_trace_state(), modif_statement_ptr->keyspace(), modif_statement_ptr->column_family());
        tracing::add_prepared_statement(client_state.get_trace_state(), ps);

        modifications.emplace_back(std::move(modif_statement_ptr), needs_authorization);

        std::vector<cql3::raw_value_view> tmp;
        in.read_value_view_list(_version, tmp);

        auto stmt = ps->statement;
        if (stmt->get_bound_terms() != tmp.size()) {
            throw exceptions::invalid_request_exception(format("There were {:d} markers(?) in CQL but {:d} bound variables",
                            stmt->get_bound_terms(), tmp.size()));
        }
        values.emplace_back(std::move(tmp));
    }

    auto q_state = std::make_unique<cql_query_state>(client_state, std::move(permit), _server._sl_controller);
    auto& query_state = q_state->query_state;
    // #563. CQL v2 encodes query_options in v1 format for batch requests.
    q_state->options = std::make_unique<cql3::query_options>(cql3::query_options::make_batch_options(std::move(*in.read_options(_version < 3 ? 1 : _version, _cql_serialization_format, this->timeout_config(), _server._cql_config)), std::move(values)));
    auto& options = *q_state->options;

    tracing::set_consistency_level(client_state.get_trace_state(), options.get_consistency());
    tracing::set_optional_serial_consistency_level(client_state.get_trace_state(), options.get_serial_consistency());
    tracing::trace(client_state.get_trace_state(), "Creating a batch statement");

    auto batch = ::make_shared<cql3::statements::batch_statement>(cql3::statements::batch_statement::type(type), std::move(modifications), cql3::attributes::none(), _server._query_processor.local().get_cql_stats());
    return _server._query_processor.local().process_batch(batch, query_state, options, std::move(pending_authorization_entries)).then([this, stream, batch, &query_state] (auto msg) {
        return this->make_result(stream, msg, query_state.get_trace_state());
    }).then([&query_state, q_state = std::move(q_state), this] (std::unique_ptr<cql_server::response> response) {
        /* Keep q_state alive. */
        tracing::stop_foreground_prepared(query_state.get_trace_state(), q_state->options.get());
        return std::move(response);
    });
}

future<std::unique_ptr<cql_server::response>>
cql_server::connection::process_register(uint16_t stream, request_reader in, service::client_state& client_state)
{
    std::vector<sstring> event_types;
    in.read_string_list(event_types);
    for (auto&& event_type : event_types) {
        auto et = parse_event_type(event_type);
        _server._notifier->register_event(et, this);
    }
    return make_ready_future<std::unique_ptr<cql_server::response>>(make_ready(stream, client_state.get_trace_state()));
}

std::unique_ptr<cql_server::response> cql_server::connection::make_unavailable_error(int16_t stream, exceptions::exception_code err, sstring msg, db::consistency_level cl, int32_t required, int32_t alive, const tracing::trace_state_ptr& tr_state)
{
    auto response = std::make_unique<cql_server::response>(stream, cql_binary_opcode::ERROR, tr_state);
    response->write_int(static_cast<int32_t>(err));
    response->write_string(msg);
    response->write_consistency(cl);
    response->write_int(required);
    response->write_int(alive);
    return response;
}

std::unique_ptr<cql_server::response> cql_server::connection::make_read_timeout_error(int16_t stream, exceptions::exception_code err, sstring msg, db::consistency_level cl, int32_t received, int32_t blockfor, bool data_present, const tracing::trace_state_ptr& tr_state)
{
    auto response = std::make_unique<cql_server::response>(stream, cql_binary_opcode::ERROR, tr_state);
    response->write_int(static_cast<int32_t>(err));
    response->write_string(msg);
    response->write_consistency(cl);
    response->write_int(received);
    response->write_int(blockfor);
    response->write_byte(data_present);
    return response;
}

std::unique_ptr<cql_server::response> cql_server::connection::make_read_failure_error(int16_t stream, exceptions::exception_code err, sstring msg, db::consistency_level cl, int32_t received, int32_t numfailures, int32_t blockfor, bool data_present, const tracing::trace_state_ptr& tr_state)
{
    if (_version < 4) {
        return make_read_timeout_error(stream, err, std::move(msg), cl, received, blockfor, data_present, tr_state);
    }
    auto response = std::make_unique<cql_server::response>(stream, cql_binary_opcode::ERROR, tr_state);
    response->write_int(static_cast<int32_t>(err));
    response->write_string(msg);
    response->write_consistency(cl);
    response->write_int(received);
    response->write_int(blockfor);
    response->write_int(numfailures);
    response->write_byte(data_present);
    return response;
}

std::unique_ptr<cql_server::response> cql_server::connection::make_mutation_write_timeout_error(int16_t stream, exceptions::exception_code err, sstring msg, db::consistency_level cl, int32_t received, int32_t blockfor, db::write_type type, const tracing::trace_state_ptr& tr_state)
{
    auto response = std::make_unique<cql_server::response>(stream, cql_binary_opcode::ERROR, tr_state);
    response->write_int(static_cast<int32_t>(err));
    response->write_string(msg);
    response->write_consistency(cl);
    response->write_int(received);
    response->write_int(blockfor);
    response->write_string(format("{}", type));
    return response;
}

std::unique_ptr<cql_server::response> cql_server::connection::make_mutation_write_failure_error(int16_t stream, exceptions::exception_code err, sstring msg, db::consistency_level cl, int32_t received, int32_t numfailures, int32_t blockfor, db::write_type type, const tracing::trace_state_ptr& tr_state)
{
    if (_version < 4) {
        return make_mutation_write_timeout_error(stream, err, std::move(msg), cl, received, blockfor, type, tr_state);
    }
    auto response = std::make_unique<cql_server::response>(stream, cql_binary_opcode::ERROR, tr_state);
    response->write_int(static_cast<int32_t>(err));
    response->write_string(msg);
    response->write_consistency(cl);
    response->write_int(received);
    response->write_int(blockfor);
    response->write_int(numfailures);
    response->write_string(format("{}", type));
    return response;
}

std::unique_ptr<cql_server::response> cql_server::connection::make_already_exists_error(int16_t stream, exceptions::exception_code err, sstring msg, sstring ks_name, sstring cf_name, const tracing::trace_state_ptr& tr_state)
{
    auto response = std::make_unique<cql_server::response>(stream, cql_binary_opcode::ERROR, tr_state);
    response->write_int(static_cast<int32_t>(err));
    response->write_string(msg);
    response->write_string(ks_name);
    response->write_string(cf_name);
    return response;
}

std::unique_ptr<cql_server::response> cql_server::connection::make_unprepared_error(int16_t stream, exceptions::exception_code err, sstring msg, bytes id, const tracing::trace_state_ptr& tr_state)
{
    auto response = std::make_unique<cql_server::response>(stream, cql_binary_opcode::ERROR, tr_state);
    response->write_int(static_cast<int32_t>(err));
    response->write_string(msg);
    response->write_short_bytes(id);
    return response;
}

std::unique_ptr<cql_server::response> cql_server::connection::make_error(int16_t stream, exceptions::exception_code err, sstring msg, const tracing::trace_state_ptr& tr_state)
{
    auto response = std::make_unique<cql_server::response>(stream, cql_binary_opcode::ERROR, tr_state);
    response->write_int(static_cast<int32_t>(err));
    response->write_string(msg);
    return response;
}

std::unique_ptr<cql_server::response> cql_server::connection::make_ready(int16_t stream, const tracing::trace_state_ptr& tr_state)
{
    return std::make_unique<cql_server::response>(stream, cql_binary_opcode::READY, tr_state);
}

std::unique_ptr<cql_server::response> cql_server::connection::make_autheticate(int16_t stream, const sstring& clz, const tracing::trace_state_ptr& tr_state)
{
    auto response = std::make_unique<cql_server::response>(stream, cql_binary_opcode::AUTHENTICATE, tr_state);
    response->write_string(clz);
    return response;
}

std::unique_ptr<cql_server::response> cql_server::connection::make_auth_success(int16_t stream, bytes b, const tracing::trace_state_ptr& tr_state) {
    auto response = std::make_unique<cql_server::response>(stream, cql_binary_opcode::AUTH_SUCCESS, tr_state);
    response->write_bytes(std::move(b));
    return response;
}

std::unique_ptr<cql_server::response> cql_server::connection::make_auth_challenge(int16_t stream, bytes b, const tracing::trace_state_ptr& tr_state) {
    auto response = std::make_unique<cql_server::response>(stream, cql_binary_opcode::AUTH_CHALLENGE, tr_state);
    response->write_bytes(std::move(b));
    return response;
}

std::unique_ptr<cql_server::response> cql_server::connection::make_supported(int16_t stream, const tracing::trace_state_ptr& tr_state)
{
    std::multimap<sstring, sstring> opts;
    opts.insert({"CQL_VERSION", cql3::query_processor::CQL_VERSION});
    opts.insert({"COMPRESSION", "lz4"});
    opts.insert({"COMPRESSION", "snappy"});
    if (_server._config.allow_shard_aware_drivers) {
        auto& part = dht::global_partitioner();
        opts.insert({"SCYLLA_SHARD", format("{:d}", engine().cpu_id())});
        opts.insert({"SCYLLA_NR_SHARDS", format("{:d}", smp::count)});
        opts.insert({"SCYLLA_SHARDING_ALGORITHM", part.cpu_sharding_algorithm_name()});
        opts.insert({"SCYLLA_SHARDING_IGNORE_MSB", format("{:d}", part.sharding_ignore_msb())});
        opts.insert({"SCYLLA_PARTITIONER", part.name()});
    }
    auto response = std::make_unique<cql_server::response>(stream, cql_binary_opcode::SUPPORTED, tr_state);
    response->write_string_multimap(opts);
    return response;
}

class cql_server::fmt_visitor : public messages::result_message::visitor_base {
private:
    uint8_t _version;
    cql_server::response& _response;
    bool _skip_metadata;
public:
    fmt_visitor(uint8_t version, cql_server::response& response, bool skip_metadata)
        : _version{version}
        , _response{response}
        , _skip_metadata{skip_metadata}
    { }

    virtual void visit(const messages::result_message::void_message&) override {
        _response.write_int(0x0001);
    }

    virtual void visit(const messages::result_message::set_keyspace& m) override {
        _response.write_int(0x0003);
        _response.write_string(m.get_keyspace());
    }

    virtual void visit(const messages::result_message::prepared::cql& m) override {
        _response.write_int(0x0004);
        _response.write_short_bytes(m.get_id());
        _response.write(*m.metadata(), _version);
        if (_version > 1) {
            _response.write(*m.result_metadata());
        }
    }

    virtual void visit(const messages::result_message::schema_change& m) override {
        auto change = m.get_change();
        switch (change->type) {
        case event::event_type::SCHEMA_CHANGE: {
            auto sc = static_pointer_cast<event::schema_change>(change);
            _response.write_int(0x0005);
            _response.serialize(*sc, _version);
            break;
        }
        default:
            assert(0);
        }
    }

    virtual void visit(const messages::result_message::rows& m) override {
        _response.write_int(0x0002);
        auto& rs = m.rs();
        _response.write(rs.get_metadata(), _skip_metadata);
        auto row_count_plhldr = _response.write_int_placeholder();

        class visitor {
            cql_server::response& _response;
            int32_t _row_count = 0;
        public:
            visitor(cql_server::response& r) : _response(r) { }

            void start_row() {
                _row_count++;
            }
            void accept_value(std::optional<query::result_bytes_view> cell) {
                _response.write_value(cell);
            }
            void end_row() { }

            int32_t row_count() const { return _row_count; }
        };

        auto v = visitor(_response);
        rs.visit(v);
        row_count_plhldr.write(v.row_count());
    }
};

std::unique_ptr<cql_server::response>
cql_server::connection::make_result(int16_t stream, shared_ptr<messages::result_message> msg, const tracing::trace_state_ptr& tr_state, bool skip_metadata)
{
    auto response = std::make_unique<cql_server::response>(stream, cql_binary_opcode::RESULT, tr_state);
    if (__builtin_expect(!msg->warnings().empty() && _version > 3, false)) {
        response->set_frame_flag(cql_frame_flags::warning);
        response->write_string_list(msg->warnings());
    }
    fmt_visitor fmt{_version, *response, skip_metadata};
    msg->accept(fmt);
    return response;
}

std::unique_ptr<cql_server::response>
cql_server::connection::make_topology_change_event(const event::topology_change& event)
{
    auto response = std::make_unique<cql_server::response>(-1, cql_binary_opcode::EVENT, tracing::trace_state_ptr());
    response->write_string("TOPOLOGY_CHANGE");
    response->write_string(to_string(event.change));
    response->write_inet(event.node);
    return response;
}

std::unique_ptr<cql_server::response>
cql_server::connection::make_status_change_event(const event::status_change& event)
{
    auto response = std::make_unique<cql_server::response>(-1, cql_binary_opcode::EVENT, tracing::trace_state_ptr());
    response->write_string("STATUS_CHANGE");
    response->write_string(to_string(event.status));
    response->write_inet(event.node);
    return response;
}

std::unique_ptr<cql_server::response>
cql_server::connection::make_schema_change_event(const event::schema_change& event)
{
    auto response = std::make_unique<cql_server::response>(-1, cql_binary_opcode::EVENT, tracing::trace_state_ptr());
    response->write_string("SCHEMA_CHANGE");
    response->serialize(event, _version);
    return response;
}

void cql_server::connection::write_response(foreign_ptr<std::unique_ptr<cql_server::response>>&& response, service_permit permit, cql_compression compression)
{
    _ready_to_respond = _ready_to_respond.then([this, compression, response = std::move(response), permit = std::move(permit)] () mutable {
        auto message = response->make_message(_version, compression);
        message.on_delete([response = std::move(response)] { });
        return _write_buf.write(std::move(message)).then([this] {
            return _write_buf.flush();
        });
    });
}

scattered_message<char> cql_server::response::make_message(uint8_t version, cql_compression compression) {
    if (compression != cql_compression::none) {
        compress(compression);
    }
    scattered_message<char> msg;
    auto frame = make_frame(version, _body.size());
    msg.append(std::move(frame));
    for (auto&& fragment : _body.fragments()) {
        msg.append_static(reinterpret_cast<const char*>(fragment.data()), fragment.size());
    }
    return msg;
}

void cql_server::response::compress(cql_compression compression)
{
    switch (compression) {
    case cql_compression::lz4:
        compress_lz4();
        break;
    case cql_compression::snappy:
        compress_snappy();
        break;
    default:
        throw std::invalid_argument("Invalid CQL compression algorithm");
    }
    set_frame_flag(cql_frame_flags::compression);
}

void cql_server::response::compress_lz4()
{
    using namespace compression_buffers;
    auto view = input_buffer.get_linearized_view(_body);
    const char* input = reinterpret_cast<const char*>(view.data());
    size_t input_len = view.size();

    size_t output_len = LZ4_COMPRESSBOUND(input_len) + 4;
  _body = output_buffer.make_buffer(output_len, [&] (bytes_mutable_view output_view) {
    char* output = reinterpret_cast<char*>(output_view.data());
    output[0] = (input_len >> 24) & 0xFF;
    output[1] = (input_len >> 16) & 0xFF;
    output[2] = (input_len >> 8) & 0xFF;
    output[3] = input_len & 0xFF;
#ifdef HAVE_LZ4_COMPRESS_DEFAULT
    auto ret = LZ4_compress_default(input, output + 4, input_len, LZ4_compressBound(input_len));
#else
    auto ret = LZ4_compress(input, output + 4, input_len);
#endif
    if (ret == 0) {
        throw std::runtime_error("CQL frame LZ4 compression failure");
    }
    return ret + 4;
  });
    on_compression_buffer_use();
}

void cql_server::response::compress_snappy()
{
    using namespace compression_buffers;
    auto view = input_buffer.get_linearized_view(_body);
    const char* input = reinterpret_cast<const char*>(view.data());
    size_t input_len = view.size();

    size_t output_len = snappy_max_compressed_length(input_len);
  _body = output_buffer.make_buffer(output_len, [&] (bytes_mutable_view output_view) {
    char* output = reinterpret_cast<char*>(output_view.data());
    if (snappy_compress(input, input_len, output, &output_len) != SNAPPY_OK) {
        throw std::runtime_error("CQL frame Snappy compression failure");
    }
    return output_len;
  });
    on_compression_buffer_use();
}

void cql_server::response::serialize(const event::schema_change& event, uint8_t version)
{
    if (version >= 3) {
        write_string(to_string(event.change));
        write_string(to_string(event.target));
        write_string(event.keyspace);
        if (event.target != event::schema_change::target_type::KEYSPACE) {
            write_string(*(event.table_or_type_or_function));
        }
    } else {
        if (event.target == event::schema_change::target_type::TYPE) {
	    // The v1/v2 protocol is unable to represent type changes. Tell the
	    // client that the keyspace was updated instead.
            write_string(to_string(event::schema_change::change_type::UPDATED));
            write_string(event.keyspace);
            write_string("");
        } else {
            write_string(to_string(event.change));
            write_string(event.keyspace);
            if (event.target != event::schema_change::target_type::KEYSPACE) {
                write_string(*(event.table_or_type_or_function));
            } else {
                write_string("");
            }
        }
    }
}

void cql_server::response::write_byte(uint8_t b)
{
    auto s = reinterpret_cast<const int8_t*>(&b);
    _body.write(bytes_view(s, sizeof(b)));
}

void cql_server::response::write_int(int32_t n)
{
    auto u = htonl(n);
    auto *s = reinterpret_cast<const int8_t*>(&u);
    _body.write(bytes_view(s, sizeof(u)));
}

cql_server::response::placeholder<int32_t> cql_server::response::write_int_placeholder() {
    return placeholder<int32_t>(_body.write_place_holder(sizeof(int32_t)));
}

void cql_server::response::write_long(int64_t n)
{
    auto u = htonq(n);
    auto *s = reinterpret_cast<const int8_t*>(&u);
    _body.write(bytes_view(s, sizeof(u)));
}

void cql_server::response::write_short(uint16_t n)
{
    auto u = htons(n);
    auto *s = reinterpret_cast<const int8_t*>(&u);
    _body.write(bytes_view(s, sizeof(u)));
}

template<typename T>
inline
T cast_if_fits(size_t v) {
    size_t max = std::numeric_limits<T>::max();
    if (v > max) {
        throw std::runtime_error(format("Value too large, {:d} > {:d}", v, max));
    }
    return static_cast<T>(v);
}

void cql_server::response::write_string(const sstring& s)
{
    write_short(cast_if_fits<uint16_t>(s.size()));
    _body.write(bytes_view(reinterpret_cast<const int8_t*>(s.data()), s.size()));
}

void cql_server::response::write_bytes_as_string(bytes_view s)
{
    write_short(cast_if_fits<uint16_t>(s.size()));
    _body.write(s);
}

void cql_server::response::write_long_string(const sstring& s)
{
    write_int(cast_if_fits<int32_t>(s.size()));
    _body.write(bytes_view(reinterpret_cast<const int8_t*>(s.data()), s.size()));
}

void cql_server::response::write_string_list(std::vector<sstring> string_list)
{
    write_short(cast_if_fits<uint16_t>(string_list.size()));
    for (auto&& s : string_list) {
        write_string(s);
    }
}

void cql_server::response::write_bytes(bytes b)
{
    write_int(cast_if_fits<int32_t>(b.size()));
    _body.write(b);
}

void cql_server::response::write_short_bytes(bytes b)
{
    write_short(cast_if_fits<uint16_t>(b.size()));
    _body.write(b);
}

void cql_server::response::write_inet(socket_address inet)
{
    auto addr = inet.addr();
    write_byte(uint8_t(addr.size()));
    auto * p = static_cast<const int8_t*>(addr.data());
    _body.write(bytes_view(p, addr.size()));
    write_int(inet.port());
}

void cql_server::response::write_consistency(db::consistency_level c)
{
    write_short(consistency_to_wire(c));
}

void cql_server::response::write_string_map(std::map<sstring, sstring> string_map)
{
    write_short(cast_if_fits<uint16_t>(string_map.size()));
    for (auto&& s : string_map) {
        write_string(s.first);
        write_string(s.second);
    }
}

void cql_server::response::write_string_multimap(std::multimap<sstring, sstring> string_map)
{
    std::vector<sstring> keys;
    for (auto it = string_map.begin(), end = string_map.end(); it != end; it = string_map.upper_bound(it->first)) {
        keys.push_back(it->first);
    }
    write_short(cast_if_fits<uint16_t>(keys.size()));
    for (auto&& key : keys) {
        std::vector<sstring> values;
        auto range = string_map.equal_range(key);
        for (auto it = range.first; it != range.second; ++it) {
            values.push_back(it->second);
        }
        write_string(key);
        write_string_list(values);
    }
}

void cql_server::response::write_value(bytes_opt value)
{
    if (!value) {
        write_int(-1);
        return;
    }

    write_int(value->size());
    _body.write(*value);
}

void cql_server::response::write_value(std::optional<query::result_bytes_view> value)
{
    if (!value) {
        write_int(-1);
        return;
    }

    write_int(value->size_bytes());
    using boost::range::for_each;
    for_each(*value, [&] (bytes_view fragment) {
        _body.write(fragment);
    });
}

class type_codec {
private:
    enum class type_id : int16_t {
        CUSTOM    = 0x0000,
        ASCII     = 0x0001,
        BIGINT    = 0x0002,
        BLOB      = 0x0003,
        BOOLEAN   = 0x0004,
        COUNTER   = 0x0005,
        DECIMAL   = 0x0006,
        DOUBLE    = 0x0007,
        FLOAT     = 0x0008,
        INT       = 0x0009,
        TIMESTAMP = 0x000B,
        UUID      = 0x000C,
        VARCHAR   = 0x000D,
        VARINT    = 0x000E,
        TIMEUUID  = 0x000F,
        INET      = 0x0010,
        DATE      = 0x0011,
        TIME      = 0x0012,
        SMALLINT  = 0x0013,
        TINYINT   = 0x0014,
        DURATION  = 0x0015,
        LIST      = 0x0020,
        MAP       = 0x0021,
        SET       = 0x0022,
        UDT       = 0x0030,
        TUPLE     = 0x0031,
    };

    using type_id_to_type_type = boost::bimap<
        boost::bimaps::unordered_set_of<type_id>,
        boost::bimaps::unordered_set_of<data_type>>;

    static thread_local const type_id_to_type_type type_id_to_type;
public:
    static void encode(cql_server::response& r, data_type type) {
        type = type->underlying_type();

        // For compatibility sake, we still return DateType as the timestamp type in resultSet metadata (#5723)
        if (type == date_type) {
            type = timestamp_type;
        }

        auto i = type_id_to_type.right.find(type);
        if (i != type_id_to_type.right.end()) {
            r.write_short(static_cast<std::underlying_type<type_id>::type>(i->second));
            return;
        }

        if (type->is_reversed()) {
            fail(unimplemented::cause::REVERSED);
        }
        if (type->is_user_type()) {
            r.write_short(uint16_t(type_id::UDT));
            auto udt = static_pointer_cast<const user_type_impl>(type);
            r.write_string(udt->_keyspace);
            r.write_bytes_as_string(udt->_name);
            r.write_short(udt->size());
            for (auto&& i : boost::irange<size_t>(0, udt->size())) {
                r.write_bytes_as_string(udt->field_name(i));
                encode(r, udt->field_type(i));
            }
            return;
        }
        if (type->is_tuple()) {
            r.write_short(uint16_t(type_id::TUPLE));
            auto ttype = static_pointer_cast<const tuple_type_impl>(type);
            r.write_short(ttype->size());
            for (auto&& t : ttype->all_types()) {
                encode(r, t);
            }
            return;
        }
        if (type->is_collection()) {
            auto&& ctype = static_cast<const collection_type_impl*>(type.get());
            if (ctype->get_kind() == abstract_type::kind::map) {
                r.write_short(uint16_t(type_id::MAP));
                auto&& mtype = static_cast<const map_type_impl*>(ctype);
                encode(r, mtype->get_keys_type());
                encode(r, mtype->get_values_type());
            } else if (ctype->get_kind() == abstract_type::kind::set) {
                r.write_short(uint16_t(type_id::SET));
                auto&& stype = static_cast<const set_type_impl*>(ctype);
                encode(r, stype->get_elements_type());
            } else if (ctype->get_kind() == abstract_type::kind::list) {
                r.write_short(uint16_t(type_id::LIST));
                auto&& ltype = static_cast<const list_type_impl*>(ctype);
                encode(r, ltype->get_elements_type());
            } else {
                abort();
            }
            return;
        }
        abort();
    }
};

thread_local const type_codec::type_id_to_type_type type_codec::type_id_to_type = boost::assign::list_of<type_id_to_type_type::relation>
    (type_id::ASCII     , ascii_type)
    (type_id::BIGINT    , long_type)
    (type_id::BLOB      , bytes_type)
    (type_id::BOOLEAN   , boolean_type)
    (type_id::COUNTER   , counter_type)
    (type_id::DECIMAL   , decimal_type)
    (type_id::DOUBLE    , double_type)
    (type_id::FLOAT     , float_type)
    (type_id::INT       , int32_type)
    (type_id::TINYINT   , byte_type)
    (type_id::DURATION  , duration_type)
    (type_id::SMALLINT  , short_type)
    (type_id::TIMESTAMP , timestamp_type)
    (type_id::UUID      , uuid_type)
    (type_id::VARCHAR   , utf8_type)
    (type_id::VARINT    , varint_type)
    (type_id::TIMEUUID  , timeuuid_type)
    (type_id::DATE      , simple_date_type)
    (type_id::TIME      , time_type)
    (type_id::INET      , inet_addr_type);

void cql_server::response::write(const cql3::metadata& m, bool no_metadata) {
    auto flags = m.flags();
    bool global_tables_spec = m.flags().contains<cql3::metadata::flag::GLOBAL_TABLES_SPEC>();
    bool has_more_pages = m.flags().contains<cql3::metadata::flag::HAS_MORE_PAGES>();

    if (no_metadata) {
        flags.set<cql3::metadata::flag::NO_METADATA>();
    }

    write_int(flags.mask());
    write_int(m.column_count());

    if (has_more_pages) {
        write_value(m.paging_state()->serialize());
    }

    if (no_metadata) {
        return;
    }

    auto names_i = m.get_names().begin();

    if (global_tables_spec) {
        auto first_spec = *names_i;
        write_string(first_spec->ks_name);
        write_string(first_spec->cf_name);
    }

    for (uint32_t i = 0; i < m.column_count(); ++i, ++names_i) {
        ::shared_ptr<cql3::column_specification> name = *names_i;
        if (!global_tables_spec) {
            write_string(name->ks_name);
            write_string(name->cf_name);
        }
        write_string(name->name->text());
        type_codec::encode(*this, name->type);
    };
}

void cql_server::response::write(const cql3::prepared_metadata& m, uint8_t version)
{
    bool global_tables_spec = m.flags().contains<cql3::prepared_metadata::flag::GLOBAL_TABLES_SPEC>();

    write_int(m.flags().mask());
    write_int(m.names().size());

    if (version >= 4) {
        if (!global_tables_spec) {
            write_int(0);
        } else {
            write_int(m.partition_key_bind_indices().size());
            for (uint16_t bind_index : m.partition_key_bind_indices()) {
                write_short(bind_index);
            }
        }
    }

    if (global_tables_spec) {
        write_string(m.names()[0]->ks_name);
        write_string(m.names()[0]->cf_name);
    }

    for (auto const& name : m.names()) {
        if (!global_tables_spec) {
            write_string(name->ks_name);
            write_string(name->cf_name);
        }
        write_string(name->name->text());
        type_codec::encode(*this, name->type);
    }
}

}<|MERGE_RESOLUTION|>--- conflicted
+++ resolved
@@ -476,22 +476,25 @@
     _server.maybe_idle();
 }
 
-<<<<<<< HEAD
 future<> cql_server::connection::process_until_tenant_switch() {
     _tenant_switch = false;
-    return do_until([this] {
-        return _read_buf.eof() || _tenant_switch;
-    }, [this] {
-        return with_gate(_pending_requests_gate, [this] {
-=======
+    {
+        return do_until([this] {
+            return _read_buf.eof() || _tenant_switch;
+        }, [this] {
+            return process_request();
+        });
+    }
+}
 future<> cql_server::connection::process()
 {
     return with_gate(_pending_requests_gate, [this] {
         return do_until([this] {
             return _read_buf.eof();
         }, [this] {
->>>>>>> a09479e6
-            return process_request();
+            return _server._sl_controller.with_user_service_level(_client_state.user(), seastar::noncopyable_function<future<>()>([this] () {
+                return process_until_tenant_switch();
+            }));
         }).then_wrapped([this] (future<> f) {
             try {
                 f.get();
@@ -503,29 +506,6 @@
                 write_response(make_error(0, exceptions::exception_code::SERVER_ERROR, "unknown error", tracing::trace_state_ptr()));
             }
         });
-<<<<<<< HEAD
-    });
-}
-future<> cql_server::connection::process()
-{
-    return do_until([this] {
-        return _read_buf.eof();
-    }, [this] {
-        return _server._sl_controller.with_user_service_level(_client_state.user(), seastar::noncopyable_function<future<>()>([this] () {
-            return process_until_tenant_switch();
-        }));
-    }).then_wrapped([this] (future<> f) {
-        try {
-            f.get();
-        } catch (const exceptions::cassandra_exception& ex) {
-            write_response(make_error(0, ex.code(), ex.what(), tracing::trace_state_ptr()));
-        } catch (std::exception& ex) {
-            write_response(make_error(0, exceptions::exception_code::SERVER_ERROR, ex.what(), tracing::trace_state_ptr()));
-        } catch (...) {
-            write_response(make_error(0, exceptions::exception_code::SERVER_ERROR, "unknown error", tracing::trace_state_ptr()));
-        }
-=======
->>>>>>> a09479e6
     }).finally([this] {
         return _pending_requests_gate.close().then([this] {
             _server._notifier->unregister_connection(this);
@@ -549,36 +529,6 @@
 thread_local cql_server::connection::execution_stage_type
         cql_server::connection::_process_request_stage{"transport", &connection::process_request_one};
 
-<<<<<<< HEAD
-void cql_server::connection::update_client_state(processing_result& response) {
-    if (response.keyspace) {
-        if (response.keyspace.get_owner_shard() != engine().cpu_id()) {
-            _client_state.set_raw_keyspace(*response.keyspace);
-        } else {
-            // Avoid extra copy if we are on the same shard
-            _client_state.set_raw_keyspace(std::move(*response.keyspace));
-        }
-    }
-
-    if (response.user) {
-        _tenant_switch = true;
-        if (response.user.get_owner_shard() != engine().cpu_id()) {
-            if (!_client_state.user() || *_client_state.user() != *response.user) {
-                _client_state.set_login(make_shared<auth::authenticated_user>(*response.user));
-            }
-        } else if (!_client_state.user()) {
-            // If we are on the same shard there is no need to copy unless _client_state._user == nullptr
-            _client_state.set_login(response.user.release());
-        }
-    }
-
-    if (_client_state.get_auth_state() != response.auth_state) {
-        _client_state.set_auth_state(response.auth_state);
-    }
-}
-
-=======
->>>>>>> a09479e6
 future<> cql_server::connection::process_request() {
     return read_frame().then_wrapped([this] (future<std::optional<cql_binary_frame_v3>>&& v) {
         auto maybe_frame = std::get<0>(v.get());
@@ -742,26 +692,17 @@
     auto buf = in.read_raw_bytes_view(in.bytes_left());
     auto challenge = sasl_challenge->evaluate_response(buf);
     if (sasl_challenge->is_complete()) {
-<<<<<<< HEAD
-        return sasl_challenge->get_authenticated_user().then_wrapped([this, sasl_challenge, stream, client_state = std::move(client_state), challenge = std::move(challenge)](future<auth::authenticated_user> f) mutable {
+        return sasl_challenge->get_authenticated_user().then_wrapped([this, sasl_challenge, stream, &client_state, challenge = std::move(challenge)](future<auth::authenticated_user> f) mutable {
             bool failed = f.failed();
             return audit::inspect_login(sasl_challenge->get_username(), client_state.get_client_address().addr(), failed).then(
-                    [this, stream, challenge = std::move(challenge), client_state = std::move(client_state), sasl_challenge, ff = std::move(f)] () mutable {
+                    [this, stream, challenge = std::move(challenge), &client_state, sasl_challenge, ff = std::move(f)] () mutable {
                 client_state.set_login(make_shared<auth::authenticated_user>(std::move(ff.get0())));
                 _tenant_switch = true;
                 auto f = client_state.check_user_can_login();
-                return f.then([this, stream, client_state = std::move(client_state), challenge = std::move(challenge)]() mutable {
+                return f.then([this, stream, &client_state, challenge = std::move(challenge)]() mutable {
                     auto tr_state = client_state.get_trace_state();
-                    return make_ready_future<response_type>(std::make_pair(make_auth_success(stream, std::move(challenge), tr_state), std::move(client_state)));
+                    return make_ready_future<std::unique_ptr<cql_server::response>>(make_auth_success(stream, std::move(challenge), tr_state));
                 });
-=======
-        return sasl_challenge->get_authenticated_user().then([this, sasl_challenge, stream, &client_state, challenge = std::move(challenge)](auth::authenticated_user user) mutable {
-            client_state.set_login(::make_shared<auth::authenticated_user>(std::move(user)));
-            auto f = client_state.check_user_can_login();
-            return f.then([this, stream, &client_state, challenge = std::move(challenge)]() mutable {
-                auto tr_state = client_state.get_trace_state();
-                return make_ready_future<std::unique_ptr<cql_server::response>>(make_auth_success(stream, std::move(challenge), tr_state));
->>>>>>> a09479e6
             });
         });
     }
