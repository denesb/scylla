--- conflicted
+++ resolved
@@ -734,25 +734,16 @@
     auto buf = in.read_raw_bytes_view(in.bytes_left());
     auto challenge = sasl_challenge->evaluate_response(buf);
     if (sasl_challenge->is_complete()) {
-<<<<<<< HEAD
-        return sasl_challenge->get_authenticated_user().then_wrapped([this, sasl_challenge, stream, &client_state, challenge = std::move(challenge)](future<auth::authenticated_user> f) mutable {
+        return sasl_challenge->get_authenticated_user().then_wrapped([this, sasl_challenge, stream, &client_state, challenge = std::move(challenge), trace_state](future<auth::authenticated_user> f) mutable {
             bool failed = f.failed();
             return audit::inspect_login(sasl_challenge->get_username(), client_state.get_client_address().addr(), failed).then(
-                    [this, stream, challenge = std::move(challenge), &client_state, sasl_challenge, ff = std::move(f)] () mutable {
+                    [this, stream, challenge = std::move(challenge), &client_state, sasl_challenge, ff = std::move(f), trace_state = std::move(trace_state)] () mutable {
                 client_state.set_login(std::move(ff.get0()));
                 _tenant_switch = true;
                 auto f = client_state.check_user_can_login();
-                return f.then([this, stream, &client_state, challenge = std::move(challenge)]() mutable {
-                    auto tr_state = client_state.get_trace_state();
-                    return make_ready_future<std::unique_ptr<cql_server::response>>(make_auth_success(stream, std::move(challenge), tr_state));
+                return f.then([this, stream, &client_state, challenge = std::move(challenge), trace_state]() mutable {
+                    return make_ready_future<std::unique_ptr<cql_server::response>>(make_auth_success(stream, std::move(challenge), trace_state));
                 });
-=======
-        return sasl_challenge->get_authenticated_user().then([this, sasl_challenge, stream, &client_state, challenge = std::move(challenge), trace_state](auth::authenticated_user user) mutable {
-            client_state.set_login(std::move(user));
-            auto f = client_state.check_user_can_login();
-            return f.then([this, stream, &client_state, challenge = std::move(challenge), trace_state]() mutable {
-                return make_ready_future<std::unique_ptr<cql_server::response>>(make_auth_success(stream, std::move(challenge), trace_state));
->>>>>>> 70d914ad
             });
         });
     }
@@ -786,11 +777,7 @@
                                               (bytes_ostream& linearization_buffer, service::client_state& client_state) mutable {
             request_reader in(is, linearization_buffer);
             return process_fn(client_state, server._query_processor, in, stream, _version, _cql_serialization_format,
-<<<<<<< HEAD
-                    server._cql_config, server.timeout_config(), /* FIXME */empty_service_permit(), false, server._sl_controller).then([] (auto msg) {
-=======
-                    server._cql_config, server.timeout_config(), /* FIXME */empty_service_permit(), std::move(trace_state), false).then([] (auto msg) {
->>>>>>> 70d914ad
+                    server._cql_config, server.timeout_config(), /* FIXME */empty_service_permit(), std::move(trace_state), false, server._sl_controller).then([] (auto msg) {
                 // result here has to be foreign ptr
                 return std::get<foreign_ptr<std::unique_ptr<cql_server::response>>>(std::move(msg));
             });
@@ -805,13 +792,8 @@
     fragmented_temporary_buffer::istream is = in.get_stream();
 
     return process_fn(client_state, _server._query_processor, in, stream,
-<<<<<<< HEAD
-            _version, _cql_serialization_format,  _server._cql_config, _server.timeout_config(), permit, true, _server._sl_controller)
-            .then([stream, &client_state, this, is, permit, process_fn]
-=======
-            _version, _cql_serialization_format,  _server._cql_config, _server.timeout_config(), permit, trace_state, true)
+            _version, _cql_serialization_format,  _server._cql_config, _server.timeout_config(), permit, trace_state, true, _server._sl_controller)
             .then([stream, &client_state, this, is, permit, process_fn, trace_state]
->>>>>>> 70d914ad
                    (std::variant<foreign_ptr<std::unique_ptr<cql_server::response>>, unsigned> msg) mutable {
         unsigned* shard = std::get_if<unsigned>(&msg);
         if (shard) {
@@ -824,17 +806,12 @@
 static future<std::variant<foreign_ptr<std::unique_ptr<cql_server::response>>, unsigned>>
 process_query_internal(service::client_state& client_state, distributed<cql3::query_processor>& qp, request_reader in,
         uint16_t stream, cql_protocol_version_type version, cql_serialization_format serialization_format,
-<<<<<<< HEAD
-        const cql3::cql_config& cql_config, const ::timeout_config& timeout_config, service_permit permit, bool init_trace,
+        const cql3::cql_config& cql_config, const ::timeout_config& timeout_config, service_permit permit,
+        tracing::trace_state_ptr trace_state,
+        bool init_trace,
         qos::service_level_controller& sl_controller) {
     auto query = in.read_long_string_view();
-    auto q_state = std::make_unique<cql_query_state>(client_state, std::move(permit), sl_controller);
-=======
-        const cql3::cql_config& cql_config, const ::timeout_config& timeout_config, service_permit permit, tracing::trace_state_ptr trace_state,
-        bool init_trace) {
-    auto query = in.read_long_string_view();
-    auto q_state = std::make_unique<cql_query_state>(client_state, trace_state, std::move(permit));
->>>>>>> 70d914ad
+    auto q_state = std::make_unique<cql_query_state>(client_state, trace_state, std::move(permit), sl_controller);
     auto& query_state = q_state->query_state;
     q_state->options = in.read_options(version, serialization_format, timeout_config, cql_config);
     auto& options = *q_state->options;
@@ -896,13 +873,9 @@
 static future<std::variant<foreign_ptr<std::unique_ptr<cql_server::response>>, unsigned>>
 process_execute_internal(service::client_state& client_state, distributed<cql3::query_processor>& qp, request_reader in,
         uint16_t stream, cql_protocol_version_type version, cql_serialization_format serialization_format,
-<<<<<<< HEAD
-        const cql3::cql_config& cql_config, const ::timeout_config& timeout_config, service_permit permit, bool init_trace,
+        const cql3::cql_config& cql_config, const ::timeout_config& timeout_config, service_permit permit,
+        tracing::trace_state_ptr trace_state, bool init_trace,
         qos::service_level_controller& sl_controller) {
-=======
-        const cql3::cql_config& cql_config, const ::timeout_config& timeout_config, service_permit permit,
-        tracing::trace_state_ptr trace_state, bool init_trace) {
->>>>>>> 70d914ad
     cql3::prepared_cache_key_type cache_key(in.read_short_bytes());
     auto& id = cql3::prepared_cache_key_type::cql_id(cache_key);
     bool needs_authorization = false;
@@ -919,11 +892,7 @@
         throw exceptions::prepared_query_not_found_exception(id);
     }
 
-<<<<<<< HEAD
-    auto q_state = std::make_unique<cql_query_state>(client_state, client_state.get_trace_state(), std::move(permit), sl_controller);
-=======
-    auto q_state = std::make_unique<cql_query_state>(client_state, trace_state, std::move(permit));
->>>>>>> 70d914ad
+    auto q_state = std::make_unique<cql_query_state>(client_state, trace_state, std::move(permit), sl_controller);
     auto& query_state = q_state->query_state;
     if (version == 1) {
         std::vector<cql3::raw_value_view> values;
@@ -984,12 +953,9 @@
 static future<std::variant<foreign_ptr<std::unique_ptr<cql_server::response>>, unsigned>>
 process_batch_internal(service::client_state& client_state, distributed<cql3::query_processor>& qp, request_reader in,
         uint16_t stream, cql_protocol_version_type version, cql_serialization_format serialization_format,
-<<<<<<< HEAD
-        const cql3::cql_config& cql_config, const ::timeout_config& timeout_config, service_permit permit, bool init_trace, qos::service_level_controller& sl_controller) {
-=======
         const cql3::cql_config& cql_config, const ::timeout_config& timeout_config, service_permit permit,
-        tracing::trace_state_ptr trace_state, bool init_trace) {
->>>>>>> 70d914ad
+        tracing::trace_state_ptr trace_state, bool init_trace,
+        qos::service_level_controller& sl_controller) {
     if (version == 1) {
         throw exceptions::protocol_exception("BATCH messages are not support in version 1 of the protocol");
     }
@@ -1073,11 +1039,7 @@
         values.emplace_back(std::move(tmp));
     }
 
-<<<<<<< HEAD
-    auto q_state = std::make_unique<cql_query_state>(client_state, std::move(permit), sl_controller);
-=======
-    auto q_state = std::make_unique<cql_query_state>(client_state, trace_state, std::move(permit));
->>>>>>> 70d914ad
+    auto q_state = std::make_unique<cql_query_state>(client_state, trace_state, std::move(permit), sl_controller);
     auto& query_state = q_state->query_state;
     // #563. CQL v2 encodes query_options in v1 format for batch requests.
     q_state->options = std::make_unique<cql3::query_options>(cql3::query_options::make_batch_options(std::move(*in.read_options(version < 3 ? 1 : version, serialization_format,
