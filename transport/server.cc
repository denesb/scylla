--- conflicted
+++ resolved
@@ -771,7 +771,7 @@
                                               (bytes_ostream& linearization_buffer, service::client_state& client_state) {
             request_reader in(is, linearization_buffer);
             return process_fn(client_state, server._query_processor, in, stream, _version, _cql_serialization_format,
-                    server._cql_config, server.timeout_config(), /* FIXME */empty_service_permit(), false).then([] (auto msg) {
+                    server._cql_config, server.timeout_config(), /* FIXME */empty_service_permit(), false, server._sl_controller).then([] (auto msg) {
                 // result here has to be foreign ptr
                 return std::get<foreign_ptr<std::unique_ptr<cql_server::response>>>(std::move(msg));
             });
@@ -786,7 +786,7 @@
     fragmented_temporary_buffer::istream is = in.get_stream();
 
     return process_fn(client_state, _server._query_processor, in, stream,
-            _version, _cql_serialization_format,  _server._cql_config, _server.timeout_config(), permit, true)
+            _version, _cql_serialization_format,  _server._cql_config, _server.timeout_config(), permit, true, _server._sl_controller)
             .then([stream, &client_state, this, is, permit, process_fn]
                    (std::variant<foreign_ptr<std::unique_ptr<cql_server::response>>, unsigned> msg) mutable {
         unsigned* shard = std::get_if<unsigned>(&msg);
@@ -830,43 +830,8 @@
 }
 
 future<foreign_ptr<std::unique_ptr<cql_server::response>>>
-<<<<<<< HEAD
-cql_server::connection::process_query_on_shard(unsigned shard, uint16_t stream, fragmented_temporary_buffer::istream is,
-        service::client_state& cs, service_permit permit) {
-    return smp::submit_to(shard, _server._config.bounce_request_smp_service_group,
-            [this, s = std::ref(_server.container()), is = std::move(is), cs = cs.move_to_other_shard(), stream, permit = std::move(permit)] () {
-        service::client_state client_state = cs.get();
-        cql_server& server = s.get().local();
-        return do_with(bytes_ostream(), std::move(client_state), [this, &server, is = std::move(is), stream]
-                                              (bytes_ostream& linearization_buffer, service::client_state& client_state) {
-            request_reader in(is, linearization_buffer);
-            return process_query_internal(client_state, server._query_processor, in, stream, _version, _cql_serialization_format,
-                    server._cql_config, server.timeout_config(), /* FIXME */empty_service_permit(), false, server._sl_controller).then([] (auto msg) {
-                // result here has to be foreign ptr
-                return std::get<foreign_ptr<std::unique_ptr<cql_server::response>>>(std::move(msg));
-            });
-        });
-    });
-}
-
-future<foreign_ptr<std::unique_ptr<cql_server::response>>>
-cql_server::connection::process_query(uint16_t stream, request_reader in, service::client_state& client_state, service_permit permit)
-{
-    fragmented_temporary_buffer::istream is = in.get_stream();
-
-    return process_query_internal(client_state, _server._query_processor, in, stream,
-            _version, _cql_serialization_format,  _server._cql_config, _server.timeout_config(), permit, true, _server._sl_controller)
-            .then([stream, &client_state, this, is, permit] (std::variant<foreign_ptr<std::unique_ptr<cql_server::response>>, unsigned> msg) mutable {
-        unsigned* shard = std::get_if<unsigned>(&msg);
-        if (shard) {
-            return process_query_on_shard(*shard, stream, is, client_state, std::move(permit));
-        }
-        return make_ready_future<foreign_ptr<std::unique_ptr<cql_server::response>>>(std::get<foreign_ptr<std::unique_ptr<cql_server::response>>>(std::move(msg)));
-    });
-=======
 cql_server::connection::process_query(uint16_t stream, request_reader in, service::client_state& client_state, service_permit permit) {
     return process(stream, in, client_state, std::move(permit), process_query_internal);
->>>>>>> 9eae0b57
 }
 
 future<std::unique_ptr<cql_server::response>> cql_server::connection::process_prepare(uint16_t stream, request_reader in, service::client_state& client_state)
@@ -971,50 +936,15 @@
     });
 }
 
-<<<<<<< HEAD
-future<foreign_ptr<std::unique_ptr<cql_server::response>>>
-cql_server::connection::process_execute_on_shard(unsigned shard, uint16_t stream, fragmented_temporary_buffer::istream is,
-        service::client_state& cs, service_permit permit) {
-    return smp::submit_to(shard, _server._config.bounce_request_smp_service_group,
-            [this, s = std::ref(_server.container()), is = std::move(is), cs = cs.move_to_other_shard(), stream, permit = std::move(permit)] () {
-        service::client_state client_state = cs.get();
-        cql_server& server = s.get().local();
-        return do_with(bytes_ostream(), std::move(client_state), [this, &server, is = std::move(is), stream]
-                                              (bytes_ostream& linearization_buffer, service::client_state& client_state) {
-            request_reader in(is, linearization_buffer);
-            return process_execute_internal(client_state, server._query_processor, in, stream, _version, _cql_serialization_format,
-                    server._cql_config, server.timeout_config(), /* FIXME */empty_service_permit(), false, server._sl_controller).then([] (auto msg) {
-                // result here has to be foreign ptr
-                return std::get<foreign_ptr<std::unique_ptr<cql_server::response>>>(std::move(msg));
-            });
-        });
-    });
-}
-
-future<foreign_ptr<std::unique_ptr<cql_server::response>>> cql_server::connection::process_execute(uint16_t stream, request_reader in,
-        service::client_state& client_state, service_permit permit) {
-    fragmented_temporary_buffer::istream is = in.get_stream();
-
-    return process_execute_internal(client_state, _server._query_processor, in, stream,
-            _version, _cql_serialization_format,  _server._cql_config, _server.timeout_config(), permit, true, _server._sl_controller)
-            .then([stream, &client_state, this, is, permit] (std::variant<foreign_ptr<std::unique_ptr<cql_server::response>>, unsigned> msg) mutable {
-        unsigned* shard = std::get_if<unsigned>(&msg);
-        if (shard) {
-            return process_execute_on_shard(*shard, stream, is, client_state, std::move(permit));
-        }
-        return make_ready_future<foreign_ptr<std::unique_ptr<cql_server::response>>>(std::get<foreign_ptr<std::unique_ptr<cql_server::response>>>(std::move(msg)));
-    });
-=======
 future<foreign_ptr<std::unique_ptr<cql_server::response>>> cql_server::connection::process_execute(uint16_t stream, request_reader in,
         service::client_state& client_state, service_permit permit) {
     return process(stream, in, client_state, std::move(permit), process_execute_internal);
->>>>>>> 9eae0b57
 }
 
 static future<std::variant<foreign_ptr<std::unique_ptr<cql_server::response>>, unsigned>>
 process_batch_internal(service::client_state& client_state, distributed<cql3::query_processor>& qp, request_reader in,
         uint16_t stream, cql_protocol_version_type version, cql_serialization_format serialization_format,
-        const cql3::cql_config& cql_config, const ::timeout_config& timeout_config, service_permit permit, bool init_trace) {
+        const cql3::cql_config& cql_config, const ::timeout_config& timeout_config, service_permit permit, bool init_trace, qos::service_level_controller& sl_controller) {
     if (version == 1) {
         throw exceptions::protocol_exception("BATCH messages are not support in version 1 of the protocol");
     }
@@ -1098,7 +1028,7 @@
         values.emplace_back(std::move(tmp));
     }
 
-    auto q_state = std::make_unique<cql_query_state>(client_state, std::move(permit), _server._sl_controller);
+    auto q_state = std::make_unique<cql_query_state>(client_state, std::move(permit), sl_controller);
     auto& query_state = q_state->query_state;
     // #563. CQL v2 encodes query_options in v1 format for batch requests.
     q_state->options = std::make_unique<cql3::query_options>(cql3::query_options::make_batch_options(std::move(*in.read_options(version < 3 ? 1 : version, serialization_format,
