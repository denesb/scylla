--- conflicted
+++ resolved
@@ -26,18 +26,13 @@
 // duplicated in cql_test_env.cc
 // until proper shutdown is done.
 
-<<<<<<< HEAD
-void init_storage_service(distributed<database>& db, sharded<gms::gossiper>& gossiper, sharded<auth::service>& auth_service, sharded<db::system_distributed_keyspace>& sys_dist_ks,
-        sharded<db::view::view_update_generator>& view_update_generator, sharded<gms::feature_service>& feature_service, sharded<qos::service_level_controller>& sl_controller) {
-    service::init_storage_service(db, gossiper, auth_service, sys_dist_ks, view_update_generator, feature_service, sl_controller).get();
-=======
 void init_storage_service(sharded<abort_source>& abort_source,
         distributed<database>& db, sharded<gms::gossiper>& gossiper, sharded<auth::service>& auth_service,
         sharded<cql3::cql_config>& cql_config,
         sharded<db::system_distributed_keyspace>& sys_dist_ks,
-        sharded<db::view::view_update_generator>& view_update_generator, sharded<gms::feature_service>& feature_service, service::storage_service_config config) {
-    service::init_storage_service(abort_source, db, gossiper, auth_service, cql_config, sys_dist_ks, view_update_generator, feature_service, config).get();
->>>>>>> 080989d2
+        sharded<db::view::view_update_generator>& view_update_generator, sharded<gms::feature_service>& feature_service, service::storage_service_config config,
+        sharded<qos::service_level_controller>& sl_controller) {
+    service::init_storage_service(abort_source, db, gossiper, auth_service, cql_config, sys_dist_ks, view_update_generator, feature_service, config, sl_controller).get();
     // #293 - do not stop anything
     //engine().at_exit([] { return service::deinit_storage_service(); });
 }
