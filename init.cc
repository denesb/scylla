--- conflicted
+++ resolved
@@ -18,13 +18,7 @@
 
 logging::logger startlog("init");
 
-<<<<<<< HEAD
-void init_ms_fd_gossiper(sharded<qos::service_level_controller>& sl_controller
-                , sharded<gms::gossiper>& gossiper
-                , sharded<gms::feature_service>& features
-=======
 void init_gossiper(sharded<gms::gossiper>& gossiper
->>>>>>> 49fd17a4
                 , db::config& cfg
                 , sstring listen_address_in
                 , db::seed_provider_type seed_provider
@@ -33,70 +27,6 @@
     auto family = cfg.enable_ipv6_dns_lookup() || preferred ? std::nullopt : std::make_optional(net::inet_address::family::INET);
     const auto listen = gms::inet_address::lookup(listen_address_in, family).get0();
 
-<<<<<<< HEAD
-    using encrypt_what = netw::messaging_service::encrypt_what;
-    using compress_what = netw::messaging_service::compress_what;
-    using tcp_nodelay_what = netw::messaging_service::tcp_nodelay_what;
-    using namespace seastar::tls;
-
-    encrypt_what ew = encrypt_what::none;
-    if (ms_encrypt_what == "all") {
-        ew = encrypt_what::all;
-    } else if (ms_encrypt_what == "dc") {
-        ew = encrypt_what::dc;
-    } else if (ms_encrypt_what == "rack") {
-        ew = encrypt_what::rack;
-    }
-
-    compress_what cw = compress_what::none;
-    if (ms_compress == "all") {
-        cw = compress_what::all;
-    } else if (ms_compress == "dc") {
-        cw = compress_what::dc;
-    }
-
-    tcp_nodelay_what tndw = tcp_nodelay_what::all;
-    if (!tcp_nodelay_inter_dc) {
-        tndw = tcp_nodelay_what::local;
-    }
-
-    future<> f = make_ready_future<>();
-    std::shared_ptr<credentials_builder> creds;
-
-    if (ew != encrypt_what::none) {
-        creds = std::make_shared<credentials_builder>();
-        creds->set_dh_level(dh_params::level::MEDIUM);
-
-        creds->set_x509_key_file(ms_cert, ms_key, x509_crt_format::PEM).get();
-        if (ms_trust_store.empty()) {
-            creds->set_system_trust().get();
-        } else {
-            creds->set_x509_trust_file(ms_trust_store, x509_crt_format::PEM).get();
-        }
-
-        creds->set_priority_string(db::config::default_tls_priority);
-
-        if (!ms_tls_prio.empty()) {
-            creds->set_priority_string(ms_tls_prio);
-        }
-        if (ms_client_auth) {
-            creds->set_client_auth(seastar::tls::client_auth::REQUIRE);
-        }
-    }
-
-    // Init messaging_service
-    // Delay listening messaging_service until gossip message handlers are registered
-    netw::messaging_service::memory_config mcfg = { std::max<size_t>(0.08 * available_memory, 1'000'000) };
-    netw::messaging_service::scheduling_config scfg;
-    scfg.statement_tenants = { {default_scheduling_group(), "$system"} };
-    scfg.streaming = scheduling_config.streaming;
-    scfg.gossip = scheduling_config.gossip;
-    netw::get_messaging_service().start(std::ref(sl_controller), listen, storage_port, ew, cw, tndw, ssl_storage_port, creds, mcfg, scfg, sltba).get();
-
-    // #293 - do not stop anything
-    //engine().at_exit([] { return netw::get_messaging_service().stop(); });
-=======
->>>>>>> 49fd17a4
     // Init gossiper
     std::set<gms::inet_address> seeds;
     if (seed_provider.parameters.contains("seeds")) {
