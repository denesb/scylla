/*
 * Copyright (C) 2015 ScyllaDB
 */

/*
 * This file is part of Scylla.
 *
 * See the LICENSE.PROPRIETARY file in the top-level directory for licensing information.
 */

#include "message/messaging_service.hh"
#include <seastar/core/distributed.hh>
#include "gms/failure_detector.hh"
#include "gms/gossiper.hh"
#include "gms/inet_address_serializer.hh"
#include "service/storage_service.hh"
#include "service/qos/service_level_controller.hh"
#include "streaming/prepare_message.hh"
#include "gms/gossip_digest_syn.hh"
#include "gms/gossip_digest_ack.hh"
#include "gms/gossip_digest_ack2.hh"
#include "gms/gossiper.hh"
#include "query-request.hh"
#include "query-result.hh"
#include <seastar/rpc/rpc.hh>
#include "canonical_mutation.hh"
#include "schema_mutations.hh"
#include "db/config.hh"
#include "db/system_keyspace.hh"
#include "db/view/view_update_backlog.hh"
#include "dht/i_partitioner.hh"
#include "range.hh"
#include "frozen_schema.hh"
#include "repair/repair.hh"
#include "digest_algorithm.hh"
#include "service/paxos/proposal.hh"
#include "idl/consistency_level.dist.hh"
#include "idl/tracing.dist.hh"
#include "idl/result.dist.hh"
#include "idl/reconcilable_result.dist.hh"
#include "idl/ring_position.dist.hh"
#include "idl/keys.dist.hh"
#include "idl/uuid.dist.hh"
#include "idl/frozen_mutation.dist.hh"
#include "idl/frozen_schema.dist.hh"
#include "idl/streaming.dist.hh"
#include "idl/token.dist.hh"
#include "idl/gossip_digest.dist.hh"
#include "idl/read_command.dist.hh"
#include "idl/range.dist.hh"
#include "idl/partition_checksum.dist.hh"
#include "idl/query.dist.hh"
#include "idl/cache_temperature.dist.hh"
#include "idl/view.dist.hh"
#include "idl/mutation.dist.hh"
#include "idl/messaging_service.dist.hh"
#include "idl/paxos.dist.hh"
#include "serializer_impl.hh"
#include "serialization_visitors.hh"
#include "idl/consistency_level.dist.impl.hh"
#include "idl/tracing.dist.impl.hh"
#include "idl/result.dist.impl.hh"
#include "idl/reconcilable_result.dist.impl.hh"
#include "idl/ring_position.dist.impl.hh"
#include "idl/keys.dist.impl.hh"
#include "idl/uuid.dist.impl.hh"
#include "idl/frozen_mutation.dist.impl.hh"
#include "idl/frozen_schema.dist.impl.hh"
#include "idl/streaming.dist.impl.hh"
#include "idl/token.dist.impl.hh"
#include "idl/gossip_digest.dist.impl.hh"
#include "idl/read_command.dist.impl.hh"
#include "idl/range.dist.impl.hh"
#include "idl/partition_checksum.dist.impl.hh"
#include "idl/query.dist.impl.hh"
#include "idl/cache_temperature.dist.impl.hh"
#include "idl/mutation.dist.impl.hh"
#include "idl/messaging_service.dist.impl.hh"
#include "idl/paxos.dist.impl.hh"
#include <seastar/rpc/lz4_compressor.hh>
#include <seastar/rpc/lz4_fragmented_compressor.hh>
#include <seastar/rpc/multi_algo_compressor_factory.hh>
#include "idl/view.dist.impl.hh"
#include "partition_range_compat.hh"
#include <boost/range/adaptor/filtered.hpp>
#include <boost/range/adaptor/indirected.hpp>
#include "frozen_mutation.hh"
#include "flat_mutation_reader.hh"
#include "streaming/stream_manager.hh"
#include "streaming/stream_mutation_fragments_cmd.hh"
#include "locator/snitch_base.hh"

namespace netw {

// thunk from rpc serializers to generate serializers
template <typename T, typename Output>
void write(serializer, Output& out, const T& data) {
    ser::serialize(out, data);
}
template <typename T, typename Input>
T read(serializer, Input& in, boost::type<T> type) {
    return ser::deserialize(in, type);
}

template <typename Output, typename T>
void write(serializer s, Output& out, const foreign_ptr<T>& v) {
    return write(s, out, *v);
}
template <typename Input, typename T>
foreign_ptr<T> read(serializer s, Input& in, boost::type<foreign_ptr<T>>) {
    return make_foreign(read(s, in, boost::type<T>()));
}

template <typename Output, typename T>
void write(serializer s, Output& out, const lw_shared_ptr<T>& v) {
    return write(s, out, *v);
}
template <typename Input, typename T>
lw_shared_ptr<T> read(serializer s, Input& in, boost::type<lw_shared_ptr<T>>) {
    return make_lw_shared<T>(read(s, in, boost::type<T>()));
}

static logging::logger mlogger("messaging_service");
static logging::logger rpc_logger("rpc");

using inet_address = gms::inet_address;
using gossip_digest_syn = gms::gossip_digest_syn;
using gossip_digest_ack = gms::gossip_digest_ack;
using gossip_digest_ack2 = gms::gossip_digest_ack2;
using rpc_protocol = rpc::protocol<serializer, messaging_verb>;
using namespace std::chrono_literals;

static rpc::lz4_fragmented_compressor::factory lz4_fragmented_compressor_factory;
static rpc::lz4_compressor::factory lz4_compressor_factory;
static rpc::multi_algo_compressor_factory compressor_factory {
    &lz4_fragmented_compressor_factory,
    &lz4_compressor_factory,
};

struct messaging_service::rpc_protocol_wrapper : public rpc_protocol { using rpc_protocol::rpc_protocol; };

// This wrapper pretends to be rpc_protocol::client, but also handles
// stopping it before destruction, in case it wasn't stopped already.
// This should be integrated into messaging_service proper.
class messaging_service::rpc_protocol_client_wrapper {
    std::unique_ptr<rpc_protocol::client> _p;
    ::shared_ptr<seastar::tls::server_credentials> _credentials;
public:
    rpc_protocol_client_wrapper(rpc_protocol& proto, rpc::client_options opts, socket_address addr, socket_address local = {})
            : _p(std::make_unique<rpc_protocol::client>(proto, std::move(opts), addr, local)) {
    }
    rpc_protocol_client_wrapper(rpc_protocol& proto, rpc::client_options opts, socket_address addr, socket_address local, ::shared_ptr<seastar::tls::server_credentials> c)
            : _p(std::make_unique<rpc_protocol::client>(proto, std::move(opts), seastar::tls::socket(c), addr, local))
            , _credentials(c)
    {}
    auto get_stats() const { return _p->get_stats(); }
    future<> stop() { return _p->stop(); }
    bool error() {
        return _p->error();
    }
    operator rpc_protocol::client&() { return *_p; }

    /**
     * #3787 Must ensure we use the right type of socker. I.e. tls or not.
     * See above, we retain credentials object so we here can know if we
     * are tls or not.
     */
    template<typename Serializer, typename... Out>
    future<rpc::sink<Out...>> make_stream_sink() {
        if (_credentials) {
            return _p->make_stream_sink<Serializer, Out...>(seastar::tls::socket(_credentials));
        }
        return _p->make_stream_sink<Serializer, Out...>();
    }
};

struct messaging_service::rpc_protocol_server_wrapper : public rpc_protocol::server { using rpc_protocol::server::server; };

constexpr int32_t messaging_service::current_version;

distributed<messaging_service> _the_messaging_service;

bool operator==(const msg_addr& x, const msg_addr& y) {
    // Ignore cpu id for now since we do not really support shard to shard connections
    return x.addr == y.addr;
}

bool operator<(const msg_addr& x, const msg_addr& y) {
    // Ignore cpu id for now since we do not really support shard to shard connections
    if (x.addr < y.addr) {
        return true;
    } else {
        return false;
    }
}

std::ostream& operator<<(std::ostream& os, const msg_addr& x) {
    return os << x.addr << ":" << x.cpu_id;
}

size_t msg_addr::hash::operator()(const msg_addr& id) const {
    // Ignore cpu id for now since we do not really support // shard to shard connections
    return std::hash<bytes_view>()(id.addr.bytes());
}

messaging_service::shard_info::shard_info(shared_ptr<rpc_protocol_client_wrapper>&& client)
    : rpc_client(std::move(client)) {
}

rpc::stats messaging_service::shard_info::get_stats() const {
    return rpc_client->get_stats();
}

void messaging_service::foreach_client(std::function<void(const msg_addr& id, const shard_info& info)> f) const {
    for (unsigned idx = 0; idx < _clients.size(); idx ++) {
        for (auto i = _clients[idx].cbegin(); i != _clients[idx].cend(); i++) {
            f(i->first, i->second);
        }
    }
}

void messaging_service::foreach_server_connection_stats(std::function<void(const rpc::client_info&, const rpc::stats&)>&& f) const {
    for (auto&& s : _server) {
        if (s) {
            s->foreach_connection([f](const rpc_protocol::server::connection& c) {
                f(c.info(), c.get_stats());
            });
        }
    }
}

void messaging_service::increment_dropped_messages(messaging_verb verb) {
    _dropped_messages[static_cast<int32_t>(verb)]++;
}

uint64_t messaging_service::get_dropped_messages(messaging_verb verb) const {
    return _dropped_messages[static_cast<int32_t>(verb)];
}

const uint64_t* messaging_service::get_dropped_messages() const {
    return _dropped_messages;
}

messaging_service::drop_notifier_handler messaging_service::register_connection_drop_notifier(std::function<void(gms::inet_address ep)> cb) {
    _connection_drop_notifiers.push_back(std::move(cb));
    return _connection_drop_notifiers.end();
}

void messaging_service::unregister_connection_drop_notifier(messaging_service::drop_notifier_handler h) {
    _connection_drop_notifiers.erase(h);
}

int32_t messaging_service::get_raw_version(const gms::inet_address& endpoint) const {
    // FIXME: messaging service versioning
    return current_version;
}

bool messaging_service::knows_version(const gms::inet_address& endpoint) const {
    // FIXME: messaging service versioning
    return true;
}

// Register a handler (a callback lambda) for verb
template <typename Func>
void register_handler(messaging_service* ms, messaging_verb verb, Func&& func) {
    ms->rpc()->register_handler(verb, ms->scheduling_group_for_verb(verb), std::move(func));
}

future<> messaging_service::unregister_handler(messaging_verb verb) {
    return _rpc->unregister_handler(verb);
}

<<<<<<< HEAD
messaging_service::messaging_service(qos::service_level_controller& sl_controller, gms::inet_address ip, uint16_t port)
    : messaging_service(sl_controller, std::move(ip), port, encrypt_what::none, compress_what::none, tcp_nodelay_what::all, 0, nullptr, memory_config{1'000'000},
            scheduling_config{{{{}, "$default"}}, {}, {}}, false)
=======
messaging_service::messaging_service(gms::inet_address ip, uint16_t port)
    : messaging_service(config{std::move(ip), port}, scheduling_config{{{{}, "$default"}}, {}, {}}, nullptr)
>>>>>>> 49fd17a4
{}

static
rpc::resource_limits
rpc_resource_limits(size_t memory_limit) {
    rpc::resource_limits limits;
    limits.bloat_factor = 3;
    limits.basic_request_size = 1000;
    limits.max_memory = memory_limit;
    return limits;
}

future<> messaging_service::start_listen() {
    if (_credentials_builder && !_credentials) {
        return _credentials_builder->build_reloadable_server_credentials([](const std::unordered_set<sstring>& files, std::exception_ptr ep) {
            if (ep) {
                mlogger.warn("Exception loading {}: {}", files, ep);
            } else {
                mlogger.info("Reloaded {}", files);
            }
        }).then([this](shared_ptr<seastar::tls::server_credentials> creds) {
            _credentials = std::move(creds);
            do_start_listen();
        });
    }
    do_start_listen();
    return make_ready_future<>();
}

void messaging_service::do_start_listen() {
    bool listen_to_bc = _cfg.listen_on_broadcast_address && _cfg.ip != utils::fb_utilities::get_broadcast_address();
    rpc::server_options so;
    if (_cfg.compress != compress_what::none) {
        so.compressor_factory = &compressor_factory;
    }
    so.load_balancing_algorithm = server_socket::load_balancing_algorithm::port;

    // FIXME: we don't set so.tcp_nodelay, because we can't tell at this point whether the connection will come from a
    //        local or remote datacenter, and whether or not the connection will be used for gossip. We can fix
    //        the first by wrapping its server_socket, but not the second.
    auto limits = rpc_resource_limits(_cfg.rpc_memory_limit);
    limits.isolate_connection = [this] (sstring isolation_cookie) {
        rpc::isolation_config cfg;
        cfg.sched_group = scheduling_group_for_isolation_cookie(isolation_cookie);
        return cfg;
    };
    if (!_server[0]) {
        auto listen = [&] (const gms::inet_address& a, rpc::streaming_domain_type sdomain) {
            so.streaming_domain = sdomain;
            auto addr = socket_address{a, _cfg.port};
            return std::unique_ptr<rpc_protocol_server_wrapper>(new rpc_protocol_server_wrapper(*_rpc,
                    so, addr, limits));
        };
        _server[0] = listen(_cfg.ip, rpc::streaming_domain_type(0x55AA));
        if (listen_to_bc) {
            _server[1] = listen(utils::fb_utilities::get_broadcast_address(), rpc::streaming_domain_type(0x66BB));
        }
    }

    if (!_server_tls[0]) {
        auto listen = [&] (const gms::inet_address& a, rpc::streaming_domain_type sdomain) {
            so.streaming_domain = sdomain;
            return std::unique_ptr<rpc_protocol_server_wrapper>(
                    [this, &so, &a, limits] () -> std::unique_ptr<rpc_protocol_server_wrapper>{
                if (_cfg.encrypt == encrypt_what::none) {
                    return nullptr;
                }
                if (!_credentials) {
                    throw std::invalid_argument("No certificates specified for encrypted service");
                }
                listen_options lo;
                lo.reuse_address = true;
                lo.lba =  server_socket::load_balancing_algorithm::port;
                auto addr = socket_address{a, _cfg.ssl_port};
                return std::make_unique<rpc_protocol_server_wrapper>(*_rpc,
                        so, seastar::tls::listen(_credentials, addr, lo), limits);
            }());
        };
        _server_tls[0] = listen(_cfg.ip, rpc::streaming_domain_type(0x77CC));
        if (listen_to_bc) {
            _server_tls[1] = listen(utils::fb_utilities::get_broadcast_address(), rpc::streaming_domain_type(0x88DD));
        }
    }
    // Do this on just cpu 0, to avoid duplicate logs.
    if (this_shard_id() == 0) {
        if (_server_tls[0]) {
            mlogger.info("Starting Encrypted Messaging Service on SSL port {}", _cfg.ssl_port);
        }
        mlogger.info("Starting Messaging Service on port {}", _cfg.port);
    }
}

<<<<<<< HEAD
messaging_service::messaging_service(qos::service_level_controller& sl_controller
        , gms::inet_address ip
        , uint16_t port
        , encrypt_what ew
        , compress_what cw
        , tcp_nodelay_what tnw
        , uint16_t ssl_port
        , std::shared_ptr<seastar::tls::credentials_builder> credentials
        , messaging_service::memory_config mcfg
        , scheduling_config scfg
        , bool sltba)
    : _listen_address(ip)
    , _port(port)
    , _ssl_port(ssl_port)
    , _encrypt_what(ew)
    , _compress_what(cw)
    , _tcp_nodelay_what(tnw)
    , _should_listen_to_broadcast_address(sltba)
=======
messaging_service::messaging_service(config cfg, scheduling_config scfg, std::shared_ptr<seastar::tls::credentials_builder> credentials)
    : _cfg(std::move(cfg))
>>>>>>> 49fd17a4
    , _rpc(new rpc_protocol_wrapper(serializer { }))
    , _credentials_builder(credentials ? std::make_unique<seastar::tls::credentials_builder>(*credentials) : nullptr)
    , _clients(2 + scfg.statement_tenants.size() * 2)
    , _scheduling_config(scfg)
    , _scheduling_info_for_connection_index(initial_scheduling_info())
    , _sl_controller(sl_controller)
{
    _rpc->set_logger(&rpc_logger);

    // this initialization should be done before any handler registration
    // this is because register_handler calls to: scheduling_group_for_verb
    // which in turn relies on _connection_index_for_tenant to be initialized.
    _connection_index_for_tenant.reserve(_scheduling_config.statement_tenants.size());
    for (unsigned i = 0; i <  _scheduling_config.statement_tenants.size(); ++i) {
        _connection_index_for_tenant.push_back({_scheduling_config.statement_tenants[i].sched_group, i});
    }

    register_handler(this, messaging_verb::CLIENT_ID, [] (rpc::client_info& ci, gms::inet_address broadcast_address, uint32_t src_cpu_id, rpc::optional<uint64_t> max_result_size) {
        ci.attach_auxiliary("baddr", broadcast_address);
        ci.attach_auxiliary("src_cpu_id", src_cpu_id);
        ci.attach_auxiliary("max_result_size", max_result_size.value_or(query::result_memory_limiter::maximum_result_size));
        return rpc::no_wait;
    });
}

msg_addr messaging_service::get_source(const rpc::client_info& cinfo) {
    return msg_addr{
        cinfo.retrieve_auxiliary<gms::inet_address>("baddr"),
        cinfo.retrieve_auxiliary<uint32_t>("src_cpu_id")
    };
}

messaging_service::~messaging_service() = default;

uint16_t messaging_service::port() {
    return _cfg.port;
}

gms::inet_address messaging_service::listen_address() {
    return _cfg.ip;
}

static future<> stop_servers(std::array<std::unique_ptr<messaging_service::rpc_protocol_server_wrapper>, 2>& servers) {
    return parallel_for_each(
            servers | boost::adaptors::filtered([] (auto& ptr) { return bool(ptr); }) | boost::adaptors::indirected,
            std::mem_fn(&messaging_service::rpc_protocol_server_wrapper::stop));
}

future<> messaging_service::stop_tls_server() {
    return stop_servers(_server_tls);
}

future<> messaging_service::stop_nontls_server() {
    return stop_servers(_server);
}

future<> messaging_service::stop_client() {
    return parallel_for_each(_clients, [] (auto& m) {
        return parallel_for_each(m, [] (std::pair<const msg_addr, shard_info>& c) {
            return c.second.rpc_client->stop();
        });
    });
}

future<> messaging_service::shutdown() {
    _shutting_down = true;
    return when_all(stop_nontls_server(), stop_tls_server(), stop_client()).discard_result();
}

future<> messaging_service::stop() {
    // FIXME -- make sure all _rpc handlers are unregistered
    return make_ready_future<>();
}

rpc::no_wait_type messaging_service::no_wait() {
    return rpc::no_wait;
}


static constexpr unsigned do_get_rpc_client_idx(messaging_verb verb) {
    switch (verb) {
    // GET_SCHEMA_VERSION is sent from read/mutate verbs so should be
    // sent on a different connection to avoid potential deadlocks
    // as well as reduce latency as there are potentially many requests
    // blocked on schema version request.
    case messaging_verb::GOSSIP_DIGEST_SYN:
    case messaging_verb::GOSSIP_DIGEST_ACK2:
    case messaging_verb::GOSSIP_SHUTDOWN:
    case messaging_verb::GOSSIP_ECHO:
    case messaging_verb::GOSSIP_GET_ENDPOINT_STATES:
    case messaging_verb::GET_SCHEMA_VERSION:
        return 0;
    case messaging_verb::PREPARE_MESSAGE:
    case messaging_verb::PREPARE_DONE_MESSAGE:
    case messaging_verb::UNUSED__STREAM_MUTATION:
    case messaging_verb::STREAM_MUTATION_DONE:
    case messaging_verb::COMPLETE_MESSAGE:
    case messaging_verb::REPLICATION_FINISHED:
    case messaging_verb::REPAIR_CHECKSUM_RANGE:
    case messaging_verb::STREAM_MUTATION_FRAGMENTS:
    case messaging_verb::REPAIR_ROW_LEVEL_START:
    case messaging_verb::REPAIR_ROW_LEVEL_STOP:
    case messaging_verb::REPAIR_GET_FULL_ROW_HASHES:
    case messaging_verb::REPAIR_GET_COMBINED_ROW_HASH:
    case messaging_verb::REPAIR_GET_SYNC_BOUNDARY:
    case messaging_verb::REPAIR_GET_ROW_DIFF:
    case messaging_verb::REPAIR_PUT_ROW_DIFF:
    case messaging_verb::REPAIR_GET_ESTIMATED_PARTITIONS:
    case messaging_verb::REPAIR_SET_ESTIMATED_PARTITIONS:
    case messaging_verb::REPAIR_GET_DIFF_ALGORITHMS:
    case messaging_verb::REPAIR_GET_ROW_DIFF_WITH_RPC_STREAM:
    case messaging_verb::REPAIR_PUT_ROW_DIFF_WITH_RPC_STREAM:
    case messaging_verb::REPAIR_GET_FULL_ROW_HASHES_WITH_RPC_STREAM:
    case messaging_verb::HINT_MUTATION:
        return 1;
    case messaging_verb::CLIENT_ID:
    case messaging_verb::MUTATION:
    case messaging_verb::READ_DATA:
    case messaging_verb::READ_MUTATION_DATA:
    case messaging_verb::READ_DIGEST:
    case messaging_verb::GOSSIP_DIGEST_ACK:
    case messaging_verb::DEFINITIONS_UPDATE:
    case messaging_verb::TRUNCATE:
    case messaging_verb::MIGRATION_REQUEST:
    case messaging_verb::SCHEMA_CHECK:
    case messaging_verb::COUNTER_MUTATION:
    // Use the same RPC client for light weight transaction
    // protocol steps as for standard mutations and read requests.
    case messaging_verb::PAXOS_PREPARE:
    case messaging_verb::PAXOS_ACCEPT:
    case messaging_verb::PAXOS_LEARN:
    case messaging_verb::PAXOS_PRUNE:
        return 2;
    case messaging_verb::MUTATION_DONE:
    case messaging_verb::MUTATION_FAILED:
        return 3;
    case messaging_verb::LAST:
        return -1; // should never happen
    }
}

static constexpr std::array<uint8_t, static_cast<size_t>(messaging_verb::LAST)> make_rpc_client_idx_table() {
    std::array<uint8_t, static_cast<size_t>(messaging_verb::LAST)> tab{};
    for (size_t i = 0; i < tab.size(); ++i) {
        tab[i] = do_get_rpc_client_idx(messaging_verb(i));
    }
    return tab;
}

static std::array<uint8_t, static_cast<size_t>(messaging_verb::LAST)> s_rpc_client_idx_table = make_rpc_client_idx_table();

unsigned
messaging_service::get_rpc_client_idx(messaging_verb verb) {
    auto idx = s_rpc_client_idx_table[static_cast<size_t>(verb)];

    if (idx < 2) {
        return idx;
    }

    // this is just a workaround for a wrong initialization order in messaging_service's
    // constructor that causes _connection_index_for_tenant to be queried before it is
    // initialized. This WA makes the behaviour match OSS in this case and it should be
    // removed once it is fixed in OSS. If it isn't removed the behaviour will still be
    // correct but we will lose cycles on an unnecesairy check.
    if (_connection_index_for_tenant.size() == 0) {
        return idx;
    }
    // A statement or statement-ack verb
    const auto curr_sched_group = current_scheduling_group();
    for (unsigned i = 0; i < _connection_index_for_tenant.size(); ++i) {
        if (_connection_index_for_tenant[i].sched_group == curr_sched_group) {
            // i == 0: the default tenant maps to the default client indexes of 2 and 3.
            idx += i * 2;
            return idx;
        }

    }

    // if we got here - it means that two conditions are met:
    // 1. We are trying to get a client for a statement/statement_ack verb.
    // 2. We are running in a scheduling group that is not assigned to one of the
    // static tenants (e.g $system)
    // If this scheduling group is of one of the system's static statement tenants we
    // whould have caught it in the loop above.
    // The other posibility is that we are running in a scheduling group belongs to
    // a service level, maybe a deleted one, this is why it is possible that we will
    // not find the service level name.

    std::optional<sstring> service_level = _sl_controller.get_active_service_level();
    scheduling_group sg_for_tenant = curr_sched_group;
    if (!service_level) {
        service_level = qos::service_level_controller::default_service_level_name;
        sg_for_tenant = _sl_controller.get_default_scheduling_group();
    }
    auto it = _dynamic_tenants_to_client_idx.find(*service_level);
    // the second part of this condition checks that the service level didn't "suddenly"
    // changed scheduling group. If it did, it means probably that it was dropped and
    // added again, if it happens we will update it's connection indexes since it is
    // basically a new tenant with the same name.
    if (it == _dynamic_tenants_to_client_idx.end() ||
            _scheduling_info_for_connection_index[it->second].sched_group != sg_for_tenant) {
        return add_statement_tenant(*service_level,sg_for_tenant) + (idx - 2);
    }
    return it->second;
}

std::vector<messaging_service::scheduling_info_for_connection_index>
messaging_service::initial_scheduling_info() const {
    if (_scheduling_config.statement_tenants.empty()) {
        throw std::runtime_error("messaging_service::initial_scheduling_info(): must have at least one tenant configured");
    }
    auto sched_infos = std::vector<scheduling_info_for_connection_index>({
        { _scheduling_config.gossip, "gossip" },
        { _scheduling_config.streaming, "streaming", },
    });
    sched_infos.reserve(sched_infos.size() + _scheduling_config.statement_tenants.size() * 2);
    for (const auto& tenant : _scheduling_config.statement_tenants) {
        sched_infos.push_back({ tenant.sched_group, "statement:" + tenant.name });
        sched_infos.push_back({ tenant.sched_group, "statement-ack:" + tenant.name });
    }
    return sched_infos;
};

scheduling_group
messaging_service::scheduling_group_for_verb(messaging_verb verb) const {
    // We are not using get_rpc_client_idx() because it figures out the client
    // index based on the current scheduling group, which is relevant when
    // selecting the right client for sending a message, but is not relevant
    // when registering handlers.
    const auto idx = s_rpc_client_idx_table[static_cast<size_t>(verb)];
    return _scheduling_info_for_connection_index[idx].sched_group;
}

scheduling_group
messaging_service::scheduling_group_for_isolation_cookie(const sstring& isolation_cookie) const {
    scheduling_group ret;

    // Once per connection, so a loop is fine.
    for (auto&& info : _scheduling_info_for_connection_index) {
        if (info.isolation_cookie == isolation_cookie) {
            ret =  info.sched_group;
            break;
        }
    }

    // We first check if this is a statement isolation cookie - it it is we will search for the
    // appropriate service level in the service_level_controlle since in can be that
    // _scheduling_info_for_connection_index is not yet updated (drop readd case for example)
    // in the future we will only fall back here for new service levels that havn't been referenced
    // before.
    if (isolation_cookie.find("statement:") == 0 || isolation_cookie.find("statement-ack:") == 0) {
        // if the statement cookie is not present, the service level controller will return the default service
        // level scheduling group.
        std::string service_level_name = isolation_cookie.substr(std::string(isolation_cookie).find_first_of(':') + 1);
        ret = _sl_controller.get_scheduling_group(service_level_name);
    } else if (_sl_controller.has_service_level(isolation_cookie)) {
        // Backward Compatibility Code - This entire "else if" block should be removed
        // in the major version that follows the one that contains this code.
        // When upgrading from an older enterprise version the isolation cookie is not
        // prefixed with "statement:", so an isolation cookie that comes from an older node
        // will simply contain the service level name.
        // we do an extra step to be also future proof and make sure it is indeed a service
        // level's name, since if this is the older version and we upgrade to a new one
        // we could have more connection classes (eg: streaming,gossip etc...) and we wouldn't
        // want it to overload the default statement's scheduling group.
        // it is not bulet proof in the sense that if a new tenant class happens to have the exact
        // name as one of the service levels it will be diverted to the default statement scheduling
        // group but it has a small chance of happening.
        ret =  _sl_controller.get_scheduling_group(isolation_cookie);
    } else {
        // Client is using a new connection class that the server doesn't recognize yet.
        // Assume it's important, after server upgrade we'll recognize it.
        ret = default_scheduling_group();
    }

    return ret;
}


/**
 * Get an IP for a given endpoint to connect to
 *
 * @param ep endpoint to check
 *
 * @return preferred IP (local) for the given endpoint if exists and if the
 *         given endpoint resides in the same data center with the current Node.
 *         Otherwise 'ep' itself is returned.
 */
gms::inet_address messaging_service::get_preferred_ip(gms::inet_address ep) {
    auto it = _preferred_ip_cache.find(ep);

    if (it != _preferred_ip_cache.end()) {
        auto& snitch_ptr = locator::i_endpoint_snitch::get_local_snitch_ptr();
        auto my_addr = utils::fb_utilities::get_broadcast_address();

        if (snitch_ptr->get_datacenter(ep) == snitch_ptr->get_datacenter(my_addr)) {
            return it->second;
        }
    }

    // If cache doesn't have an entry for this endpoint - return endpoint itself
    return ep;
}

future<> messaging_service::init_local_preferred_ip_cache() {
    return db::system_keyspace::get_preferred_ips().then([this] (auto ips_cache) {
        _preferred_ip_cache = ips_cache;
        //
        // Reset the connections to the endpoints that have entries in
        // _preferred_ip_cache so that they reopen with the preferred IPs we've
        // just read.
        //
        for (auto& p : _preferred_ip_cache) {
            this->remove_rpc_client(msg_addr(p.first));
        }
    });
}

void messaging_service::cache_preferred_ip(gms::inet_address ep, gms::inet_address ip) {
    _preferred_ip_cache[ep] = ip;
}

shared_ptr<messaging_service::rpc_protocol_client_wrapper> messaging_service::get_rpc_client(messaging_verb verb, msg_addr id) {
    assert(!_shutting_down);
    auto idx = get_rpc_client_idx(verb);
    auto it = _clients[idx].find(id);

    if (it != _clients[idx].end()) {
        auto c = it->second.rpc_client;
        if (!c->error()) {
            return c;
        }
        remove_error_rpc_client(verb, id);
    }
    auto must_encrypt = [&id, this] {
        if (_cfg.encrypt == encrypt_what::none) {
            return false;
        }
        if (_cfg.encrypt == encrypt_what::all) {
            return true;
        }

        auto& snitch_ptr = locator::i_endpoint_snitch::get_local_snitch_ptr();

        if (_cfg.encrypt == encrypt_what::dc) {
            return snitch_ptr->get_datacenter(id.addr)
                            != snitch_ptr->get_datacenter(utils::fb_utilities::get_broadcast_address());
        }
        return snitch_ptr->get_rack(id.addr)
                        != snitch_ptr->get_rack(utils::fb_utilities::get_broadcast_address());
    }();

    auto must_compress = [&id, this] {
        if (_cfg.compress == compress_what::none) {
            return false;
        }

        if (_cfg.compress == compress_what::dc) {
            auto& snitch_ptr = locator::i_endpoint_snitch::get_local_snitch_ptr();
            return snitch_ptr->get_datacenter(id.addr)
                            != snitch_ptr->get_datacenter(utils::fb_utilities::get_broadcast_address());
        }

        return true;
    }();

    auto must_tcp_nodelay = [&] {
        if (idx == 1) {
            return true; // gossip
        }
        if (_cfg.tcp_nodelay == tcp_nodelay_what::local) {
            auto& snitch_ptr = locator::i_endpoint_snitch::get_local_snitch_ptr();
            return snitch_ptr->get_datacenter(id.addr)
                            == snitch_ptr->get_datacenter(utils::fb_utilities::get_broadcast_address());
        }
        return true;
    }();

    auto remote_addr = socket_address(get_preferred_ip(id.addr), must_encrypt ? _cfg.ssl_port : _cfg.port);

    rpc::client_options opts;
    // send keepalive messages each minute if connection is idle, drop connection after 10 failures
    opts.keepalive = std::optional<net::tcp_keepalive_params>({60s, 60s, 10});
    if (must_compress) {
        opts.compressor_factory = &compressor_factory;
    }
    opts.tcp_nodelay = must_tcp_nodelay;
    opts.reuseaddr = true;
    // We send cookies only for non-default statement tenant clients.
    if (idx > 3) {
        opts.isolation_cookie = _scheduling_info_for_connection_index[idx].isolation_cookie;
    }

    auto client = must_encrypt ?
                    ::make_shared<rpc_protocol_client_wrapper>(*_rpc, std::move(opts),
                                    remote_addr, socket_address(), _credentials) :
                    ::make_shared<rpc_protocol_client_wrapper>(*_rpc, std::move(opts),
                                    remote_addr);

    auto res = _clients[idx].emplace(id, shard_info(std::move(client)));
    assert(res.second);
    it = res.first;
    uint32_t src_cpu_id = this_shard_id();
    // No reply is received, nothing to wait for.
    (void)_rpc->make_client<rpc::no_wait_type(gms::inet_address, uint32_t, uint64_t)>(messaging_verb::CLIENT_ID)(*it->second.rpc_client, utils::fb_utilities::get_broadcast_address(), src_cpu_id,
                                                                                                           query::result_memory_limiter::maximum_result_size).handle_exception([ms = shared_from_this(), remote_addr, verb] (std::exception_ptr ep) {
        mlogger.debug("Failed to send client id to {} for verb {}: {}", remote_addr, std::underlying_type_t<messaging_verb>(verb), ep);
    });
    return it->second.rpc_client;
}

bool messaging_service::remove_rpc_client_one(clients_map& clients, msg_addr id, bool dead_only) {
    if (_shutting_down) {
        // if messaging service is in a processed of been stopped no need to
        // stop and remove connection here since they are being stopped already
        // and we'll just interfere
        return false;
    }

    bool found = false;
    auto it = clients.find(id);
    if (it != clients.end() && (!dead_only || it->second.rpc_client->error())) {
        auto client = std::move(it->second.rpc_client);
        clients.erase(it);
        //
        // Explicitly call rpc_protocol_client_wrapper::stop() for the erased
        // item and hold the messaging_service shared pointer till it's over.
        // This will make sure messaging_service::stop() blocks until
        // client->stop() is over.
        //
        (void)client->stop().finally([id, client, ms = shared_from_this()] {
            mlogger.debug("dropped connection to {}", id.addr);
        }).discard_result();
        found = true;
    }
    return found;
}

void messaging_service::remove_error_rpc_client(messaging_verb verb, msg_addr id) {
    if (remove_rpc_client_one(_clients[get_rpc_client_idx(verb)], id, true)) {
        for (auto&& cb : _connection_drop_notifiers) {
            cb(id.addr);
        }
    }
}

void messaging_service::remove_rpc_client(msg_addr id) {
    for (auto& c : _clients) {
        remove_rpc_client_one(c, id, false);
    }
}

std::unique_ptr<messaging_service::rpc_protocol_wrapper>& messaging_service::rpc() {
    return _rpc;
}

rpc::sink<int32_t> messaging_service::make_sink_for_stream_mutation_fragments(rpc::source<frozen_mutation_fragment, rpc::optional<streaming::stream_mutation_fragments_cmd>>& source) {
    return source.make_sink<netw::serializer, int32_t>();
}

future<std::tuple<rpc::sink<frozen_mutation_fragment, streaming::stream_mutation_fragments_cmd>, rpc::source<int32_t>>>
messaging_service::make_sink_and_source_for_stream_mutation_fragments(utils::UUID schema_id, utils::UUID plan_id, utils::UUID cf_id, uint64_t estimated_partitions, streaming::stream_reason reason, msg_addr id) {
    using value_type = std::tuple<rpc::sink<frozen_mutation_fragment, streaming::stream_mutation_fragments_cmd>, rpc::source<int32_t>>;
    if (is_shutting_down()) {
        return make_exception_future<value_type>(rpc::closed_error());
    }
    auto rpc_client = get_rpc_client(messaging_verb::STREAM_MUTATION_FRAGMENTS, id);
    return rpc_client->make_stream_sink<netw::serializer, frozen_mutation_fragment, streaming::stream_mutation_fragments_cmd>().then([this, plan_id, schema_id, cf_id, estimated_partitions, reason, rpc_client] (rpc::sink<frozen_mutation_fragment, streaming::stream_mutation_fragments_cmd> sink) mutable {
        auto rpc_handler = rpc()->make_client<rpc::source<int32_t> (utils::UUID, utils::UUID, utils::UUID, uint64_t, streaming::stream_reason, rpc::sink<frozen_mutation_fragment, streaming::stream_mutation_fragments_cmd>)>(messaging_verb::STREAM_MUTATION_FRAGMENTS);
        return rpc_handler(*rpc_client , plan_id, schema_id, cf_id, estimated_partitions, reason, sink).then_wrapped([sink, rpc_client] (future<rpc::source<int32_t>> source) mutable {
            return (source.failed() ? sink.close() : make_ready_future<>()).then([sink = std::move(sink), source = std::move(source)] () mutable {
                return make_ready_future<value_type>(value_type(std::move(sink), std::move(source.get0())));
            });
        });
    });
}

void messaging_service::register_stream_mutation_fragments(std::function<future<rpc::sink<int32_t>> (const rpc::client_info& cinfo, UUID plan_id, UUID schema_id, UUID cf_id, uint64_t estimated_partitions, rpc::optional<streaming::stream_reason>, rpc::source<frozen_mutation_fragment, rpc::optional<streaming::stream_mutation_fragments_cmd>> source)>&& func) {
    register_handler(this, messaging_verb::STREAM_MUTATION_FRAGMENTS, std::move(func));
}

future<> messaging_service::unregister_stream_mutation_fragments() {
    return unregister_handler(messaging_verb::STREAM_MUTATION_FRAGMENTS);
}

template<class SinkType, class SourceType>
future<std::tuple<rpc::sink<SinkType>, rpc::source<SourceType>>>
do_make_sink_source(messaging_verb verb, uint32_t repair_meta_id, shared_ptr<messaging_service::rpc_protocol_client_wrapper> rpc_client, std::unique_ptr<messaging_service::rpc_protocol_wrapper>& rpc) {
    using value_type = std::tuple<rpc::sink<SinkType>, rpc::source<SourceType>>;
    return rpc_client->make_stream_sink<netw::serializer, SinkType>().then([&rpc, verb, repair_meta_id, rpc_client] (rpc::sink<SinkType> sink) mutable {
        auto rpc_handler = rpc->make_client<rpc::source<SourceType> (uint32_t, rpc::sink<SinkType>)>(verb);
        return rpc_handler(*rpc_client, repair_meta_id, sink).then_wrapped([sink, rpc_client] (future<rpc::source<SourceType>> source) mutable {
            return (source.failed() ? sink.close() : make_ready_future<>()).then([sink = std::move(sink), source = std::move(source)] () mutable {
                return make_ready_future<value_type>(value_type(std::move(sink), std::move(source.get0())));
            });
        });
    });
}

// Wrapper for REPAIR_GET_ROW_DIFF_WITH_RPC_STREAM
future<std::tuple<rpc::sink<repair_hash_with_cmd>, rpc::source<repair_row_on_wire_with_cmd>>>
messaging_service::make_sink_and_source_for_repair_get_row_diff_with_rpc_stream(uint32_t repair_meta_id, msg_addr id) {
    auto verb = messaging_verb::REPAIR_GET_ROW_DIFF_WITH_RPC_STREAM;
    if (is_shutting_down()) {
        return make_exception_future<std::tuple<rpc::sink<repair_hash_with_cmd>, rpc::source<repair_row_on_wire_with_cmd>>>(rpc::closed_error());
    }
    auto rpc_client = get_rpc_client(verb, id);
    return do_make_sink_source<repair_hash_with_cmd, repair_row_on_wire_with_cmd>(verb, repair_meta_id, std::move(rpc_client), rpc());
}

rpc::sink<repair_row_on_wire_with_cmd> messaging_service::make_sink_for_repair_get_row_diff_with_rpc_stream(rpc::source<repair_hash_with_cmd>& source) {
    return source.make_sink<netw::serializer, repair_row_on_wire_with_cmd>();
}

void messaging_service::register_repair_get_row_diff_with_rpc_stream(std::function<future<rpc::sink<repair_row_on_wire_with_cmd>> (const rpc::client_info& cinfo, uint32_t repair_meta_id, rpc::source<repair_hash_with_cmd> source)>&& func) {
    register_handler(this, messaging_verb::REPAIR_GET_ROW_DIFF_WITH_RPC_STREAM, std::move(func));
}
future<> messaging_service::unregister_repair_get_row_diff_with_rpc_stream() {
    return unregister_handler(messaging_verb::REPAIR_GET_ROW_DIFF_WITH_RPC_STREAM);
}

// Wrapper for REPAIR_PUT_ROW_DIFF_WITH_RPC_STREAM
future<std::tuple<rpc::sink<repair_row_on_wire_with_cmd>, rpc::source<repair_stream_cmd>>>
messaging_service::make_sink_and_source_for_repair_put_row_diff_with_rpc_stream(uint32_t repair_meta_id, msg_addr id) {
    auto verb = messaging_verb::REPAIR_PUT_ROW_DIFF_WITH_RPC_STREAM;
    if (is_shutting_down()) {
        return make_exception_future<std::tuple<rpc::sink<repair_row_on_wire_with_cmd>, rpc::source<repair_stream_cmd>>>(rpc::closed_error());
    }
    auto rpc_client = get_rpc_client(verb, id);
    return do_make_sink_source<repair_row_on_wire_with_cmd, repair_stream_cmd>(verb, repair_meta_id, std::move(rpc_client), rpc());
}

rpc::sink<repair_stream_cmd> messaging_service::make_sink_for_repair_put_row_diff_with_rpc_stream(rpc::source<repair_row_on_wire_with_cmd>& source) {
    return source.make_sink<netw::serializer, repair_stream_cmd>();
}

void messaging_service::register_repair_put_row_diff_with_rpc_stream(std::function<future<rpc::sink<repair_stream_cmd>> (const rpc::client_info& cinfo, uint32_t repair_meta_id, rpc::source<repair_row_on_wire_with_cmd> source)>&& func) {
    register_handler(this, messaging_verb::REPAIR_PUT_ROW_DIFF_WITH_RPC_STREAM, std::move(func));
}
future<> messaging_service::unregister_repair_put_row_diff_with_rpc_stream() {
    return unregister_handler(messaging_verb::REPAIR_PUT_ROW_DIFF_WITH_RPC_STREAM);
}

// Wrapper for REPAIR_GET_FULL_ROW_HASHES_WITH_RPC_STREAM
future<std::tuple<rpc::sink<repair_stream_cmd>, rpc::source<repair_hash_with_cmd>>>
messaging_service::make_sink_and_source_for_repair_get_full_row_hashes_with_rpc_stream(uint32_t repair_meta_id, msg_addr id) {
    auto verb = messaging_verb::REPAIR_GET_FULL_ROW_HASHES_WITH_RPC_STREAM;
    if (is_shutting_down()) {
        return make_exception_future<std::tuple<rpc::sink<repair_stream_cmd>, rpc::source<repair_hash_with_cmd>>>(rpc::closed_error());
    }
    auto rpc_client = get_rpc_client(verb, id);
    return do_make_sink_source<repair_stream_cmd, repair_hash_with_cmd>(verb, repair_meta_id, std::move(rpc_client), rpc());
}

rpc::sink<repair_hash_with_cmd> messaging_service::make_sink_for_repair_get_full_row_hashes_with_rpc_stream(rpc::source<repair_stream_cmd>& source) {
    return source.make_sink<netw::serializer, repair_hash_with_cmd>();
}

void messaging_service::register_repair_get_full_row_hashes_with_rpc_stream(std::function<future<rpc::sink<repair_hash_with_cmd>> (const rpc::client_info& cinfo, uint32_t repair_meta_id, rpc::source<repair_stream_cmd> source)>&& func) {
    register_handler(this, messaging_verb::REPAIR_GET_FULL_ROW_HASHES_WITH_RPC_STREAM, std::move(func));
}
future<> messaging_service::unregister_repair_get_full_row_hashes_with_rpc_stream() {
    return unregister_handler(messaging_verb::REPAIR_GET_FULL_ROW_HASHES_WITH_RPC_STREAM);
}

// Send a message for verb
template <typename MsgIn, typename... MsgOut>
auto send_message(messaging_service* ms, messaging_verb verb, msg_addr id, MsgOut&&... msg) {
    auto rpc_handler = ms->rpc()->make_client<MsgIn(MsgOut...)>(verb);
    if (ms->is_shutting_down()) {
        using futurator = futurize<std::result_of_t<decltype(rpc_handler)(rpc_protocol::client&, MsgOut...)>>;
        return futurator::make_exception_future(rpc::closed_error());
    }
    auto rpc_client_ptr = ms->get_rpc_client(verb, id);
    auto& rpc_client = *rpc_client_ptr;
    return rpc_handler(rpc_client, std::forward<MsgOut>(msg)...).then_wrapped([ms = ms->shared_from_this(), id, verb, rpc_client_ptr = std::move(rpc_client_ptr)] (auto&& f) {
        try {
            if (f.failed()) {
                ms->increment_dropped_messages(verb);
                f.get();
                assert(false); // never reached
            }
            return std::move(f);
        } catch (rpc::closed_error&) {
            // This is a transport error
            ms->remove_error_rpc_client(verb, id);
            throw;
        } catch (...) {
            // This is expected to be a rpc server error, e.g., the rpc handler throws a std::runtime_error.
            throw;
        }
    });
}

// TODO: Remove duplicated code in send_message
template <typename MsgIn, typename Timeout, typename... MsgOut>
auto send_message_timeout(messaging_service* ms, messaging_verb verb, msg_addr id, Timeout timeout, MsgOut&&... msg) {
    auto rpc_handler = ms->rpc()->make_client<MsgIn(MsgOut...)>(verb);
    if (ms->is_shutting_down()) {
        using futurator = futurize<std::result_of_t<decltype(rpc_handler)(rpc_protocol::client&, MsgOut...)>>;
        return futurator::make_exception_future(rpc::closed_error());
    }
    auto rpc_client_ptr = ms->get_rpc_client(verb, id);
    auto& rpc_client = *rpc_client_ptr;
    return rpc_handler(rpc_client, timeout, std::forward<MsgOut>(msg)...).then_wrapped([ms = ms->shared_from_this(), id, verb, rpc_client_ptr = std::move(rpc_client_ptr)] (auto&& f) {
        try {
            if (f.failed()) {
                ms->increment_dropped_messages(verb);
                f.get();
                assert(false); // never reached
            }
            return std::move(f);
        } catch (rpc::closed_error&) {
            // This is a transport error
            ms->remove_error_rpc_client(verb, id);
            throw;
        } catch (...) {
            // This is expected to be a rpc server error, e.g., the rpc handler throws a std::runtime_error.
            throw;
        }
    });
}

// Send one way message for verb
template <typename... MsgOut>
auto send_message_oneway(messaging_service* ms, messaging_verb verb, msg_addr id, MsgOut&&... msg) {
    return send_message<rpc::no_wait_type>(ms, std::move(verb), std::move(id), std::forward<MsgOut>(msg)...);
}

// Send one way message for verb
template <typename Timeout, typename... MsgOut>
auto send_message_oneway_timeout(messaging_service* ms, Timeout timeout, messaging_verb verb, msg_addr id, MsgOut&&... msg) {
    return send_message_timeout<rpc::no_wait_type>(ms, std::move(verb), std::move(id), timeout, std::forward<MsgOut>(msg)...);
}

// Wrappers for verbs

// PREPARE_MESSAGE
void messaging_service::register_prepare_message(std::function<future<streaming::prepare_message> (const rpc::client_info& cinfo,
        streaming::prepare_message msg, UUID plan_id, sstring description, rpc::optional<streaming::stream_reason> reason)>&& func) {
    register_handler(this, messaging_verb::PREPARE_MESSAGE, std::move(func));
}
future<streaming::prepare_message> messaging_service::send_prepare_message(msg_addr id, streaming::prepare_message msg, UUID plan_id,
        sstring description, streaming::stream_reason reason) {
    return send_message<streaming::prepare_message>(this, messaging_verb::PREPARE_MESSAGE, id,
        std::move(msg), plan_id, std::move(description), reason);
}
future<> messaging_service::unregister_prepare_message() {
    return unregister_handler(messaging_verb::PREPARE_MESSAGE);
}

// PREPARE_DONE_MESSAGE
void messaging_service::register_prepare_done_message(std::function<future<> (const rpc::client_info& cinfo, UUID plan_id, unsigned dst_cpu_id)>&& func) {
    register_handler(this, messaging_verb::PREPARE_DONE_MESSAGE, std::move(func));
}
future<> messaging_service::send_prepare_done_message(msg_addr id, UUID plan_id, unsigned dst_cpu_id) {
    return send_message<void>(this, messaging_verb::PREPARE_DONE_MESSAGE, id,
        plan_id, dst_cpu_id);
}
future<> messaging_service::unregister_prepare_done_message() {
    return unregister_handler(messaging_verb::PREPARE_DONE_MESSAGE);
}

// STREAM_MUTATION_DONE
void messaging_service::register_stream_mutation_done(std::function<future<> (const rpc::client_info& cinfo,
        UUID plan_id, dht::token_range_vector ranges, UUID cf_id, unsigned dst_cpu_id)>&& func) {
    register_handler(this, messaging_verb::STREAM_MUTATION_DONE,
            [func = std::move(func)] (const rpc::client_info& cinfo,
                    UUID plan_id, std::vector<wrapping_range<dht::token>> ranges,
                    UUID cf_id, unsigned dst_cpu_id) mutable {
        return func(cinfo, plan_id, ::compat::unwrap(std::move(ranges)), cf_id, dst_cpu_id);
    });
}
future<> messaging_service::send_stream_mutation_done(msg_addr id, UUID plan_id, dht::token_range_vector ranges, UUID cf_id, unsigned dst_cpu_id) {
    return send_message<void>(this, messaging_verb::STREAM_MUTATION_DONE, id,
        plan_id, std::move(ranges), cf_id, dst_cpu_id);
}
future<> messaging_service::unregister_stream_mutation_done() {
    return unregister_handler(messaging_verb::STREAM_MUTATION_DONE);
}

// COMPLETE_MESSAGE
void messaging_service::register_complete_message(std::function<future<> (const rpc::client_info& cinfo, UUID plan_id, unsigned dst_cpu_id, rpc::optional<bool> failed)>&& func) {
    register_handler(this, messaging_verb::COMPLETE_MESSAGE, std::move(func));
}
future<> messaging_service::send_complete_message(msg_addr id, UUID plan_id, unsigned dst_cpu_id, bool failed) {
    return send_message<void>(this, messaging_verb::COMPLETE_MESSAGE, id,
        plan_id, dst_cpu_id, failed);
}
future<> messaging_service::unregister_complete_message() {
    return unregister_handler(messaging_verb::COMPLETE_MESSAGE);
}

void messaging_service::register_gossip_echo(std::function<future<> ()>&& func) {
    register_handler(this, messaging_verb::GOSSIP_ECHO, std::move(func));
}
future<> messaging_service::unregister_gossip_echo() {
    return unregister_handler(netw::messaging_verb::GOSSIP_ECHO);
}
future<> messaging_service::send_gossip_echo(msg_addr id) {
    return send_message_timeout<void>(this, messaging_verb::GOSSIP_ECHO, std::move(id), 3000ms);
}

void messaging_service::register_gossip_shutdown(std::function<rpc::no_wait_type (inet_address from)>&& func) {
    register_handler(this, messaging_verb::GOSSIP_SHUTDOWN, std::move(func));
}
future<> messaging_service::unregister_gossip_shutdown() {
    return unregister_handler(netw::messaging_verb::GOSSIP_SHUTDOWN);
}
future<> messaging_service::send_gossip_shutdown(msg_addr id, inet_address from) {
    return send_message_oneway(this, messaging_verb::GOSSIP_SHUTDOWN, std::move(id), std::move(from));
}

// gossip syn
void messaging_service::register_gossip_digest_syn(std::function<rpc::no_wait_type (const rpc::client_info& cinfo, gossip_digest_syn)>&& func) {
    register_handler(this, messaging_verb::GOSSIP_DIGEST_SYN, std::move(func));
}
future<> messaging_service::unregister_gossip_digest_syn() {
    return unregister_handler(netw::messaging_verb::GOSSIP_DIGEST_SYN);
}
future<> messaging_service::send_gossip_digest_syn(msg_addr id, gossip_digest_syn msg) {
    return send_message_oneway(this, messaging_verb::GOSSIP_DIGEST_SYN, std::move(id), std::move(msg));
}

// gossip ack
void messaging_service::register_gossip_digest_ack(std::function<rpc::no_wait_type (const rpc::client_info& cinfo, gossip_digest_ack)>&& func) {
    register_handler(this, messaging_verb::GOSSIP_DIGEST_ACK, std::move(func));
}
future<> messaging_service::unregister_gossip_digest_ack() {
    return unregister_handler(netw::messaging_verb::GOSSIP_DIGEST_ACK);
}
future<> messaging_service::send_gossip_digest_ack(msg_addr id, gossip_digest_ack msg) {
    return send_message_oneway(this, messaging_verb::GOSSIP_DIGEST_ACK, std::move(id), std::move(msg));
}

// gossip ack2
void messaging_service::register_gossip_digest_ack2(std::function<rpc::no_wait_type (gossip_digest_ack2)>&& func) {
    register_handler(this, messaging_verb::GOSSIP_DIGEST_ACK2, std::move(func));
}
future<> messaging_service::unregister_gossip_digest_ack2() {
    return unregister_handler(netw::messaging_verb::GOSSIP_DIGEST_ACK2);
}
future<> messaging_service::send_gossip_digest_ack2(msg_addr id, gossip_digest_ack2 msg) {
    return send_message_oneway(this, messaging_verb::GOSSIP_DIGEST_ACK2, std::move(id), std::move(msg));
}

void messaging_service::register_gossip_get_endpoint_states(std::function<future<gms::gossip_get_endpoint_states_response> (const rpc::client_info& cinfo, gms::gossip_get_endpoint_states_request request)>&& func) {
    register_handler(this, messaging_verb::GOSSIP_GET_ENDPOINT_STATES, std::move(func));
}
future<> messaging_service::unregister_gossip_get_endpoint_states() {
    return unregister_handler(messaging_verb::GOSSIP_GET_ENDPOINT_STATES);
}
future<gms::gossip_get_endpoint_states_response> messaging_service::send_gossip_get_endpoint_states(msg_addr id, std::chrono::milliseconds timeout, gms::gossip_get_endpoint_states_request request) {
    return send_message_timeout<future<gms::gossip_get_endpoint_states_response>>(this, messaging_verb::GOSSIP_GET_ENDPOINT_STATES, std::move(id), std::move(timeout), std::move(request));
}

void messaging_service::register_definitions_update(std::function<rpc::no_wait_type (const rpc::client_info& cinfo, std::vector<frozen_mutation> fm,
            rpc::optional<std::vector<canonical_mutation>> cm)>&& func) {
    register_handler(this, netw::messaging_verb::DEFINITIONS_UPDATE, std::move(func));
}
future<> messaging_service::unregister_definitions_update() {
    return unregister_handler(netw::messaging_verb::DEFINITIONS_UPDATE);
}
future<> messaging_service::send_definitions_update(msg_addr id, std::vector<frozen_mutation> fm, std::vector<canonical_mutation> cm) {
    return send_message_oneway(this, messaging_verb::DEFINITIONS_UPDATE, std::move(id), std::move(fm), std::move(cm));
}

void messaging_service::register_migration_request(std::function<future<rpc::tuple<std::vector<frozen_mutation>, std::vector<canonical_mutation>>>
        (const rpc::client_info&, rpc::optional<schema_pull_options>)>&& func) {
    register_handler(this, netw::messaging_verb::MIGRATION_REQUEST, std::move(func));
}
future<> messaging_service::unregister_migration_request() {
    return unregister_handler(netw::messaging_verb::MIGRATION_REQUEST);
}
future<rpc::tuple<std::vector<frozen_mutation>, rpc::optional<std::vector<canonical_mutation>>>> messaging_service::send_migration_request(msg_addr id,
        schema_pull_options options) {
    return send_message<future<rpc::tuple<std::vector<frozen_mutation>, rpc::optional<std::vector<canonical_mutation>>>>>(this, messaging_verb::MIGRATION_REQUEST,
            std::move(id), options);
}

void messaging_service::register_mutation(std::function<future<rpc::no_wait_type> (const rpc::client_info&, rpc::opt_time_point, frozen_mutation fm, std::vector<inet_address> forward,
    inet_address reply_to, unsigned shard, response_id_type response_id, rpc::optional<std::optional<tracing::trace_info>> trace_info)>&& func) {
    register_handler(this, netw::messaging_verb::MUTATION, std::move(func));
}
future<> messaging_service::unregister_mutation() {
    return unregister_handler(netw::messaging_verb::MUTATION);
}
future<> messaging_service::send_mutation(msg_addr id, clock_type::time_point timeout, const frozen_mutation& fm, std::vector<inet_address> forward,
    inet_address reply_to, unsigned shard, response_id_type response_id, std::optional<tracing::trace_info> trace_info) {
    return send_message_oneway_timeout(this, timeout, messaging_verb::MUTATION, std::move(id), fm, std::move(forward),
        std::move(reply_to), shard, std::move(response_id), std::move(trace_info));
}

void messaging_service::register_counter_mutation(std::function<future<> (const rpc::client_info&, rpc::opt_time_point, std::vector<frozen_mutation> fms, db::consistency_level cl, std::optional<tracing::trace_info> trace_info)>&& func) {
    register_handler(this, netw::messaging_verb::COUNTER_MUTATION, std::move(func));
}
future<> messaging_service::unregister_counter_mutation() {
    return unregister_handler(netw::messaging_verb::COUNTER_MUTATION);
}
future<> messaging_service::send_counter_mutation(msg_addr id, clock_type::time_point timeout, std::vector<frozen_mutation> fms, db::consistency_level cl, std::optional<tracing::trace_info> trace_info) {
    return send_message_timeout<void>(this, messaging_verb::COUNTER_MUTATION, std::move(id), timeout, std::move(fms), cl, std::move(trace_info));
}

void messaging_service::register_mutation_done(std::function<future<rpc::no_wait_type> (const rpc::client_info& cinfo, unsigned shard, response_id_type response_id, rpc::optional<db::view::update_backlog> backlog)>&& func) {
    register_handler(this, netw::messaging_verb::MUTATION_DONE, std::move(func));
}
future<> messaging_service::unregister_mutation_done() {
    return unregister_handler(netw::messaging_verb::MUTATION_DONE);
}
future<> messaging_service::send_mutation_done(msg_addr id, unsigned shard, response_id_type response_id, db::view::update_backlog backlog) {
    return send_message_oneway(this, messaging_verb::MUTATION_DONE, std::move(id), shard, std::move(response_id), std::move(backlog));
}

void messaging_service::register_mutation_failed(std::function<future<rpc::no_wait_type> (const rpc::client_info& cinfo, unsigned shard, response_id_type response_id, size_t num_failed, rpc::optional<db::view::update_backlog> backlog)>&& func) {
    register_handler(this, netw::messaging_verb::MUTATION_FAILED, std::move(func));
}
future<> messaging_service::unregister_mutation_failed() {
    return unregister_handler(netw::messaging_verb::MUTATION_FAILED);
}
future<> messaging_service::send_mutation_failed(msg_addr id, unsigned shard, response_id_type response_id, size_t num_failed, db::view::update_backlog backlog) {
    return send_message_oneway(this, messaging_verb::MUTATION_FAILED, std::move(id), shard, std::move(response_id), num_failed, std::move(backlog));
}

void messaging_service::register_read_data(std::function<future<rpc::tuple<foreign_ptr<lw_shared_ptr<query::result>>, cache_temperature>> (const rpc::client_info&, rpc::opt_time_point t, query::read_command cmd, ::compat::wrapping_partition_range pr, rpc::optional<query::digest_algorithm> oda)>&& func) {
    register_handler(this, netw::messaging_verb::READ_DATA, std::move(func));
}
future<> messaging_service::unregister_read_data() {
    return unregister_handler(netw::messaging_verb::READ_DATA);
}
future<rpc::tuple<query::result, rpc::optional<cache_temperature>>> messaging_service::send_read_data(msg_addr id, clock_type::time_point timeout, const query::read_command& cmd, const dht::partition_range& pr, query::digest_algorithm da) {
    return send_message_timeout<future<rpc::tuple<query::result, rpc::optional<cache_temperature>>>>(this, messaging_verb::READ_DATA, std::move(id), timeout, cmd, pr, da);
}

void messaging_service::register_get_schema_version(std::function<future<frozen_schema>(unsigned, table_schema_version)>&& func) {
    register_handler(this, netw::messaging_verb::GET_SCHEMA_VERSION, std::move(func));
}
future<> messaging_service::unregister_get_schema_version() {
    return unregister_handler(netw::messaging_verb::GET_SCHEMA_VERSION);
}
future<frozen_schema> messaging_service::send_get_schema_version(msg_addr dst, table_schema_version v) {
    return send_message<frozen_schema>(this, messaging_verb::GET_SCHEMA_VERSION, dst, static_cast<unsigned>(dst.cpu_id), v);
}

void messaging_service::register_schema_check(std::function<future<utils::UUID>()>&& func) {
    register_handler(this, netw::messaging_verb::SCHEMA_CHECK, std::move(func));
}
future<> messaging_service::unregister_schema_check() {
    return unregister_handler(netw::messaging_verb::SCHEMA_CHECK);
}
future<utils::UUID> messaging_service::send_schema_check(msg_addr dst) {
    return send_message<utils::UUID>(this, netw::messaging_verb::SCHEMA_CHECK, dst);
}

void messaging_service::register_read_mutation_data(std::function<future<rpc::tuple<foreign_ptr<lw_shared_ptr<reconcilable_result>>, cache_temperature>> (const rpc::client_info&, rpc::opt_time_point t, query::read_command cmd, ::compat::wrapping_partition_range pr)>&& func) {
    register_handler(this, netw::messaging_verb::READ_MUTATION_DATA, std::move(func));
}
future<> messaging_service::unregister_read_mutation_data() {
    return unregister_handler(netw::messaging_verb::READ_MUTATION_DATA);
}
future<rpc::tuple<reconcilable_result, rpc::optional<cache_temperature>>> messaging_service::send_read_mutation_data(msg_addr id, clock_type::time_point timeout, const query::read_command& cmd, const dht::partition_range& pr) {
    return send_message_timeout<future<rpc::tuple<reconcilable_result, rpc::optional<cache_temperature>>>>(this, messaging_verb::READ_MUTATION_DATA, std::move(id), timeout, cmd, pr);
}

void messaging_service::register_read_digest(std::function<future<rpc::tuple<query::result_digest, api::timestamp_type, cache_temperature>> (const rpc::client_info&, rpc::opt_time_point timeout, query::read_command cmd, ::compat::wrapping_partition_range pr, rpc::optional<query::digest_algorithm> oda)>&& func) {
    register_handler(this, netw::messaging_verb::READ_DIGEST, std::move(func));
}
future<> messaging_service::unregister_read_digest() {
    return unregister_handler(netw::messaging_verb::READ_DIGEST);
}
future<rpc::tuple<query::result_digest, rpc::optional<api::timestamp_type>, rpc::optional<cache_temperature>>> messaging_service::send_read_digest(msg_addr id, clock_type::time_point timeout, const query::read_command& cmd, const dht::partition_range& pr, query::digest_algorithm da) {
    return send_message_timeout<future<rpc::tuple<query::result_digest, rpc::optional<api::timestamp_type>, rpc::optional<cache_temperature>>>>(this, netw::messaging_verb::READ_DIGEST, std::move(id), timeout, cmd, pr, da);
}

// Wrapper for TRUNCATE
void messaging_service::register_truncate(std::function<future<> (sstring, sstring)>&& func) {
    register_handler(this, netw::messaging_verb::TRUNCATE, std::move(func));
}

future<> messaging_service::unregister_truncate() {
    return unregister_handler(netw::messaging_verb::TRUNCATE);
}

future<> messaging_service::send_truncate(msg_addr id, std::chrono::milliseconds timeout, sstring ks, sstring cf) {
    return send_message_timeout<void>(this, netw::messaging_verb::TRUNCATE, std::move(id), std::move(timeout), std::move(ks), std::move(cf));
}

// Wrapper for REPLICATION_FINISHED
void messaging_service::register_replication_finished(std::function<future<> (inet_address)>&& func) {
    register_handler(this, messaging_verb::REPLICATION_FINISHED, std::move(func));
}
future<> messaging_service::unregister_replication_finished() {
    return unregister_handler(messaging_verb::REPLICATION_FINISHED);
}
future<> messaging_service::send_replication_finished(msg_addr id, inet_address from) {
    // FIXME: getRpcTimeout : conf.request_timeout_in_ms
    return send_message_timeout<void>(this, messaging_verb::REPLICATION_FINISHED, std::move(id), 10000ms, std::move(from));
}

// Wrapper for REPAIR_CHECKSUM_RANGE
void messaging_service::register_repair_checksum_range(
        std::function<future<partition_checksum> (sstring keyspace,
                sstring cf, dht::token_range range, rpc::optional<repair_checksum> hash_version)>&& f) {
    register_handler(this, messaging_verb::REPAIR_CHECKSUM_RANGE, std::move(f));
}
future<> messaging_service::unregister_repair_checksum_range() {
    return unregister_handler(messaging_verb::REPAIR_CHECKSUM_RANGE);
}
future<partition_checksum> messaging_service::send_repair_checksum_range(
        msg_addr id, sstring keyspace, sstring cf, ::dht::token_range range, repair_checksum hash_version)
{
    return send_message<partition_checksum>(this,
            messaging_verb::REPAIR_CHECKSUM_RANGE, std::move(id),
            std::move(keyspace), std::move(cf), std::move(range), hash_version);
}

// Wrapper for REPAIR_GET_FULL_ROW_HASHES
void messaging_service::register_repair_get_full_row_hashes(std::function<future<repair_hash_set> (const rpc::client_info& cinfo, uint32_t repair_meta_id)>&& func) {
    register_handler(this, messaging_verb::REPAIR_GET_FULL_ROW_HASHES, std::move(func));
}
future<> messaging_service::unregister_repair_get_full_row_hashes() {
    return unregister_handler(messaging_verb::REPAIR_GET_FULL_ROW_HASHES);
}
future<repair_hash_set> messaging_service::send_repair_get_full_row_hashes(msg_addr id, uint32_t repair_meta_id) {
    return send_message<future<repair_hash_set>>(this, messaging_verb::REPAIR_GET_FULL_ROW_HASHES, std::move(id), repair_meta_id);
}

unsigned messaging_service::add_statement_tenant(sstring tenant_name, scheduling_group sg) {
    auto idx = _clients.size();
    auto scheduling_info_for_connection_index_size = _scheduling_info_for_connection_index.size();
    auto undo = defer([&] {
        _clients.resize(idx);
        _scheduling_info_for_connection_index.resize(scheduling_info_for_connection_index_size);
    });
    sstring statement_cookie = sstring("statement:") + tenant_name;
    sstring statement_ack_cookie = sstring("statement-ack:") + tenant_name;
    _clients.resize(_clients.size() + 2);
    // this functions as a way to delete an obsolete tenant with the same name but keeping _clients
    // indexing and _scheduling_info_for_connection_index indexing in sync.
    for (unsigned i = 0; i < _scheduling_info_for_connection_index.size(); i++) {
        if (_scheduling_info_for_connection_index[i].isolation_cookie == statement_cookie) {
            _scheduling_info_for_connection_index[i].isolation_cookie = "";
            _scheduling_info_for_connection_index[i+1].isolation_cookie = "";
            break;
        }
    }
    _scheduling_info_for_connection_index.emplace_back(sg, statement_cookie);
    _scheduling_info_for_connection_index.emplace_back(sg, statement_ack_cookie);
    _dynamic_tenants_to_client_idx.insert_or_assign(tenant_name, idx);
    undo.cancel();
    return idx;
}

// Wrapper for REPAIR_GET_COMBINED_ROW_HASH
void messaging_service::register_repair_get_combined_row_hash(std::function<future<get_combined_row_hash_response> (const rpc::client_info& cinfo, uint32_t repair_meta_id, std::optional<repair_sync_boundary> common_sync_boundary)>&& func) {
    register_handler(this, messaging_verb::REPAIR_GET_COMBINED_ROW_HASH, std::move(func));
}
future<> messaging_service::unregister_repair_get_combined_row_hash() {
    return unregister_handler(messaging_verb::REPAIR_GET_COMBINED_ROW_HASH);
}
future<get_combined_row_hash_response> messaging_service::send_repair_get_combined_row_hash(msg_addr id, uint32_t repair_meta_id, std::optional<repair_sync_boundary> common_sync_boundary) {
    return send_message<future<get_combined_row_hash_response>>(this, messaging_verb::REPAIR_GET_COMBINED_ROW_HASH, std::move(id), repair_meta_id, std::move(common_sync_boundary));
}

void messaging_service::register_repair_get_sync_boundary(std::function<future<get_sync_boundary_response> (const rpc::client_info& cinfo, uint32_t repair_meta_id, std::optional<repair_sync_boundary> skipped_sync_boundary)>&& func) {
    register_handler(this, messaging_verb::REPAIR_GET_SYNC_BOUNDARY, std::move(func));
}
future<> messaging_service::unregister_repair_get_sync_boundary() {
    return unregister_handler(messaging_verb::REPAIR_GET_SYNC_BOUNDARY);
}
future<get_sync_boundary_response> messaging_service::send_repair_get_sync_boundary(msg_addr id, uint32_t repair_meta_id, std::optional<repair_sync_boundary> skipped_sync_boundary) {
    return send_message<future<get_sync_boundary_response>>(this, messaging_verb::REPAIR_GET_SYNC_BOUNDARY, std::move(id), repair_meta_id, std::move(skipped_sync_boundary));
}

// Wrapper for REPAIR_GET_ROW_DIFF
void messaging_service::register_repair_get_row_diff(std::function<future<repair_rows_on_wire> (const rpc::client_info& cinfo, uint32_t repair_meta_id, repair_hash_set set_diff, bool needs_all_rows)>&& func) {
    register_handler(this, messaging_verb::REPAIR_GET_ROW_DIFF, std::move(func));
}
future<> messaging_service::unregister_repair_get_row_diff() {
    return unregister_handler(messaging_verb::REPAIR_GET_ROW_DIFF);
}
future<repair_rows_on_wire> messaging_service::send_repair_get_row_diff(msg_addr id, uint32_t repair_meta_id, repair_hash_set set_diff, bool needs_all_rows) {
    return send_message<future<repair_rows_on_wire>>(this, messaging_verb::REPAIR_GET_ROW_DIFF, std::move(id), repair_meta_id, std::move(set_diff), needs_all_rows);
}

// Wrapper for REPAIR_PUT_ROW_DIFF
void messaging_service::register_repair_put_row_diff(std::function<future<> (const rpc::client_info& cinfo, uint32_t repair_meta_id, repair_rows_on_wire row_diff)>&& func) {
    register_handler(this, messaging_verb::REPAIR_PUT_ROW_DIFF, std::move(func));
}
future<> messaging_service::unregister_repair_put_row_diff() {
    return unregister_handler(messaging_verb::REPAIR_PUT_ROW_DIFF);
}
future<> messaging_service::send_repair_put_row_diff(msg_addr id, uint32_t repair_meta_id, repair_rows_on_wire row_diff) {
    return send_message<void>(this, messaging_verb::REPAIR_PUT_ROW_DIFF, std::move(id), repair_meta_id, std::move(row_diff));
}

// Wrapper for REPAIR_ROW_LEVEL_START
void messaging_service::register_repair_row_level_start(std::function<future<repair_row_level_start_response> (const rpc::client_info& cinfo, uint32_t repair_meta_id, sstring keyspace_name, sstring cf_name, dht::token_range range, row_level_diff_detect_algorithm algo, uint64_t max_row_buf_size, uint64_t seed, unsigned remote_shard, unsigned remote_shard_count, unsigned remote_ignore_msb, sstring remote_partitioner_name, table_schema_version schema_version, rpc::optional<streaming::stream_reason> reason)>&& func) {
    register_handler(this, messaging_verb::REPAIR_ROW_LEVEL_START, std::move(func));
}
future<> messaging_service::unregister_repair_row_level_start() {
    return unregister_handler(messaging_verb::REPAIR_ROW_LEVEL_START);
}
future<rpc::optional<repair_row_level_start_response>> messaging_service::send_repair_row_level_start(msg_addr id, uint32_t repair_meta_id, sstring keyspace_name, sstring cf_name, dht::token_range range, row_level_diff_detect_algorithm algo, uint64_t max_row_buf_size, uint64_t seed, unsigned remote_shard, unsigned remote_shard_count, unsigned remote_ignore_msb, sstring remote_partitioner_name, table_schema_version schema_version, streaming::stream_reason reason) {
    return send_message<rpc::optional<repair_row_level_start_response>>(this, messaging_verb::REPAIR_ROW_LEVEL_START, std::move(id), repair_meta_id, std::move(keyspace_name), std::move(cf_name), std::move(range), algo, max_row_buf_size, seed, remote_shard, remote_shard_count, remote_ignore_msb, std::move(remote_partitioner_name), std::move(schema_version), reason);
}

// Wrapper for REPAIR_ROW_LEVEL_STOP
void messaging_service::register_repair_row_level_stop(std::function<future<> (const rpc::client_info& cinfo, uint32_t repair_meta_id, sstring keyspace_name, sstring cf_name, dht::token_range range)>&& func) {
    register_handler(this, messaging_verb::REPAIR_ROW_LEVEL_STOP, std::move(func));
}
future<> messaging_service::unregister_repair_row_level_stop() {
    return unregister_handler(messaging_verb::REPAIR_ROW_LEVEL_STOP);
}
future<> messaging_service::send_repair_row_level_stop(msg_addr id, uint32_t repair_meta_id, sstring keyspace_name, sstring cf_name, dht::token_range range) {
    return send_message<void>(this, messaging_verb::REPAIR_ROW_LEVEL_STOP, std::move(id), repair_meta_id, std::move(keyspace_name), std::move(cf_name), std::move(range));
}

// Wrapper for REPAIR_GET_ESTIMATED_PARTITIONS
void messaging_service::register_repair_get_estimated_partitions(std::function<future<uint64_t> (const rpc::client_info& cinfo, uint32_t repair_meta_id)>&& func) {
    register_handler(this, messaging_verb::REPAIR_GET_ESTIMATED_PARTITIONS, std::move(func));
}
future<> messaging_service::unregister_repair_get_estimated_partitions() {
    return unregister_handler(messaging_verb::REPAIR_GET_ESTIMATED_PARTITIONS);
}
future<uint64_t> messaging_service::send_repair_get_estimated_partitions(msg_addr id, uint32_t repair_meta_id) {
    return send_message<future<uint64_t>>(this, messaging_verb::REPAIR_GET_ESTIMATED_PARTITIONS, std::move(id), repair_meta_id);
}

// Wrapper for REPAIR_SET_ESTIMATED_PARTITIONS
void messaging_service::register_repair_set_estimated_partitions(std::function<future<> (const rpc::client_info& cinfo, uint32_t repair_meta_id, uint64_t estimated_partitions)>&& func) {
    register_handler(this, messaging_verb::REPAIR_SET_ESTIMATED_PARTITIONS, std::move(func));
}
future<> messaging_service::unregister_repair_set_estimated_partitions() {
    return unregister_handler(messaging_verb::REPAIR_SET_ESTIMATED_PARTITIONS);
}
future<> messaging_service::send_repair_set_estimated_partitions(msg_addr id, uint32_t repair_meta_id, uint64_t estimated_partitions) {
    return send_message<void>(this, messaging_verb::REPAIR_SET_ESTIMATED_PARTITIONS, std::move(id), repair_meta_id, estimated_partitions);
}

// Wrapper for REPAIR_GET_DIFF_ALGORITHMS
void messaging_service::register_repair_get_diff_algorithms(std::function<future<std::vector<row_level_diff_detect_algorithm>> (const rpc::client_info& cinfo)>&& func) {
    register_handler(this, messaging_verb::REPAIR_GET_DIFF_ALGORITHMS, std::move(func));
}
future<> messaging_service::unregister_repair_get_diff_algorithms() {
    return unregister_handler(messaging_verb::REPAIR_GET_DIFF_ALGORITHMS);
}
future<std::vector<row_level_diff_detect_algorithm>> messaging_service::send_repair_get_diff_algorithms(msg_addr id) {
    return send_message<future<std::vector<row_level_diff_detect_algorithm>>>(this, messaging_verb::REPAIR_GET_DIFF_ALGORITHMS, std::move(id));
}

void
messaging_service::register_paxos_prepare(std::function<future<foreign_ptr<std::unique_ptr<service::paxos::prepare_response>>>(
        const rpc::client_info&, rpc::opt_time_point, query::read_command cmd, partition_key key, utils::UUID ballot,
        bool only_digest, query::digest_algorithm da, std::optional<tracing::trace_info>)>&& func) {
    register_handler(this, messaging_verb::PAXOS_PREPARE, std::move(func));
}
future<> messaging_service::unregister_paxos_prepare() {
    return unregister_handler(netw::messaging_verb::PAXOS_PREPARE);
}
future<service::paxos::prepare_response>
messaging_service::send_paxos_prepare(gms::inet_address peer, clock_type::time_point timeout,
        const query::read_command& cmd, const partition_key& key, utils::UUID ballot,
        bool only_digest, query::digest_algorithm da, std::optional<tracing::trace_info> trace_info) {
    return send_message_timeout<service::paxos::prepare_response>(this,
        messaging_verb::PAXOS_PREPARE, netw::msg_addr(peer), timeout, cmd, key, ballot, only_digest, da, std::move(trace_info));
}

void messaging_service::register_paxos_accept(std::function<future<bool>(
        const rpc::client_info&, rpc::opt_time_point, service::paxos::proposal proposal,
        std::optional<tracing::trace_info>)>&& func) {
    register_handler(this, messaging_verb::PAXOS_ACCEPT, std::move(func));
}
future<> messaging_service::unregister_paxos_accept() {
    return unregister_handler(netw::messaging_verb::PAXOS_ACCEPT);
}
future<bool>
messaging_service::send_paxos_accept(gms::inet_address peer, clock_type::time_point timeout,
        const service::paxos::proposal& proposal, std::optional<tracing::trace_info> trace_info) {

    return send_message_timeout<future<bool>>(this,
        messaging_verb::PAXOS_ACCEPT, netw::msg_addr(peer), timeout, proposal, std::move(trace_info));
}

void messaging_service::register_paxos_learn(std::function<future<rpc::no_wait_type> (const rpc::client_info&,
    rpc::opt_time_point, service::paxos::proposal decision, std::vector<inet_address> forward, inet_address reply_to,
    unsigned shard, response_id_type response_id, std::optional<tracing::trace_info> trace_info)>&& func) {
    register_handler(this, netw::messaging_verb::PAXOS_LEARN, std::move(func));
}
future<> messaging_service::unregister_paxos_learn() {
    return unregister_handler(netw::messaging_verb::PAXOS_LEARN);
}
future<> messaging_service::send_paxos_learn(msg_addr id, clock_type::time_point timeout, const service::paxos::proposal& decision,
    std::vector<inet_address> forward, inet_address reply_to, unsigned shard, response_id_type response_id,
    std::optional<tracing::trace_info> trace_info) {
    return send_message_oneway_timeout(this, timeout, messaging_verb::PAXOS_LEARN, std::move(id), decision, std::move(forward),
        std::move(reply_to), shard, std::move(response_id), std::move(trace_info));
}

void messaging_service::register_paxos_prune(std::function<future<rpc::no_wait_type>(
        const rpc::client_info&, rpc::opt_time_point, UUID schema_id, partition_key key, utils::UUID ballot, std::optional<tracing::trace_info>)>&& func) {
    register_handler(this, messaging_verb::PAXOS_PRUNE, std::move(func));
}
future<> messaging_service::unregister_paxos_prune() {
    return unregister_handler(netw::messaging_verb::PAXOS_PRUNE);
}
future<>
messaging_service::send_paxos_prune(gms::inet_address peer, clock_type::time_point timeout, UUID schema_id,
        const partition_key& key, utils::UUID ballot, std::optional<tracing::trace_info> trace_info) {
    return send_message_oneway_timeout(this, timeout, messaging_verb::PAXOS_PRUNE, netw::msg_addr(peer), schema_id, key, ballot, std::move(trace_info));
}

void messaging_service::register_hint_mutation(std::function<future<rpc::no_wait_type> (const rpc::client_info&, rpc::opt_time_point, frozen_mutation fm, std::vector<inet_address> forward,
        inet_address reply_to, unsigned shard, response_id_type response_id, rpc::optional<std::optional<tracing::trace_info>> trace_info)>&& func) {
    register_handler(this, netw::messaging_verb::HINT_MUTATION, std::move(func));
}
future<> messaging_service::unregister_hint_mutation() {
    return unregister_handler(netw::messaging_verb::HINT_MUTATION);
}
future<> messaging_service::send_hint_mutation(msg_addr id, clock_type::time_point timeout, const frozen_mutation& fm, std::vector<inet_address> forward,
        inet_address reply_to, unsigned shard, response_id_type response_id, std::optional<tracing::trace_info> trace_info) {
    return send_message_oneway_timeout(this, timeout, messaging_verb::HINT_MUTATION, std::move(id), fm, std::move(forward),
        std::move(reply_to), shard, std::move(response_id), std::move(trace_info));
}

void init_messaging_service(sharded<messaging_service>& ms,
                messaging_service::config mscfg, netw::messaging_service::scheduling_config scfg,
                sstring ms_trust_store, sstring ms_cert, sstring ms_key, sstring ms_tls_prio, bool ms_client_auth) {
    using encrypt_what = messaging_service::encrypt_what;
    using namespace seastar::tls;

    std::shared_ptr<credentials_builder> creds;

    if (mscfg.encrypt != encrypt_what::none) {
        creds = std::make_shared<credentials_builder>();
        creds->set_dh_level(dh_params::level::MEDIUM);

        creds->set_x509_key_file(ms_cert, ms_key, x509_crt_format::PEM).get();
        if (ms_trust_store.empty()) {
            creds->set_system_trust().get();
        } else {
            creds->set_x509_trust_file(ms_trust_store, x509_crt_format::PEM).get();
        }

        creds->set_priority_string(db::config::default_tls_priority);

        if (!ms_tls_prio.empty()) {
            creds->set_priority_string(ms_tls_prio);
        }
        if (ms_client_auth) {
            creds->set_client_auth(seastar::tls::client_auth::REQUIRE);
        }
    }

    // Init messaging_service
    // Delay listening messaging_service until gossip message handlers are registered

    ms.start(mscfg, scfg, creds).get();
}

future<> uninit_messaging_service(sharded<messaging_service>& ms) {
    // Do not destroy instances for real, as other services need them, just call .stop()
    return ms.invoke_on_all(&messaging_service::stop);
}

} // namespace net<|MERGE_RESOLUTION|>--- conflicted
+++ resolved
@@ -270,14 +270,8 @@
     return _rpc->unregister_handler(verb);
 }
 
-<<<<<<< HEAD
 messaging_service::messaging_service(qos::service_level_controller& sl_controller, gms::inet_address ip, uint16_t port)
-    : messaging_service(sl_controller, std::move(ip), port, encrypt_what::none, compress_what::none, tcp_nodelay_what::all, 0, nullptr, memory_config{1'000'000},
-            scheduling_config{{{{}, "$default"}}, {}, {}}, false)
-=======
-messaging_service::messaging_service(gms::inet_address ip, uint16_t port)
-    : messaging_service(config{std::move(ip), port}, scheduling_config{{{{}, "$default"}}, {}, {}}, nullptr)
->>>>>>> 49fd17a4
+    : messaging_service(sl_controller, config{std::move(ip), port}, scheduling_config{{{{}, "$default"}}, {}, {}}, nullptr)
 {}
 
 static
@@ -370,29 +364,9 @@
     }
 }
 
-<<<<<<< HEAD
-messaging_service::messaging_service(qos::service_level_controller& sl_controller
-        , gms::inet_address ip
-        , uint16_t port
-        , encrypt_what ew
-        , compress_what cw
-        , tcp_nodelay_what tnw
-        , uint16_t ssl_port
-        , std::shared_ptr<seastar::tls::credentials_builder> credentials
-        , messaging_service::memory_config mcfg
-        , scheduling_config scfg
-        , bool sltba)
-    : _listen_address(ip)
-    , _port(port)
-    , _ssl_port(ssl_port)
-    , _encrypt_what(ew)
-    , _compress_what(cw)
-    , _tcp_nodelay_what(tnw)
-    , _should_listen_to_broadcast_address(sltba)
-=======
-messaging_service::messaging_service(config cfg, scheduling_config scfg, std::shared_ptr<seastar::tls::credentials_builder> credentials)
+messaging_service::messaging_service(qos::service_level_controller& sl_controller,
+        config cfg, scheduling_config scfg, std::shared_ptr<seastar::tls::credentials_builder> credentials)
     : _cfg(std::move(cfg))
->>>>>>> 49fd17a4
     , _rpc(new rpc_protocol_wrapper(serializer { }))
     , _credentials_builder(credentials ? std::make_unique<seastar::tls::credentials_builder>(*credentials) : nullptr)
     , _clients(2 + scfg.statement_tenants.size() * 2)
@@ -1518,6 +1492,7 @@
 }
 
 void init_messaging_service(sharded<messaging_service>& ms,
+                sharded<qos::service_level_controller>& sl_controller,
                 messaging_service::config mscfg, netw::messaging_service::scheduling_config scfg,
                 sstring ms_trust_store, sstring ms_cert, sstring ms_key, sstring ms_tls_prio, bool ms_client_auth) {
     using encrypt_what = messaging_service::encrypt_what;
@@ -1549,7 +1524,7 @@
     // Init messaging_service
     // Delay listening messaging_service until gossip message handlers are registered
 
-    ms.start(mscfg, scfg, creds).get();
+    ms.start(std::ref(sl_controller), mscfg, scfg, creds).get();
 }
 
 future<> uninit_messaging_service(sharded<messaging_service>& ms) {
