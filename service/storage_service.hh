/*
 * Licensed to the Apache Software Foundation (ASF) under one
 * or more contributor license agreements.  See the NOTICE file
 * distributed with this work for additional information
 * regarding copyright ownership.  The ASF licenses this file
 * to you under the Apache License, Version 2.0 (the
 * "License"); you may not use this file except in compliance
 * with the License.  You may obtain a copy of the License at
 *
 *     http://www.apache.org/licenses/LICENSE-2.0
 *
 * Unless required by applicable law or agreed to in writing, software
 * distributed under the License is distributed on an "AS IS" BASIS,
 * WITHOUT WARRANTIES OR CONDITIONS OF ANY KIND, either express or implied.
 * See the License for the specific language governing permissions and
 * limitations under the License.
 *
 * Modified by ScyllaDB
 * Copyright (C) 2015 ScyllaDB
 *
 */

/*
 * This file is part of Scylla.
 *
 * Scylla is free software: you can redistribute it and/or modify
 * it under the terms of the GNU Affero General Public License as published by
 * the Free Software Foundation, either version 3 of the License, or
 * (at your option) any later version.
 *
 * Scylla is distributed in the hope that it will be useful,
 * but WITHOUT ANY WARRANTY; without even the implied warranty of
 * MERCHANTABILITY or FITNESS FOR A PARTICULAR PURPOSE.  See the
 * GNU General Public License for more details.
 *
 * You should have received a copy of the GNU General Public License
 * along with Scylla.  If not, see <http://www.gnu.org/licenses/>.
 */

#pragma once

#include "auth/service.hh"
#include "gms/i_endpoint_state_change_subscriber.hh"
#include "service/endpoint_lifecycle_subscriber.hh"
#include "locator/token_metadata.hh"
#include "gms/gossiper.hh"
#include "utils/UUID_gen.hh"
#include <seastar/core/distributed.hh>
#include "dht/i_partitioner.hh"
#include "dht/token_range_endpoints.hh"
#include <seastar/core/sleep.hh>
#include "gms/application_state.hh"
#include "db/system_distributed_keyspace.hh"
#include <seastar/core/semaphore.hh>
#include "utils/fb_utilities.hh"
#include "utils/serialized_action.hh"
#include "database_fwd.hh"
#include "db/schema_features.hh"
#include "streaming/stream_state.hh"
#include "streaming/stream_plan.hh"
#include <seastar/core/distributed.hh>
#include "disk-error-handler.hh"
#include "gms/feature.hh"
#include <seastar/core/metrics_registration.hh>
#include <seastar/core/rwlock.hh>
#include "sstables/version.hh"

namespace cql_transport {
    class cql_server;
}
class thrift_server;

namespace dht {
class boot_strapper;
}

namespace qos {
class service_level_controller;
}

namespace gms {
class feature_service;
class gossiper;
};

namespace service {

class load_broadcaster;
class storage_service;

extern distributed<storage_service> _the_storage_service;
inline distributed<storage_service>& get_storage_service() {
    return _the_storage_service;
}
inline storage_service& get_local_storage_service() {
    return _the_storage_service.local();
}

int get_generation_number();

enum class disk_error { regular, commit };

struct bind_messaging_port_tag {};
using bind_messaging_port = bool_class<bind_messaging_port_tag>;

class feature_enabled_listener : public gms::feature::listener {
    storage_service& _s;
    seastar::semaphore& _sem;
    sstables::sstable_version_types _format;
public:
    feature_enabled_listener(storage_service& s, seastar::semaphore& sem, sstables::sstable_version_types format)
        : _s(s)
        , _sem(sem)
        , _format(format)
    { }
    void on_enabled() override;
};

struct storage_service_config {
    size_t available_memory;
};

/**
 * This abstraction contains the token/identifier of this node
 * on the identifier space. This token gets gossiped around.
 * This class will also maintain histograms of the load information
 * of other nodes in the cluster.
 */
class storage_service : public service::migration_listener, public gms::i_endpoint_state_change_subscriber, public seastar::async_sharded_service<storage_service> {
public:
    struct snapshot_details {
        int64_t live;
        int64_t total;
        sstring cf;
        sstring ks;
    };
private:
    using token = dht::token;
    using token_range_endpoints = dht::token_range_endpoints;
    using endpoint_details = dht::endpoint_details;
    using boot_strapper = dht::boot_strapper;
    using token_metadata = locator::token_metadata;
    using application_state = gms::application_state;
    using inet_address = gms::inet_address;
    using versioned_value = gms::versioned_value;
#if 0
    private static final Logger logger = LoggerFactory.getLogger(StorageService.class);

    /* JMX notification serial number counter */
    private final AtomicLong notificationSerialNumber = new AtomicLong();
#endif
    abort_source& _abort_source;
    gms::feature_service& _feature_service;
    distributed<database>& _db;
    gms::gossiper& _gossiper;
    sharded<auth::service>& _auth_service;
    sharded<cql3::cql_config>& _cql_config;
    sharded<qos::service_level_controller>& _sl_controller;
    int _update_jobs{0};
    // Note that this is obviously only valid for the current shard. Users of
    // this facility should elect a shard to be the coordinator based on any
    // given objective criteria
    //
    // It shouldn't be impossible to actively serialize two callers if the need
    // ever arise.
    bool _loading_new_sstables = false;
    shared_ptr<load_broadcaster> _lb;
    shared_ptr<distributed<cql_transport::cql_server>> _cql_server;
    shared_ptr<distributed<thrift_server>> _thrift_server;
    sstring _operation_in_progress;
    bool _force_remove_completion = false;
    bool _ms_stopped = false;
    bool _stream_manager_stopped = false;
    seastar::metrics::metric_groups _metrics;
    std::set<sstring> _disabled_features;
    size_t _service_memory_total;
    semaphore _service_memory_limiter;
public:
    storage_service(abort_source& as, distributed<database>& db, gms::gossiper& gossiper, sharded<auth::service>&, sharded<cql3::cql_config>& cql_config, sharded<db::system_distributed_keyspace>&, sharded<db::view::view_update_generator>&, gms::feature_service& feature_service, storage_service_config config, sharded<qos::service_level_controller>&, /* only for tests */ bool for_testing = false, /* only for tests */ std::set<sstring> disabled_features = {});
    void isolate_on_error();
    void isolate_on_commit_error();

    // only for tests
    void set_disabled_features(std::set<sstring> = {});

    // Needed by distributed<>
    future<> stop();
    void init_messaging_service();
    void uninit_messaging_service();

private:
    future<> do_update_pending_ranges();
    void register_metrics();

public:
    future<> keyspace_changed(const sstring& ks_name);
    future<> update_pending_ranges();
    void update_pending_ranges_nowait(inet_address endpoint);

    auth::service& get_local_auth_service() {
        return _auth_service.local();
    }

    const locator::token_metadata& get_token_metadata() const {
        return _token_metadata;
    }

    locator::token_metadata& get_token_metadata() {
        return _token_metadata;
    }

    future<> gossip_snitch_info();

    void set_load_broadcaster(shared_ptr<load_broadcaster> lb);
    shared_ptr<load_broadcaster>& get_load_broadcaster();

    distributed<database>& db() {
        return _db;
    }

private:
    bool is_auto_bootstrap();
    inet_address get_broadcast_address() const {
        return utils::fb_utilities::get_broadcast_address();
    }
    /* This abstraction maintains the token/endpoint metadata information */
    token_metadata _token_metadata;
    token_metadata _shadow_token_metadata;
public:
    std::chrono::milliseconds get_ring_delay();
    gms::versioned_value::factory value_factory;
#if 0
    public volatile VersionedValue.VersionedValueFactory valueFactory = new VersionedValue.VersionedValueFactory(getPartitioner());

    private Thread drainOnShutdown = null;

    public static final StorageService instance = new StorageService();

    public static IPartitioner getPartitioner()
    {
        return DatabaseDescriptor.getPartitioner();
    }
#endif
public:
    dht::token_range_vector get_local_ranges(const sstring& keyspace_name) {
        return get_ranges_for_endpoint(keyspace_name, get_broadcast_address());
    }
#if 0
    public Collection<Range<Token>> getPrimaryRanges(String keyspace)
    {
        return getPrimaryRangesForEndpoint(keyspace, FBUtilities.getBroadcastAddress());
    }

    public Collection<Range<Token>> getPrimaryRangesWithinDC(String keyspace)
    {
        return getPrimaryRangeForEndpointWithinDC(keyspace, FBUtilities.getBroadcastAddress());
    }

    private CassandraDaemon daemon;
#endif
private:

    std::unordered_set<inet_address> _replicating_nodes;

    std::optional<inet_address> _removing_node;

    bool _initialized;

    bool _joined = false;

    seastar::rwlock _snapshot_lock;

    template <typename Func>
    static std::result_of_t<Func()> run_snapshot_modify_operation(Func&&);

    template <typename Func>
    static std::result_of_t<Func()> run_snapshot_list_operation(Func&&);
public:
    enum class mode { STARTING, NORMAL, JOINING, LEAVING, DECOMMISSIONED, MOVING, DRAINING, DRAINED };
private:
    mode _operation_mode = mode::STARTING;
    friend std::ostream& operator<<(std::ostream& os, const mode& mode);
    friend future<> read_sstables_format(distributed<storage_service>&);
    friend class feature_enabled_listener;
#if 0
    /* the probability for tracing any particular request, 0 disables tracing and 1 enables for all */
    private double traceProbability = 0.0;
#endif
    /* Used for tracking drain progress */
public:
    struct drain_progress {
        int32_t total_cfs;
        int32_t remaining_cfs;

        drain_progress& operator+=(const drain_progress& other) {
            total_cfs += other.total_cfs;
            remaining_cfs += other.remaining_cfs;
            return *this;
        }
    };
private:
    drain_progress _drain_progress{};
#if 0

    private static final AtomicInteger nextRepairCommand = new AtomicInteger();
#endif


    std::vector<endpoint_lifecycle_subscriber*> _lifecycle_subscribers;

#if 0
    private static final BackgroundActivityMonitor bgMonitor = new BackgroundActivityMonitor();

    private final ObjectName jmxObjectName;

#endif
private:
    std::unordered_set<token> _bootstrap_tokens;

    gms::feature _range_tombstones_feature;
    gms::feature _large_partitions_feature;
    gms::feature _materialized_views_feature;
    gms::feature _counters_feature;
    gms::feature _indexes_feature;
    gms::feature _digest_multipartition_read_feature;
    gms::feature _correct_counter_order_feature;
    gms::feature _schema_tables_v3;
    gms::feature _correct_non_compound_range_tombstones;
    gms::feature _write_failure_reply_feature;
    gms::feature _xxhash_feature;
    gms::feature _roles_feature;
    gms::feature _la_sstable_feature;
    gms::feature _stream_with_rpc_stream_feature;
    gms::feature _mc_sstable_feature;
    gms::feature _row_level_repair_feature;
    gms::feature _truncation_table;
    gms::feature _correct_static_compact_in_mc;
    gms::feature _unbounded_range_tombstones_feature;
    gms::feature _view_virtual_columns;
    gms::feature _digest_insensitive_to_expiry;
    gms::feature _computed_columns;
<<<<<<< HEAD
    gms::feature _in_memory_tables;
=======
    gms::feature _cdc_feature;
>>>>>>> dfac5424

    sstables::sstable_version_types _sstables_format = sstables::sstable_version_types::ka;
    seastar::semaphore _feature_listeners_sem = {1};
    feature_enabled_listener _la_feature_listener;
    feature_enabled_listener _mc_feature_listener;
public:
    sstables::sstable_version_types sstables_format() const { return _sstables_format; }
    void enable_all_features();

    void set_gossip_tokens(const std::unordered_set<dht::token>& local_tokens);
#if 0

    public void registerDaemon(CassandraDaemon daemon)
    {
        this.daemon = daemon;
    }
#endif

    void register_subscriber(endpoint_lifecycle_subscriber* subscriber);

    void unregister_subscriber(endpoint_lifecycle_subscriber* subscriber);

    // should only be called via JMX
    future<> stop_gossiping();

    // should only be called via JMX
    future<> start_gossiping(bind_messaging_port do_bind = bind_messaging_port::yes);

    // should only be called via JMX
    future<bool> is_gossip_running();

    // should only be called via JMX
    future<> start_rpc_server();

    future<> stop_rpc_server();

    future<bool> is_rpc_server_running();

    future<> start_native_transport();

    future<> stop_native_transport();

    future<bool> is_native_transport_running();

private:
    future<> do_stop_rpc_server();
    future<> do_stop_native_transport();
    future<> do_stop_ms();
    future<> do_stop_stream_manager();
#if 0
    public void stopTransports()
    {
        if (isInitialized())
        {
            logger.error("Stopping gossiper");
            stopGossiping();
        }
        if (isRPCServerRunning())
        {
            logger.error("Stopping RPC server");
            stopRPCServer();
        }
        if (isNativeTransportRunning())
        {
            logger.error("Stopping native transport");
            stopNativeTransport();
        }
    }
#endif
private:
    future<> shutdown_client_servers();
#if 0
    public void stopClient()
    {
        Gossiper.instance.unregister(this);
        Gossiper.instance.stop();
        MessagingService.instance().shutdown();
        // give it a second so that task accepted before the MessagingService shutdown gets submitted to the stage (to avoid RejectedExecutionException)
        Uninterruptibles.sleepUninterruptibly(1, TimeUnit.SECONDS);
        StageManager.shutdownNow();
    }
#endif
public:
    future<bool> is_initialized();
#if 0

    public void stopDaemon()
    {
        if (daemon == null)
            throw new IllegalStateException("No configured daemon");
        daemon.deactivate();
    }
#endif
public:
    future<std::unordered_set<token>> prepare_replacement_info(const std::unordered_map<gms::inet_address, sstring>& loaded_peer_features);

    future<> check_for_endpoint_collision(const std::unordered_map<gms::inet_address, sstring>& loaded_peer_features);
#if 0

    // for testing only
    public void unsafeInitialize() throws ConfigurationException
    {
        _initialized = true;
        Gossiper.instance.register(this);
        Gossiper.instance.start((int) (System.currentTimeMillis() / 1000)); // needed for node-ring gathering.
        Gossiper.instance.addLocalApplicationState(ApplicationState.NET_VERSION, valueFactory.networkVersion());
        if (!MessagingService.instance().isListening())
            MessagingService.instance().listen(FBUtilities.getLocalAddress());
    }
#endif
public:
    /*!
     * \brief Init the messaging service part of the service.
     *
     * This is the first part of the initialization, call this method
     * first.
     *
     * After this method is completed, it is ok to start the storage_service
     * API.
     * \see init_server_without_the_messaging_service_part
     */
    future<> init_messaging_service_part();

    /*!
     * \brief complete the server initialization
     *
     * The storage_service initialization is done in two parts.
     *
     * you first call init_messaging_service_part and then
     * you call init_server_without_the_messaging_service_part.
     *
     * It is safe to start the API after init_messaging_service_part
     * completed
     * \see init_messaging_service_part
     */
    future<> init_server_without_the_messaging_service_part(bind_messaging_port do_bind = bind_messaging_port::yes) {
        return init_server(get_ring_delay().count(), do_bind);
    }

    future<> init_server(int delay, bind_messaging_port do_bind = bind_messaging_port::yes);

    future<> drain_on_shutdown();

    future<> stop_transport();

    void flush_column_families();
#if 0
    /**
     * In the event of forceful termination we need to remove the shutdown hook to prevent hanging (OOM for instance)
     */
    public void removeShutdownHook()
    {
        if (drainOnShutdown != null)
            Runtime.getRuntime().removeShutdownHook(drainOnShutdown);
    }
#endif
private:
    bool should_bootstrap();
    void prepare_to_join(std::vector<inet_address> loaded_endpoints, const std::unordered_map<gms::inet_address, sstring>& loaded_peer_features, bind_messaging_port do_bind = bind_messaging_port::yes);
    void join_token_ring(int delay);
    void wait_for_feature_listeners_to_finish();
    void maybe_start_sys_dist_ks();
public:
    future<> join_ring();
    bool is_joined();

    future<> rebuild(sstring source_dc);

#if 0
    public void setStreamThroughputMbPerSec(int value)
    {
        DatabaseDescriptor.setStreamThroughputOutboundMegabitsPerSec(value);
        logger.info("setstreamthroughput: throttle set to {}", value);
    }

    public int getStreamThroughputMbPerSec()
    {
        return DatabaseDescriptor.getStreamThroughputOutboundMegabitsPerSec();
    }

    public int getCompactionThroughputMbPerSec()
    {
        return DatabaseDescriptor.getCompactionThroughputMbPerSec();
    }

    public void setCompactionThroughputMbPerSec(int value)
    {
        DatabaseDescriptor.setCompactionThroughputMbPerSec(value);
    }

    public boolean isIncrementalBackupsEnabled()
    {
        return DatabaseDescriptor.isIncrementalBackupsEnabled();
    }

    public void setIncrementalBackupsEnabled(boolean value)
    {
        DatabaseDescriptor.setIncrementalBackupsEnabled(value);
    }
#endif

private:
    void set_mode(mode m, bool log);
    void set_mode(mode m, sstring msg, bool log);
    void mark_existing_views_as_built();

    // Stream data for which we become a new replica.
    // Before that, if we're not replacing another node, inform other nodes about our chosen tokens (_bootstrap_tokens)
    // and wait for RING_DELAY ms so that we receive new writes from coordinators during streaming.
    void bootstrap();

public:
#if 0

    public TokenMetadata getTokenMetadata()
    {
        return _token_metadata;
    }

    /**
     * Increment about the known Compaction severity of the events in this node
     */
    public void reportSeverity(double incr)
    {
        bgMonitor.incrCompactionSeverity(incr);
    }

    public void reportManualSeverity(double incr)
    {
        bgMonitor.incrManualSeverity(incr);
    }

    public double getSeverity(InetAddress endpoint)
    {
        return bgMonitor.getSeverity(endpoint);
    }

    /**
     * for a keyspace, return the ranges and corresponding listen addresses.
     * @param keyspace
     * @return the endpoint map
     */
    public Map<List<String>, List<String>> getRangeToEndpointMap(String keyspace)
    {
        /* All the ranges for the tokens */
        Map<List<String>, List<String>> map = new HashMap<>();
        for (Map.Entry<Range<Token>,List<InetAddress>> entry : getRangeToAddressMap(keyspace).entrySet())
        {
            map.put(entry.getKey().asList(), stringify(entry.getValue()));
        }
        return map;
    }
#endif
    /**
     * Return the rpc address associated with an endpoint as a string.
     * @param endpoint The endpoint to get rpc address for
     * @return the rpc address
     */
    sstring get_rpc_address(const inet_address& endpoint) const;
#if 0
    /**
     * for a keyspace, return the ranges and corresponding RPC addresses for a given keyspace.
     * @param keyspace
     * @return the endpoint map
     */
    public Map<List<String>, List<String>> getRangeToRpcaddressMap(String keyspace)
    {
        /* All the ranges for the tokens */
        Map<List<String>, List<String>> map = new HashMap<>();
        for (Map.Entry<Range<Token>, List<InetAddress>> entry : getRangeToAddressMap(keyspace).entrySet())
        {
            List<String> rpcaddrs = new ArrayList<>(entry.getValue().size());
            for (InetAddress endpoint: entry.getValue())
            {
                rpcaddrs.add(getRpcaddress(endpoint));
            }
            map.put(entry.getKey().asList(), rpcaddrs);
        }
        return map;
    }

    public Map<List<String>, List<String>> getPendingRangeToEndpointMap(String keyspace)
    {
        // some people just want to get a visual representation of things. Allow null and set it to the first
        // non-system keyspace.
        if (keyspace == null)
            keyspace = Schema.instance.getNonSystemKeyspaces().get(0);

        Map<List<String>, List<String>> map = new HashMap<>();
        for (Map.Entry<Range<Token>, Collection<InetAddress>> entry : _token_metadata.getPendingRanges(keyspace).entrySet())
        {
            List<InetAddress> l = new ArrayList<>(entry.getValue());
            map.put(entry.getKey().asList(), stringify(l));
        }
        return map;
    }
#endif
    std::unordered_map<dht::token_range, std::vector<inet_address>> get_range_to_address_map(const sstring& keyspace) const;

    std::unordered_map<dht::token_range, std::vector<inet_address>> get_range_to_address_map_in_local_dc(
            const sstring& keyspace) const;

    std::vector<token> get_tokens_in_local_dc() const;

    bool is_local_dc(const inet_address& targetHost) const;

    std::unordered_map<dht::token_range, std::vector<inet_address>> get_range_to_address_map(const sstring& keyspace,
            const std::vector<token>& sorted_tokens) const;

    /**
     * The same as {@code describeRing(String)} but converts TokenRange to the String for JMX compatibility
     *
     * @param keyspace The keyspace to fetch information about
     *
     * @return a List of TokenRange(s) converted to String for the given keyspace
     */

    /*
     * describeRingJMX will be implemented in the API
     * It is left here just as a marker that there is no need to implement it
     * here
     */
    //std::vector<sstring> describeRingJMX(const sstring& keyspace) const {

#if 0

    /**
     * The same as {@code describeRing(String)} but considers only the part of the ring formed by nodes in the local DC.
     */
    public List<TokenRange> describeLocalRing(String keyspace) throws InvalidRequestException
    {
        return describeRing(keyspace, true);
    }
#endif
    std::vector<token_range_endpoints> describe_ring(const sstring& keyspace, bool include_only_local_dc = false) const;

    /**
     * Retrieve a map of tokens to endpoints, including the bootstrapping ones.
     *
     * @return a map of tokens to endpoints in ascending order
     */
    std::map<token, inet_address> get_token_to_endpoint_map();

#if 0

    public String getLocalHostId()
    {
        return getTokenMetadata().getHostId(FBUtilities.getBroadcastAddress()).toString();
    }

    public Map<String, String> getHostIdMap()
    {
        Map<String, String> mapOut = new HashMap<>();
        for (Map.Entry<InetAddress, UUID> entry : getTokenMetadata().getEndpointToHostIdMapForReading().entrySet())
            mapOut.put(entry.getKey().getHostAddress(), entry.getValue().toString());
        return mapOut;
    }
#endif
    /**
     * Construct the range to endpoint mapping based on the true view
     * of the world.
     * @param ranges
     * @return mapping of ranges to the replicas responsible for them.
    */
    std::unordered_map<dht::token_range, std::vector<inet_address>> construct_range_to_endpoint_map(
            const sstring& keyspace,
            const dht::token_range_vector& ranges) const;
public:
    virtual void on_join(gms::inet_address endpoint, gms::endpoint_state ep_state) override;
    virtual void before_change(gms::inet_address endpoint, gms::endpoint_state current_state, gms::application_state new_state_key, const gms::versioned_value& new_value) override;
    /*
     * Handle the reception of a new particular ApplicationState for a particular endpoint. Note that the value of the
     * ApplicationState has not necessarily "changed" since the last known value, if we already received the same update
     * from somewhere else.
     *
     * onChange only ever sees one ApplicationState piece change at a time (even if many ApplicationState updates were
     * received at the same time), so we perform a kind of state machine here. We are concerned with two events: knowing
     * the token associated with an endpoint, and knowing its operation mode. Nodes can start in either bootstrap or
     * normal mode, and from bootstrap mode can change mode to normal. A node in bootstrap mode needs to have
     * pendingranges set in TokenMetadata; a node in normal mode should instead be part of the token ring.
     *
     * Normal progression of ApplicationState.STATUS values for a node should be like this:
     * STATUS_BOOTSTRAPPING,token
     *   if bootstrapping. stays this way until all files are received.
     * STATUS_NORMAL,token
     *   ready to serve reads and writes.
     * STATUS_LEAVING,token
     *   get ready to leave the cluster as part of a decommission
     * STATUS_LEFT,token
     *   set after decommission is completed.
     *
     * Other STATUS values that may be seen (possibly anywhere in the normal progression):
     * STATUS_MOVING,newtoken
     *   set if node is currently moving to a new token in the ring
     * REMOVING_TOKEN,deadtoken
     *   set if the node is dead and is being removed by its REMOVAL_COORDINATOR
     * REMOVED_TOKEN,deadtoken
     *   set if the node is dead and has been removed by its REMOVAL_COORDINATOR
     *
     * Note: Any time a node state changes from STATUS_NORMAL, it will not be visible to new nodes. So it follows that
     * you should never bootstrap a new node during a removenode, decommission or move.
     */
    virtual void on_change(inet_address endpoint, application_state state, const versioned_value& value) override;
    virtual void on_alive(gms::inet_address endpoint, gms::endpoint_state state) override;
    virtual void on_dead(gms::inet_address endpoint, gms::endpoint_state state) override;
    virtual void on_remove(gms::inet_address endpoint) override;
    virtual void on_restart(gms::inet_address endpoint, gms::endpoint_state state) override;

public:
    // For migration_listener
    virtual void on_create_keyspace(const sstring& ks_name) override { keyspace_changed(ks_name).get(); }
    virtual void on_create_column_family(const sstring& ks_name, const sstring& cf_name) override {}
    virtual void on_create_user_type(const sstring& ks_name, const sstring& type_name) override {}
    virtual void on_create_function(const sstring& ks_name, const sstring& function_name) override {}
    virtual void on_create_aggregate(const sstring& ks_name, const sstring& aggregate_name) override {}
    virtual void on_create_view(const sstring& ks_name, const sstring& view_name) override {}

    virtual void on_update_keyspace(const sstring& ks_name) override { keyspace_changed(ks_name).get(); }
    virtual void on_update_column_family(const sstring& ks_name, const sstring& cf_name, bool) override {}
    virtual void on_update_user_type(const sstring& ks_name, const sstring& type_name) override {}
    virtual void on_update_function(const sstring& ks_name, const sstring& function_name) override {}
    virtual void on_update_aggregate(const sstring& ks_name, const sstring& aggregate_name) override {}
    virtual void on_update_view(const sstring& ks_name, const sstring& view_name, bool columns_changed) override {}

    virtual void on_drop_keyspace(const sstring& ks_name) override { keyspace_changed(ks_name).get(); }
    virtual void on_drop_column_family(const sstring& ks_name, const sstring& cf_name) override {}
    virtual void on_drop_user_type(const sstring& ks_name, const sstring& type_name) override {}
    virtual void on_drop_function(const sstring& ks_name, const sstring& function_name) override {}
    virtual void on_drop_aggregate(const sstring& ks_name, const sstring& aggregate_name) override {}
    virtual void on_drop_view(const sstring& ks_name, const sstring& view_name) override {}
private:
    void update_peer_info(inet_address endpoint);
    void do_update_system_peers_table(gms::inet_address endpoint, const application_state& state, const versioned_value& value);
    sstring get_application_state_value(inet_address endpoint, application_state appstate);
    std::unordered_set<token> get_tokens_for(inet_address endpoint);
    future<> replicate_to_all_cores();
    future<> do_replicate_to_all_cores();
    serialized_action _replicate_action;
    serialized_action _update_pending_ranges_action;
    sharded<db::system_distributed_keyspace>& _sys_dist_ks;
    sharded<db::view::view_update_generator>& _view_update_generator;
private:
    /**
     * Replicates token_metadata contents on shard0 instance to other shards.
     *
     * Should be serialized.
     * Should run on shard 0 only.
     *
     * @return a ready future when replication is complete.
     */
    future<> replicate_tm_only();

    /**
     * Handle node bootstrap
     *
     * @param endpoint bootstrapping node
     */
    void handle_state_bootstrap(inet_address endpoint);

    /**
     * Handle node move to normal state. That is, node is entering token ring and participating
     * in reads.
     *
     * @param endpoint node
     */
    void handle_state_normal(inet_address endpoint);

    /**
     * Handle node preparing to leave the ring
     *
     * @param endpoint node
     */
    void handle_state_leaving(inet_address endpoint);

    /**
     * Handle node leaving the ring. This will happen when a node is decommissioned
     *
     * @param endpoint If reason for leaving is decommission, endpoint is the leaving node.
     * @param pieces STATE_LEFT,token
     */
    void handle_state_left(inet_address endpoint, std::vector<sstring> pieces);

    /**
     * Handle node moving inside the ring.
     *
     * @param endpoint moving endpoint address
     * @param pieces STATE_MOVING, token
     */
    void handle_state_moving(inet_address endpoint, std::vector<sstring> pieces);

    /**
     * Handle notification that a node being actively removed from the ring via 'removenode'
     *
     * @param endpoint node
     * @param pieces either REMOVED_TOKEN (node is gone) or REMOVING_TOKEN (replicas need to be restored)
     */
    void handle_state_removing(inet_address endpoint, std::vector<sstring> pieces);

private:
    void excise(std::unordered_set<token> tokens, inet_address endpoint);
    void excise(std::unordered_set<token> tokens, inet_address endpoint, long expire_time);

    /** unlike excise we just need this endpoint gone without going through any notifications **/
    void remove_endpoint(inet_address endpoint);

    void add_expire_time_if_found(inet_address endpoint, int64_t expire_time);

    int64_t extract_expire_time(const std::vector<sstring>& pieces) {
        return std::stoll(pieces[2]);
    }

    /**
     * Finds living endpoints responsible for the given ranges
     *
     * @param keyspaceName the keyspace ranges belong to
     * @param ranges the ranges to find sources for
     * @return multimap of addresses to ranges the address is responsible for
     */
    std::unordered_multimap<inet_address, dht::token_range> get_new_source_ranges(const sstring& keyspaceName, const dht::token_range_vector& ranges);
public:
    future<> confirm_replication(inet_address node);

private:

    /**
     * Sends a notification to a node indicating we have finished replicating data.
     *
     * @param remote node to send notification to
     */
    future<> send_replication_notification(inet_address remote);

    /**
     * Called when an endpoint is removed from the ring. This function checks
     * whether this node becomes responsible for new ranges as a
     * consequence and streams data if needed.
     *
     * This is rather ineffective, but it does not matter so much
     * since this is called very seldom
     *
     * @param endpoint the node that left
     */
    future<> restore_replica_count(inet_address endpoint, inet_address notify_endpoint);

    // needs to be modified to accept either a keyspace or ARS.
    std::unordered_multimap<dht::token_range, inet_address> get_changed_ranges_for_leaving(sstring keyspace_name, inet_address endpoint);
public:
    /** raw load value */
    double get_load();

    sstring get_load_string();

    future<std::map<sstring, double>> get_load_map();

#if 0
    public final void deliverHints(String host) throws UnknownHostException
    {
        HintedHandOffManager.instance.scheduleHintDelivery(host);
    }
#endif
public:
    future<std::unordered_set<dht::token>> get_local_tokens();

#if 0
    /* These methods belong to the MBean interface */

    public List<String> getTokens()
    {
        return getTokens(FBUtilities.getBroadcastAddress());
    }

    public List<String> getTokens(String endpoint) throws UnknownHostException
    {
        return getTokens(InetAddress.getByName(endpoint));
    }

    private List<String> getTokens(InetAddress endpoint)
    {
        List<String> strTokens = new ArrayList<>();
        for (Token tok : getTokenMetadata().getTokens(endpoint))
            strTokens.add(tok.toString());
        return strTokens;
    }
#endif

    sstring get_release_version();

    sstring get_schema_version();

    future<std::unordered_map<sstring, std::vector<sstring>>> describe_schema_versions();

#if 0
    public List<String> getLeavingNodes()
    {
        return stringify(_token_metadata.getLeavingEndpoints());
    }

    public List<String> getMovingNodes()
    {
        List<String> endpoints = new ArrayList<>();

        for (Pair<Token, InetAddress> node : _token_metadata.getMovingEndpoints())
        {
            endpoints.add(node.right.getHostAddress());
        }

        return endpoints;
    }

    public List<String> getJoiningNodes()
    {
        return stringify(_token_metadata.getBootstrapTokens().valueSet());
    }

    public List<String> getLiveNodes()
    {
        return stringify(Gossiper.instance.getLiveMembers());
    }

    public List<String> getUnreachableNodes()
    {
        return stringify(Gossiper.instance.getUnreachableMembers());
    }

    private List<String> stringify(Iterable<InetAddress> endpoints)
    {
        List<String> stringEndpoints = new ArrayList<>();
        for (InetAddress ep : endpoints)
        {
            stringEndpoints.add(ep.getHostAddress());
        }
        return stringEndpoints;
    }

    public int forceKeyspaceCleanup(String keyspaceName, String... columnFamilies) throws IOException, ExecutionException, InterruptedException
    {
        if (keyspaceName.equals(SystemKeyspace.NAME))
            throw new RuntimeException("Cleanup of the system keyspace is neither necessary nor wise");

        CompactionManager.AllSSTableOpStatus status = CompactionManager.AllSSTableOpStatus.SUCCESSFUL;
        for (ColumnFamilyStore cfStore : getValidColumnFamilies(false, false, keyspaceName, columnFamilies))
        {
            CompactionManager.AllSSTableOpStatus oneStatus = cfStore.forceCleanup();
            if (oneStatus != CompactionManager.AllSSTableOpStatus.SUCCESSFUL)
                status = oneStatus;
        }
        return status.statusCode;
    }

    public int scrub(boolean disableSnapshot, boolean skipCorrupted, String keyspaceName, String... columnFamilies) throws IOException, ExecutionException, InterruptedException
    {
        CompactionManager.AllSSTableOpStatus status = CompactionManager.AllSSTableOpStatus.SUCCESSFUL;
        for (ColumnFamilyStore cfStore : getValidColumnFamilies(false, false, keyspaceName, columnFamilies))
        {
            CompactionManager.AllSSTableOpStatus oneStatus = cfStore.scrub(disableSnapshot, skipCorrupted);
            if (oneStatus != CompactionManager.AllSSTableOpStatus.SUCCESSFUL)
                status = oneStatus;
        }
        return status.statusCode;
    }

    public int upgradeSSTables(String keyspaceName, boolean excludeCurrentVersion, String... columnFamilies) throws IOException, ExecutionException, InterruptedException
    {
        CompactionManager.AllSSTableOpStatus status = CompactionManager.AllSSTableOpStatus.SUCCESSFUL;
        for (ColumnFamilyStore cfStore : getValidColumnFamilies(true, true, keyspaceName, columnFamilies))
        {
            CompactionManager.AllSSTableOpStatus oneStatus = cfStore.sstablesRewrite(excludeCurrentVersion);
            if (oneStatus != CompactionManager.AllSSTableOpStatus.SUCCESSFUL)
                status = oneStatus;
        }
        return status.statusCode;
    }

    public void forceKeyspaceCompaction(String keyspaceName, String... columnFamilies) throws IOException, ExecutionException, InterruptedException
    {
        for (ColumnFamilyStore cfStore : getValidColumnFamilies(true, false, keyspaceName, columnFamilies))
        {
            cfStore.forceMajorCompaction();
        }
    }

#endif
    /**
     * Takes the snapshot for all keyspaces. A snapshot name must be specified.
     *
     * @param tag the tag given to the snapshot; may not be null or empty
     */
    future<> take_snapshot(sstring tag) {
        return take_snapshot(tag, {});
    }

    /**
     * Takes the snapshot for the given keyspaces. A snapshot name must be specified.
     *
     * @param tag the tag given to the snapshot; may not be null or empty
     * @param keyspaceNames the names of the keyspaces to snapshot; empty means "all."
     */
    future<> take_snapshot(sstring tag, std::vector<sstring> keyspace_names);

    /**
     * Takes the snapshot of a specific column family. A snapshot name must be specified.
     *
     * @param keyspaceName the keyspace which holds the specified column family
     * @param columnFamilyName the column family to snapshot
     * @param tag the tag given to the snapshot; may not be null or empty
     */
    future<> take_column_family_snapshot(sstring ks_name, sstring cf_name, sstring tag);
#if 0

    private Keyspace getValidKeyspace(String keyspaceName) throws IOException
    {
        if (!Schema.instance.getKeyspaces().contains(keyspaceName))
        {
            throw new IOException("Keyspace " + keyspaceName + " does not exist");
        }
        return Keyspace.open(keyspaceName);
    }
#endif

    /**
     * Remove the snapshot with the given name from the given keyspaces.
     * If no tag is specified we will remove all snapshots.
     */
    future<> clear_snapshot(sstring tag, std::vector<sstring> keyspace_names);

    future<std::unordered_map<sstring, std::vector<snapshot_details>>> get_snapshot_details();

    future<int64_t> true_snapshots_size();
#if 0

    /**
     * @param allowIndexes Allow index CF names to be passed in
     * @param autoAddIndexes Automatically add secondary indexes if a CF has them
     * @param keyspaceName keyspace
     * @param cfNames CFs
     * @throws java.lang.IllegalArgumentException when given CF name does not exist
     */
    public Iterable<ColumnFamilyStore> getValidColumnFamilies(boolean allowIndexes, boolean autoAddIndexes, String keyspaceName, String... cfNames) throws IOException
    {
        Keyspace keyspace = getValidKeyspace(keyspaceName);
        Set<ColumnFamilyStore> valid = new HashSet<>();

        if (cfNames.length == 0)
        {
            // all stores are interesting
            for (ColumnFamilyStore cfStore : keyspace.getColumnFamilyStores())
            {
                valid.add(cfStore);
                if (autoAddIndexes)
                {
                    for (SecondaryIndex si : cfStore.indexManager.getIndexes())
                    {
                        if (si.getIndexCfs() != null) {
                            logger.info("adding secondary index {} to operation", si.getIndexName());
                            valid.add(si.getIndexCfs());
                        }
                    }

                }
            }
            return valid;
        }
        // filter out interesting stores
        for (String cfName : cfNames)
        {
            //if the CF name is an index, just flush the CF that owns the index
            String baseCfName = cfName;
            String idxName = null;
            if (cfName.contains(".")) // secondary index
            {
                if(!allowIndexes)
                {
                   logger.warn("Operation not allowed on secondary Index table ({})", cfName);
                    continue;
                }

                String[] parts = cfName.split("\\.", 2);
                baseCfName = parts[0];
                idxName = parts[1];
            }

            ColumnFamilyStore cfStore = keyspace.getColumnFamilyStore(baseCfName);
            if (idxName != null)
            {
                Collection< SecondaryIndex > indexes = cfStore.indexManager.getIndexesByNames(new HashSet<>(Arrays.asList(cfName)));
                if (indexes.isEmpty())
                    logger.warn(String.format("Invalid index specified: %s/%s. Proceeding with others.", baseCfName, idxName));
                else
                    valid.add(Iterables.get(indexes, 0).getIndexCfs());
            }
            else
            {
                valid.add(cfStore);
                if(autoAddIndexes)
                {
                    for(SecondaryIndex si : cfStore.indexManager.getIndexes())
                    {
                        if (si.getIndexCfs() != null) {
                            logger.info("adding secondary index {} to operation", si.getIndexName());
                            valid.add(si.getIndexCfs());
                        }
                    }
                }
            }
        }
        return valid;
    }

    /**
     * Flush all memtables for a keyspace and column families.
     * @param keyspaceName
     * @param columnFamilies
     * @throws IOException
     */
    public void forceKeyspaceFlush(String keyspaceName, String... columnFamilies) throws IOException
    {
        for (ColumnFamilyStore cfStore : getValidColumnFamilies(true, false, keyspaceName, columnFamilies))
        {
            logger.debug("Forcing flush on keyspace {}, CF {}", keyspaceName, cfStore.name);
            cfStore.forceBlockingFlush();
        }
    }

    /**
     * Sends JMX notification to subscribers.
     *
     * @param type Message type
     * @param message Message itself
     * @param userObject Arbitrary object to attach to notification
     */
    public void sendNotification(String type, String message, Object userObject)
    {
        Notification jmxNotification = new Notification(type, jmxObjectName, notificationSerialNumber.incrementAndGet(), message);
        jmxNotification.setUserData(userObject);
        sendNotification(jmxNotification);
    }

    public int repairAsync(String keyspace, Map<String, String> repairSpec)
    {
        RepairOption option = RepairOption.parse(repairSpec, getPartitioner());
        // if ranges are not specified
        if (option.getRanges().isEmpty())
        {
            if (option.isPrimaryRange())
            {
                // when repairing only primary range, neither dataCenters nor hosts can be set
                if (option.getDataCenters().isEmpty() && option.getHosts().isEmpty())
                    option.getRanges().addAll(getPrimaryRanges(keyspace));
                    // except dataCenters only contain local DC (i.e. -local)
                else if (option.getDataCenters().size() == 1 && option.getDataCenters().contains(DatabaseDescriptor.getLocalDataCenter()))
                    option.getRanges().addAll(getPrimaryRangesWithinDC(keyspace));
                else
                    throw new IllegalArgumentException("You need to run primary range repair on all nodes in the cluster.");
            }
            else
            {
                option.getRanges().addAll(getLocalRanges(keyspace));
            }
        }
        return forceRepairAsync(keyspace, option);
    }

    @Deprecated
    public int forceRepairAsync(String keyspace,
                                boolean isSequential,
                                Collection<String> dataCenters,
                                Collection<String> hosts,
                                boolean primaryRange,
                                boolean fullRepair,
                                String... columnFamilies)
    {
        return forceRepairAsync(keyspace, isSequential ? RepairParallelism.SEQUENTIAL : RepairParallelism.PARALLEL, dataCenters, hosts, primaryRange, fullRepair, columnFamilies);
    }

    @Deprecated
    public int forceRepairAsync(String keyspace,
                                RepairParallelism parallelismDegree,
                                Collection<String> dataCenters,
                                Collection<String> hosts,
                                boolean primaryRange,
                                boolean fullRepair,
                                String... columnFamilies)
    {
        if (FBUtilities.isWindows() && parallelismDegree != RepairParallelism.PARALLEL)
        {
            logger.warn("Snapshot-based repair is not yet supported on Windows.  Reverting to parallel repair.");
            parallelismDegree = RepairParallelism.PARALLEL;
        }

        RepairOption options = new RepairOption(parallelismDegree, primaryRange, !fullRepair, false, 1, Collections.<Range<Token>>emptyList());
        if (dataCenters != null)
        {
            options.getDataCenters().addAll(dataCenters);
        }
        if (hosts != null)
        {
            options.getHosts().addAll(hosts);
        }
        if (columnFamilies != null)
        {
            for (String columnFamily : columnFamilies)
            {
                options.getColumnFamilies().add(columnFamily);
            }
        }
        return forceRepairAsync(keyspace, options);
    }

    public int forceRepairAsync(String keyspace,
                                boolean isSequential,
                                boolean isLocal,
                                boolean primaryRange,
                                boolean fullRepair,
                                String... columnFamilies)
    {
        Set<String> dataCenters = null;
        if (isLocal)
        {
            dataCenters = Sets.newHashSet(DatabaseDescriptor.getLocalDataCenter());
        }
        return forceRepairAsync(keyspace, isSequential, dataCenters, null, primaryRange, fullRepair, columnFamilies);
    }

    public int forceRepairRangeAsync(String beginToken,
                                     String endToken,
                                     String keyspaceName,
                                     boolean isSequential,
                                     Collection<String> dataCenters,
                                     Collection<String> hosts,
                                     boolean fullRepair,
                                     String... columnFamilies)
    {
        return forceRepairRangeAsync(beginToken, endToken, keyspaceName, isSequential ? RepairParallelism.SEQUENTIAL : RepairParallelism.PARALLEL, dataCenters, hosts, fullRepair, columnFamilies);
    }

    public int forceRepairRangeAsync(String beginToken,
                                     String endToken,
                                     String keyspaceName,
                                     RepairParallelism parallelismDegree,
                                     Collection<String> dataCenters,
                                     Collection<String> hosts,
                                     boolean fullRepair,
                                     String... columnFamilies)
    {
        if (FBUtilities.isWindows() && parallelismDegree != RepairParallelism.PARALLEL)
        {
            logger.warn("Snapshot-based repair is not yet supported on Windows.  Reverting to parallel repair.");
            parallelismDegree = RepairParallelism.PARALLEL;
        }
        Collection<Range<Token>> repairingRange = createRepairRangeFrom(beginToken, endToken);

        RepairOption options = new RepairOption(parallelismDegree, false, !fullRepair, false, 1, repairingRange);
        options.getDataCenters().addAll(dataCenters);
        if (hosts != null)
        {
            options.getHosts().addAll(hosts);
        }
        if (columnFamilies != null)
        {
            for (String columnFamily : columnFamilies)
            {
                options.getColumnFamilies().add(columnFamily);
            }
        }

        logger.info("starting user-requested repair of range {} for keyspace {} and column families {}",
                    repairingRange, keyspaceName, columnFamilies);
        return forceRepairAsync(keyspaceName, options);
    }

    public int forceRepairRangeAsync(String beginToken,
                                     String endToken,
                                     String keyspaceName,
                                     boolean isSequential,
                                     boolean isLocal,
                                     boolean fullRepair,
                                     String... columnFamilies)
    {
        Set<String> dataCenters = null;
        if (isLocal)
        {
            dataCenters = Sets.newHashSet(DatabaseDescriptor.getLocalDataCenter());
        }
        return forceRepairRangeAsync(beginToken, endToken, keyspaceName, isSequential, dataCenters, null, fullRepair, columnFamilies);
    }

    /**
     * Create collection of ranges that match ring layout from given tokens.
     *
     * @param beginToken beginning token of the range
     * @param endToken end token of the range
     * @return collection of ranges that match ring layout in TokenMetadata
     */
    @SuppressWarnings("unchecked")
    @VisibleForTesting
    Collection<Range<Token>> createRepairRangeFrom(String beginToken, String endToken)
    {
        Token parsedBeginToken = getPartitioner().getTokenFactory().fromString(beginToken);
        Token parsedEndToken = getPartitioner().getTokenFactory().fromString(endToken);

        // Break up given range to match ring layout in TokenMetadata
        ArrayList<Range<Token>> repairingRange = new ArrayList<>();

        ArrayList<Token> tokens = new ArrayList<>(_token_metadata.sortedTokens());
        if (!tokens.contains(parsedBeginToken))
        {
            tokens.add(parsedBeginToken);
        }
        if (!tokens.contains(parsedEndToken))
        {
            tokens.add(parsedEndToken);
        }
        // tokens now contain all tokens including our endpoints
        Collections.sort(tokens);

        int start = tokens.indexOf(parsedBeginToken), end = tokens.indexOf(parsedEndToken);
        for (int i = start; i != end; i = (i+1) % tokens.size())
        {
            Range<Token> range = new Range<>(tokens.get(i), tokens.get((i+1) % tokens.size()));
            repairingRange.add(range);
        }

        return repairingRange;
    }

    public int forceRepairAsync(String keyspace, RepairOption options)
    {
        if (options.getRanges().isEmpty() || Keyspace.open(keyspace).getReplicationStrategy().getReplicationFactor() < 2)
            return 0;

        int cmd = nextRepairCommand.incrementAndGet();
        new Thread(createRepairTask(cmd, keyspace, options)).start();
        return cmd;
    }

    private Thread createQueryThread(final int cmd, final UUID sessionId)
    {
        return new Thread(new WrappedRunnable()
        {
            // Query events within a time interval that overlaps the last by one second. Ignore duplicates. Ignore local traces.
            // Wake up upon local trace activity. Query when notified of trace activity with a timeout that doubles every two timeouts.
            public void runMayThrow() throws Exception
            {
                TraceState state = Tracing.instance.get(sessionId);
                if (state == null)
                    throw new Exception("no tracestate");

                String format = "select event_id, source, activity from %s.%s where session_id = ? and event_id > ? and event_id < ?;";
                String query = String.format(format, TraceKeyspace.NAME, TraceKeyspace.EVENTS);
                SelectStatement statement = (SelectStatement) QueryProcessor.parseStatement(query).prepare().statement;

                ByteBuffer sessionIdBytes = ByteBufferUtil.bytes(sessionId);
                InetAddress source = FBUtilities.getBroadcastAddress();

                HashSet<UUID>[] seen = new HashSet[] { new HashSet<UUID>(), new HashSet<UUID>() };
                int si = 0;
                UUID uuid;

                long tlast = System.currentTimeMillis(), tcur;

                TraceState.Status status;
                long minWaitMillis = 125;
                long maxWaitMillis = 1000 * 1024L;
                long timeout = minWaitMillis;
                boolean shouldDouble = false;

                while ((status = state.waitActivity(timeout)) != TraceState.Status.STOPPED)
                {
                    if (status == TraceState.Status.IDLE)
                    {
                        timeout = shouldDouble ? Math.min(timeout * 2, maxWaitMillis) : timeout;
                        shouldDouble = !shouldDouble;
                    }
                    else
                    {
                        timeout = minWaitMillis;
                        shouldDouble = false;
                    }
                    ByteBuffer tminBytes = ByteBufferUtil.bytes(UUIDGen.minTimeUUID(tlast - 1000));
                    ByteBuffer tmaxBytes = ByteBufferUtil.bytes(UUIDGen.maxTimeUUID(tcur = System.currentTimeMillis()));
                    QueryOptions options = QueryOptions.forInternalCalls(ConsistencyLevel.ONE, Lists.newArrayList(sessionIdBytes, tminBytes, tmaxBytes));
                    ResultMessage.Rows rows = statement.execute(QueryState.forInternalCalls(), options);
                    UntypedResultSet result = UntypedResultSet.create(rows.result);

                    for (UntypedResultSet.Row r : result)
                    {
                        if (source.equals(r.getInetAddress("source")))
                            continue;
                        if ((uuid = r.getUUID("event_id")).timestamp() > (tcur - 1000) * 10000)
                            seen[si].add(uuid);
                        if (seen[si == 0 ? 1 : 0].contains(uuid))
                            continue;
                        String message = String.format("%s: %s", r.getInetAddress("source"), r.getString("activity"));
                        sendNotification("repair", message, new int[]{cmd, ActiveRepairService.Status.RUNNING.ordinal()});
                    }
                    tlast = tcur;

                    si = si == 0 ? 1 : 0;
                    seen[si].clear();
                }
            }
        });
    }

    private FutureTask<Object> createRepairTask(final int cmd, final String keyspace, final RepairOption options)
    {
        if (!options.getDataCenters().isEmpty() && options.getDataCenters().contains(DatabaseDescriptor.getLocalDataCenter()))
        {
            throw new IllegalArgumentException("the local data center must be part of the repair");
        }

        return new FutureTask<>(new WrappedRunnable()
        {
            protected void runMayThrow() throws Exception
            {
                final TraceState traceState;

                String[] columnFamilies = options.getColumnFamilies().toArray(new String[options.getColumnFamilies().size()]);
                Iterable<ColumnFamilyStore> validColumnFamilies = getValidColumnFamilies(false, false, keyspace, columnFamilies);

                final long startTime = System.currentTimeMillis();
                String message = String.format("Starting repair command #%d, repairing keyspace %s with %s", cmd, keyspace, options);
                logger.info(message);
                sendNotification("repair", message, new int[]{cmd, ActiveRepairService.Status.STARTED.ordinal()});
                if (options.isTraced())
                {
                    StringBuilder cfsb = new StringBuilder();
                    for (ColumnFamilyStore cfs : validColumnFamilies)
                        cfsb.append(", ").append(cfs.keyspace.getName()).append(".").append(cfs.name);

                    UUID sessionId = Tracing.instance.newSession(Tracing.TraceType.REPAIR);
                    traceState = Tracing.instance.begin("repair", ImmutableMap.of("keyspace", keyspace, "columnFamilies", cfsb.substring(2)));
                    Tracing.traceRepair(message);
                    traceState.enableActivityNotification();
                    traceState.setNotificationHandle(new int[]{ cmd, ActiveRepairService.Status.RUNNING.ordinal() });
                    Thread queryThread = createQueryThread(cmd, sessionId);
                    queryThread.setName("RepairTracePolling");
                    queryThread.start();
                }
                else
                {
                    traceState = null;
                }

                final Set<InetAddress> allNeighbors = new HashSet<>();
                Map<Range, Set<InetAddress>> rangeToNeighbors = new HashMap<>();
                for (Range<Token> range : options.getRanges())
                {
                    try
                    {
                        Set<InetAddress> neighbors = ActiveRepairService.getNeighbors(keyspace, range, options.getDataCenters(), options.getHosts());
                        rangeToNeighbors.put(range, neighbors);
                        allNeighbors.addAll(neighbors);
                    }
                    catch (IllegalArgumentException e)
                    {
                        logger.error("Repair failed:", e);
                        sendNotification("repair", e.getMessage(), new int[]{cmd, ActiveRepairService.Status.FINISHED.ordinal()});
                        return;
                    }
                }

                // Validate columnfamilies
                List<ColumnFamilyStore> columnFamilyStores = new ArrayList<>();
                try
                {
                    Iterables.addAll(columnFamilyStores, validColumnFamilies);
                }
                catch (IllegalArgumentException e)
                {
                    sendNotification("repair", e.getMessage(), new int[]{cmd, ActiveRepairService.Status.FINISHED.ordinal()});
                    return;
                }

                final UUID parentSession;
                long repairedAt;
                try
                {
                    parentSession = ActiveRepairService.instance.prepareForRepair(allNeighbors, options, columnFamilyStores);
                    repairedAt = ActiveRepairService.instance.getParentRepairSession(parentSession).repairedAt;
                }
                catch (Throwable t)
                {
                    sendNotification("repair", String.format("Repair failed with error %s", t.getMessage()), new int[]{cmd, ActiveRepairService.Status.FINISHED.ordinal()});
                    return;
                }

                // Set up RepairJob executor for this repair command.
                final ListeningExecutorService executor = MoreExecutors.listeningDecorator(new JMXConfigurableThreadPoolExecutor(options.getJobThreads(),
                                                                                                                           Integer.MAX_VALUE,
                                                                                                                           TimeUnit.SECONDS,
                                                                                                                           new LinkedBlockingQueue<Runnable>(),
                                                                                                                           new NamedThreadFactory("Repair#" + cmd),
                                                                                                                           "internal"));

                List<ListenableFuture<RepairSessionResult>> futures = new ArrayList<>(options.getRanges().size());
                String[] cfnames = new String[columnFamilyStores.size()];
                for (int i = 0; i < columnFamilyStores.size(); i++)
                {
                    cfnames[i] = columnFamilyStores.get(i).name;
                }
                for (Range<Token> range : options.getRanges())
                {
                    final RepairSession session = ActiveRepairService.instance.submitRepairSession(parentSession,
                                                                      range,
                                                                      keyspace,
                                                                      options.getParallelism(),
                                                                      rangeToNeighbors.get(range),
                                                                      repairedAt,
                                                                      executor,
                                                                      cfnames);
                    if (session == null)
                        continue;
                    // After repair session completes, notify client its result
                    Futures.addCallback(session, new FutureCallback<RepairSessionResult>()
                    {
                        public void onSuccess(RepairSessionResult result)
                        {
                            String message = String.format("Repair session %s for range %s finished", session.getId(), session.getRange().toString());
                            logger.info(message);
                            sendNotification("repair", message, new int[]{cmd, ActiveRepairService.Status.SESSION_SUCCESS.ordinal()});
                        }

                        public void onFailure(Throwable t)
                        {
                            String message = String.format("Repair session %s for range %s failed with error %s", session.getId(), session.getRange().toString(), t.getMessage());
                            logger.error(message, t);
                            sendNotification("repair", message, new int[]{cmd, ActiveRepairService.Status.SESSION_FAILED.ordinal()});
                        }
                    });
                    futures.add(session);
                }

                // After all repair sessions completes(successful or not),
                // run anticompaction if necessary and send finish notice back to client
                final ListenableFuture<List<RepairSessionResult>> allSessions = Futures.successfulAsList(futures);
                Futures.addCallback(allSessions, new FutureCallback<List<RepairSessionResult>>()
                {
                    public void onSuccess(List<RepairSessionResult> result)
                    {
                        // filter out null(=failed) results and get successful ranges
                        Collection<Range<Token>> successfulRanges = new ArrayList<>();
                        for (RepairSessionResult sessionResult : result)
                        {
                            if (sessionResult != null)
                            {
                                successfulRanges.add(sessionResult.range);
                            }
                        }
                        try
                        {
                            ActiveRepairService.instance.finishParentSession(parentSession, allNeighbors, successfulRanges);
                        }
                        catch (Exception e)
                        {
                            logger.error("Error in incremental repair", e);
                        }
                        repairComplete();
                    }

                    public void onFailure(Throwable t)
                    {
                        repairComplete();
                    }

                    private void repairComplete()
                    {
                        String duration = DurationFormatUtils.formatDurationWords(System.currentTimeMillis() - startTime, true, true);
                        String message = String.format("Repair command #%d finished in %s", cmd, duration);
                        sendNotification("repair", message,
                                         new int[]{cmd, ActiveRepairService.Status.FINISHED.ordinal()});
                        logger.info(message);
                        if (options.isTraced())
                        {
                            traceState.setNotificationHandle(null);
                            // Because DebuggableThreadPoolExecutor#afterExecute and this callback
                            // run in a nondeterministic order (within the same thread), the
                            // TraceState may have been nulled out at this point. The TraceState
                            // should be traceState, so just set it without bothering to check if it
                            // actually was nulled out.
                            Tracing.instance.set(traceState);
                            Tracing.traceRepair(message);
                            Tracing.instance.stopSession();
                        }
                        executor.shutdownNow();
                    }
                });
            }
        }, null);
    }

    public void forceTerminateAllRepairSessions() {
        ActiveRepairService.instance.terminateSessions();
    }

    /* End of MBean interface methods */

    /**
     * Get the "primary ranges" for the specified keyspace and endpoint.
     * "Primary ranges" are the ranges that the node is responsible for storing replica primarily.
     * The node that stores replica primarily is defined as the first node returned
     * by {@link AbstractReplicationStrategy#calculateNaturalEndpoints}.
     *
     * @param keyspace Keyspace name to check primary ranges
     * @param ep endpoint we are interested in.
     * @return primary ranges for the specified endpoint.
     */
    public Collection<Range<Token>> getPrimaryRangesForEndpoint(String keyspace, InetAddress ep)
    {
        AbstractReplicationStrategy strategy = Keyspace.open(keyspace).getReplicationStrategy();
        Collection<Range<Token>> primaryRanges = new HashSet<>();
        TokenMetadata metadata = _token_metadata.cloneOnlyTokenMap();
        for (Token token : metadata.sortedTokens())
        {
            List<InetAddress> endpoints = strategy.calculateNaturalEndpoints(token, metadata);
            if (endpoints.size() > 0 && endpoints.get(0).equals(ep))
                primaryRanges.add(new Range<>(metadata.getPredecessor(token), token));
        }
        return primaryRanges;
    }

    /**
     * Get the "primary ranges" within local DC for the specified keyspace and endpoint.
     *
     * @see #getPrimaryRangesForEndpoint(String, java.net.InetAddress)
     * @param keyspace Keyspace name to check primary ranges
     * @param referenceEndpoint endpoint we are interested in.
     * @return primary ranges within local DC for the specified endpoint.
     */
    public Collection<Range<Token>> getPrimaryRangeForEndpointWithinDC(String keyspace, InetAddress referenceEndpoint)
    {
        TokenMetadata metadata = _token_metadata.cloneOnlyTokenMap();
        String localDC = DatabaseDescriptor.getEndpointSnitch().getDatacenter(referenceEndpoint);
        Collection<InetAddress> localDcNodes = metadata.getTopology().getDatacenterEndpoints().get(localDC);
        AbstractReplicationStrategy strategy = Keyspace.open(keyspace).getReplicationStrategy();

        Collection<Range<Token>> localDCPrimaryRanges = new HashSet<>();
        for (Token token : metadata.sortedTokens())
        {
            List<InetAddress> endpoints = strategy.calculateNaturalEndpoints(token, metadata);
            for (InetAddress endpoint : endpoints)
            {
                if (localDcNodes.contains(endpoint))
                {
                    if (endpoint.equals(referenceEndpoint))
                    {
                        localDCPrimaryRanges.add(new Range<>(metadata.getPredecessor(token), token));
                    }
                    break;
                }
            }
        }

        return localDCPrimaryRanges;
    }
#endif
    /**
     * Get all ranges an endpoint is responsible for (by keyspace)
     * Replication strategy's get_ranges() guarantees that no wrap-around range is returned.
     * @param ep endpoint we are interested in.
     * @return ranges for the specified endpoint.
     */
    dht::token_range_vector get_ranges_for_endpoint(const sstring& name, const gms::inet_address& ep) const;

    /**
     * Get all ranges that span the ring given a set
     * of tokens. All ranges are in sorted order of
     * ranges.
     * @return ranges in sorted order
    */
    dht::token_range_vector get_all_ranges(const std::vector<token>& sorted_tokens) const;
    /**
     * This method returns the N endpoints that are responsible for storing the
     * specified key i.e for replication.
     *
     * @param keyspaceName keyspace name also known as keyspace
     * @param cf Column family name
     * @param key key for which we need to find the endpoint
     * @return the endpoint responsible for this key
     */
    std::vector<gms::inet_address> get_natural_endpoints(const sstring& keyspace,
            const sstring& cf, const sstring& key) const;
#if 0
    public List<InetAddress> getNaturalEndpoints(String keyspaceName, ByteBuffer key)
    {
        return getNaturalEndpoints(keyspaceName, getPartitioner().getToken(key));
    }
#endif
    /**
     * This method returns the N endpoints that are responsible for storing the
     * specified key i.e for replication.
     *
     * @param keyspaceName keyspace name also known as keyspace
     * @param pos position for which we need to find the endpoint
     * @return the endpoint responsible for this token
     */
    std::vector<gms::inet_address>  get_natural_endpoints(const sstring& keyspace, const token& pos) const;
#if 0
    /**
     * This method attempts to return N endpoints that are responsible for storing the
     * specified key i.e for replication.
     *
     * @param keyspace keyspace name also known as keyspace
     * @param key key for which we need to find the endpoint
     * @return the endpoint responsible for this key
     */
    public List<InetAddress> getLiveNaturalEndpoints(Keyspace keyspace, ByteBuffer key)
    {
        return getLiveNaturalEndpoints(keyspace, getPartitioner().decorateKey(key));
    }

    public List<InetAddress> getLiveNaturalEndpoints(Keyspace keyspace, RingPosition pos)
    {
        List<InetAddress> endpoints = keyspace.getReplicationStrategy().getNaturalEndpoints(pos);
        List<InetAddress> liveEps = new ArrayList<>(endpoints.size());

        for (InetAddress endpoint : endpoints)
        {
            if (FailureDetector.instance.isAlive(endpoint))
                liveEps.add(endpoint);
        }

        return liveEps;
    }

    public void setLoggingLevel(String classQualifier, String rawLevel) throws Exception
    {
        ch.qos.logback.classic.Logger logBackLogger = (ch.qos.logback.classic.Logger) LoggerFactory.getLogger(classQualifier);

        // if both classQualifer and rawLevel are empty, reload from configuration
        if (StringUtils.isBlank(classQualifier) && StringUtils.isBlank(rawLevel) )
        {
            JMXConfiguratorMBean jmxConfiguratorMBean = JMX.newMBeanProxy(ManagementFactory.getPlatformMBeanServer(),
                    new ObjectName("ch.qos.logback.classic:Name=default,Type=ch.qos.logback.classic.jmx.JMXConfigurator"),
                    JMXConfiguratorMBean.class);
            jmxConfiguratorMBean.reloadDefaultConfiguration();
            return;
        }
        // classQualifer is set, but blank level given
        else if (StringUtils.isNotBlank(classQualifier) && StringUtils.isBlank(rawLevel) )
        {
            if (logBackLogger.getLevel() != null || hasAppenders(logBackLogger))
                logBackLogger.setLevel(null);
            return;
        }

        ch.qos.logback.classic.Level level = ch.qos.logback.classic.Level.toLevel(rawLevel);
        logBackLogger.setLevel(level);
        logger.info("set log level to {} for classes under '{}' (if the level doesn't look like '{}' then the logger couldn't parse '{}')", level, classQualifier, rawLevel, rawLevel);
    }

    /**
     * @return the runtime logging levels for all the configured loggers
     */
    @Override
    public Map<String,String>getLoggingLevels() {
        Map<String, String> logLevelMaps = Maps.newLinkedHashMap();
        LoggerContext lc = (LoggerContext) LoggerFactory.getILoggerFactory();
        for (ch.qos.logback.classic.Logger logger : lc.getLoggerList())
        {
            if(logger.getLevel() != null || hasAppenders(logger))
                logLevelMaps.put(logger.getName(), logger.getLevel().toString());
        }
        return logLevelMaps;
    }

    private boolean hasAppenders(ch.qos.logback.classic.Logger logger) {
        Iterator<Appender<ILoggingEvent>> it = logger.iteratorForAppenders();
        return it.hasNext();
    }
#endif
    /**
     * @return Vector of Token ranges (_not_ keys!) together with estimated key count,
     *      breaking up the data this node is responsible for into pieces of roughly keys_per_split
     */
    std::vector<std::pair<dht::token_range, uint64_t>> get_splits(const sstring& ks_name,
            const sstring& cf_name,
            range<dht::token> range,
            uint32_t keys_per_split);
public:
    future<> decommission();

private:
    /**
     * Broadcast leaving status and update local _token_metadata accordingly
     */
    future<> start_leaving();
    void leave_ring();
    void unbootstrap();

public:
    future<> move(sstring new_token) {
        // FIXME: getPartitioner().getTokenFactory().validate(newToken);
        return move(dht::global_partitioner().from_sstring(new_token));
    }

private:
    /**
     * move the node to new token or find a new token to boot to according to load
     *
     * @param newToken new token to boot to, or if null, find balanced token to boot to
     *
     * @throws IOException on any I/O operation error
     */
    future<> move(token new_token);
public:

    /**
     * Get the status of a token removal.
     */
    future<sstring> get_removal_status();

    /**
     * Force a remove operation to complete. This may be necessary if a remove operation
     * blocks forever due to node/stream failure. removeToken() must be called
     * first, this is a last resort measure.  No further attempt will be made to restore replicas.
     */
    future<> force_remove_completion();

public:
    /**
     * Remove a node that has died, attempting to restore the replica count.
     * If the node is alive, decommission should be attempted.  If decommission
     * fails, then removeToken should be called.  If we fail while trying to
     * restore the replica count, finally forceRemoveCompleteion should be
     * called to forcibly remove the node without regard to replica count.
     *
     * @param hostIdString token for the node
     */
    future<> removenode(sstring host_id_string);

    future<sstring> get_operation_mode();

    future<bool> is_starting();

    drain_progress get_drain_progress() const {
        return _drain_progress;
    }

    /**
     * Shuts node off to writes, empties memtables and the commit log.
     * There are two differences between drain and the normal shutdown hook:
     * - Drain waits for in-progress streaming to complete
     * - Drain flushes *all* columnfamilies (shutdown hook only flushes non-durable CFs)
     */
    future<> drain();

#if 0
    // Never ever do this at home. Used by tests.
    IPartitioner setPartitionerUnsafe(IPartitioner newPartitioner)
    {
        IPartitioner oldPartitioner = DatabaseDescriptor.getPartitioner();
        DatabaseDescriptor.setPartitioner(newPartitioner);
        valueFactory = new VersionedValue.VersionedValueFactory(getPartitioner());
        return oldPartitioner;
    }

    TokenMetadata setTokenMetadataUnsafe(TokenMetadata tmd)
    {
        TokenMetadata old = _token_metadata;
        _token_metadata = tmd;
        return old;
    }

    public void truncate(String keyspace, String columnFamily) throws TimeoutException, IOException
    {
        try
        {
            StorageProxy.truncateBlocking(keyspace, columnFamily);
        }
        catch (UnavailableException e)
        {
            throw new IOException(e.getMessage());
        }
    }
#endif
public:
    future<std::map<gms::inet_address, float>> get_ownership();

    future<std::map<gms::inet_address, float>> effective_ownership(sstring keyspace_name);
#if 0
    /**
     * Calculates ownership. If there are multiple DC's and the replication strategy is DC aware then ownership will be
     * calculated per dc, i.e. each DC will have total ring ownership divided amongst its nodes. Without replication
     * total ownership will be a multiple of the number of DC's and this value will then go up within each DC depending
     * on the number of replicas within itself. For DC unaware replication strategies, ownership without replication
     * will be 100%.
     *
     * @throws IllegalStateException when node is not configured properly.
     */
    public LinkedHashMap<InetAddress, Float> effectiveOwnership(String keyspace) throws IllegalStateException
    {
    	
    	if (keyspace != null)
    	{
    		Keyspace keyspaceInstance = Schema.instance.getKeyspaceInstance(keyspace);
			if(keyspaceInstance == null)
				throw new IllegalArgumentException("The keyspace " + keyspace + ", does not exist");
    		
    		if(keyspaceInstance.getReplicationStrategy() instanceof LocalStrategy)
				throw new IllegalStateException("Ownership values for keyspaces with LocalStrategy are meaningless");
    	}
    	else
    	{
        	List<String> nonSystemKeyspaces = Schema.instance.getNonSystemKeyspaces();
        	
        	//system_traces is a non-system keyspace however it needs to be counted as one for this process
        	int specialTableCount = 0;
        	if (nonSystemKeyspaces.contains("system_traces"))
			{
        		specialTableCount += 1;
			}
        	if (nonSystemKeyspaces.size() > specialTableCount) 	   		
        		throw new IllegalStateException("Non-system keyspaces don't have the same replication settings, effective ownership information is meaningless");
        	
        	keyspace = "system_traces";
    	}
    	
        TokenMetadata metadata = _token_metadata.cloneOnlyTokenMap();

        Collection<Collection<InetAddress>> endpointsGroupedByDc = new ArrayList<>();
        // mapping of dc's to nodes, use sorted map so that we get dcs sorted
        SortedMap<String, Collection<InetAddress>> sortedDcsToEndpoints = new TreeMap<>();
        sortedDcsToEndpoints.putAll(metadata.getTopology().getDatacenterEndpoints().asMap());
        for (Collection<InetAddress> endpoints : sortedDcsToEndpoints.values())
            endpointsGroupedByDc.add(endpoints);

        Map<Token, Float> tokenOwnership = getPartitioner().describeOwnership(_token_metadata.sortedTokens());
        LinkedHashMap<InetAddress, Float> finalOwnership = Maps.newLinkedHashMap();

        // calculate ownership per dc
        for (Collection<InetAddress> endpoints : endpointsGroupedByDc)
        {
            // calculate the ownership with replication and add the endpoint to the final ownership map
            for (InetAddress endpoint : endpoints)
            {
                float ownership = 0.0f;
                for (Range<Token> range : getRangesForEndpoint(keyspace, endpoint))
                {
                    if (tokenOwnership.containsKey(range.right))
                        ownership += tokenOwnership.get(range.right);
                }
                finalOwnership.put(endpoint, ownership);
            }
        }
        return finalOwnership;
    }


    private boolean hasSameReplication(List<String> list)
    {
        if (list.isEmpty())
            return false;

        for (int i = 0; i < list.size() -1; i++)
        {
            KSMetaData ksm1 = Schema.instance.getKSMetaData(list.get(i));
            KSMetaData ksm2 = Schema.instance.getKSMetaData(list.get(i + 1));
            if (!ksm1.strategyClass.equals(ksm2.strategyClass) ||
                    !Iterators.elementsEqual(ksm1.strategyOptions.entrySet().iterator(),
                                             ksm2.strategyOptions.entrySet().iterator()))
                return false;
        }
        return true;
    }

    public List<String> getKeyspaces()
    {
        List<String> keyspaceNamesList = new ArrayList<>(Schema.instance.getKeyspaces());
        return Collections.unmodifiableList(keyspaceNamesList);
    }

    public List<String> getNonSystemKeyspaces()
    {
        List<String> keyspaceNamesList = new ArrayList<>(Schema.instance.getNonSystemKeyspaces());
        return Collections.unmodifiableList(keyspaceNamesList);
    }

    public void updateSnitch(String epSnitchClassName, Boolean dynamic, Integer dynamicUpdateInterval, Integer dynamicResetInterval, Double dynamicBadnessThreshold) throws ClassNotFoundException
    {
        IEndpointSnitch oldSnitch = DatabaseDescriptor.getEndpointSnitch();

        // new snitch registers mbean during construction
        IEndpointSnitch newSnitch;
        try
        {
            newSnitch = FBUtilities.construct(epSnitchClassName, "snitch");
        }
        catch (ConfigurationException e)
        {
            throw new ClassNotFoundException(e.getMessage());
        }
        if (dynamic)
        {
            DatabaseDescriptor.setDynamicUpdateInterval(dynamicUpdateInterval);
            DatabaseDescriptor.setDynamicResetInterval(dynamicResetInterval);
            DatabaseDescriptor.setDynamicBadnessThreshold(dynamicBadnessThreshold);
            newSnitch = new DynamicEndpointSnitch(newSnitch);
        }

        // point snitch references to the new instance
        DatabaseDescriptor.setEndpointSnitch(newSnitch);
        for (String ks : Schema.instance.getKeyspaces())
        {
            Keyspace.open(ks).getReplicationStrategy().snitch = newSnitch;
        }

        if (oldSnitch instanceof DynamicEndpointSnitch)
            ((DynamicEndpointSnitch)oldSnitch).unregisterMBean();
    }
#endif

    future<std::unordered_map<sstring, sstring>> view_build_statuses(sstring keyspace, sstring view_name) const;

private:
    /**
     * Seed data to the endpoints that will be responsible for it at the future
     *
     * @param rangesToStreamByKeyspace keyspaces and data ranges with endpoints included for each
     * @return async Future for whether stream was success
     */
    future<> stream_ranges(std::unordered_map<sstring, std::unordered_multimap<dht::token_range, inet_address>> ranges_to_stream_by_keyspace);

public:
#if 0
    public void bulkLoad(String directory)
    {
        try
        {
            bulkLoadInternal(directory).get();
        }
        catch (Exception e)
        {
            throw new RuntimeException(e);
        }
    }

    public String bulkLoadAsync(String directory)
    {
        return bulkLoadInternal(directory).planId.toString();
    }

    private StreamResultFuture bulkLoadInternal(String directory)
    {
        File dir = new File(directory);

        if (!dir.exists() || !dir.isDirectory())
            throw new IllegalArgumentException("Invalid directory " + directory);

        SSTableLoader.Client client = new SSTableLoader.Client()
        {
            public void init(String keyspace)
            {
                try
                {
                    setPartitioner(DatabaseDescriptor.getPartitioner());
                    for (Map.Entry<Range<Token>, List<InetAddress>> entry : StorageService.instance.getRangeToAddressMap(keyspace).entrySet())
                    {
                        Range<Token> range = entry.getKey();
                        for (InetAddress endpoint : entry.getValue())
                            addRangeForEndpoint(range, endpoint);
                    }
                }
                catch (Exception e)
                {
                    throw new RuntimeException(e);
                }
            }

            public CFMetaData getCFMetaData(String keyspace, String cfName)
            {
                return Schema.instance.getCFMetaData(keyspace, cfName);
            }
        };

        SSTableLoader loader = new SSTableLoader(dir, client, new OutputHandler.LogOutput());
        return loader.stream();
    }
#endif
public:
    int32_t get_exception_count();
#if 0
    public void rescheduleFailedDeletions()
    {
        SSTableDeletingTask.rescheduleFailedTasks();
    }
#endif
    /**
     * Load new SSTables not currently tracked by the system
     *
     * This can be called, for instance, after copying a batch of SSTables to a CF directory.
     *
     * This should not be called in parallel for the same keyspace / column family, and doing
     * so will throw an std::runtime_exception.
     *
     * @param ks_name the keyspace in which to search for new SSTables.
     * @param cf_name the column family in which to search for new SSTables.
     * @return a future<> when the operation finishes.
     */
    future<> load_new_sstables(sstring ks_name, sstring cf_name);
#if 0
    /**
     * #{@inheritDoc}
     */
    public List<String> sampleKeyRange() // do not rename to getter - see CASSANDRA-4452 for details
    {
        List<DecoratedKey> keys = new ArrayList<>();
        for (Keyspace keyspace : Keyspace.nonSystem())
        {
            for (Range<Token> range : getPrimaryRangesForEndpoint(keyspace.getName(), FBUtilities.getBroadcastAddress()))
                keys.addAll(keySamples(keyspace.getColumnFamilyStores(), range));
        }

        List<String> sampledKeys = new ArrayList<>(keys.size());
        for (DecoratedKey key : keys)
            sampledKeys.add(key.getToken().toString());
        return sampledKeys;
    }

    public void rebuildSecondaryIndex(String ksName, String cfName, String... idxNames)
    {
        ColumnFamilyStore.rebuildSecondaryIndex(ksName, cfName, idxNames);
    }

    public void resetLocalSchema() throws IOException
    {
        MigrationManager.resetLocalSchema();
    }

    public void setTraceProbability(double probability)
    {
        this.traceProbability = probability;
    }

    public double getTraceProbability()
    {
        return traceProbability;
    }

    public void disableAutoCompaction(String ks, String... columnFamilies) throws IOException
    {
        for (ColumnFamilyStore cfs : getValidColumnFamilies(true, true, ks, columnFamilies))
        {
            cfs.disableAutoCompaction();
        }
    }

    public void enableAutoCompaction(String ks, String... columnFamilies) throws IOException
    {
        for (ColumnFamilyStore cfs : getValidColumnFamilies(true, true, ks, columnFamilies))
        {
            cfs.enableAutoCompaction();
        }
    }

    /** Returns the name of the cluster */
    public String getClusterName()
    {
        return DatabaseDescriptor.getClusterName();
    }

    /** Returns the cluster partitioner */
    public String getPartitionerName()
    {
        return DatabaseDescriptor.getPartitionerName();
    }

    public int getTombstoneWarnThreshold()
    {
        return DatabaseDescriptor.getTombstoneWarnThreshold();
    }

    public void setTombstoneWarnThreshold(int threshold)
    {
        DatabaseDescriptor.setTombstoneWarnThreshold(threshold);
    }

    public int getTombstoneFailureThreshold()
    {
        return DatabaseDescriptor.getTombstoneFailureThreshold();
    }

    public void setTombstoneFailureThreshold(int threshold)
    {
        DatabaseDescriptor.setTombstoneFailureThreshold(threshold);
    }

    public int getBatchSizeFailureThreshold()
    {
        return DatabaseDescriptor.getBatchSizeFailThresholdInKB();
    }

    public void setBatchSizeFailureThreshold(int threshold)
    {
        DatabaseDescriptor.setBatchSizeFailThresholdInKB(threshold);
    }

    public void setHintedHandoffThrottleInKB(int throttleInKB)
    {
        DatabaseDescriptor.setHintedHandoffThrottleInKB(throttleInKB);
        logger.info(String.format("Updated hinted_handoff_throttle_in_kb to %d", throttleInKB));
    }
#endif

    template <typename Func>
    auto run_with_api_lock(sstring operation, Func&& func) {
        return get_storage_service().invoke_on(0, [operation = std::move(operation),
                func = std::forward<Func>(func)] (storage_service& ss) mutable {
            if (!ss._operation_in_progress.empty()) {
                throw std::runtime_error(format("Operation {} is in progress, try again", ss._operation_in_progress));
            }
            ss._operation_in_progress = std::move(operation);
            return func(ss).finally([&ss] {
                ss._operation_in_progress = sstring();
            });
        });
    }

    template <typename Func>
    auto run_with_no_api_lock(Func&& func) {
        return get_storage_service().invoke_on(0, [func = std::forward<Func>(func)] (storage_service& ss) mutable {
            return func(ss);
        });
    }
private:
    void do_isolate_on_error(disk_error type);
    utils::UUID _local_host_id;
public:
    utils::UUID get_local_id() { return _local_host_id; }

    sstring get_config_supported_features();
    std::set<sstring> get_config_supported_features_set();
    sstring get_known_features();
    std::set<sstring> get_known_features_set();

    gms::feature& cluster_supports_range_tombstones() {
        return _range_tombstones_feature;
    }

    bool cluster_supports_large_partitions() const {
        return bool(_large_partitions_feature);
    }

    bool cluster_supports_materialized_views() const {
        return bool(_materialized_views_feature);
    }

    bool cluster_supports_counters() const {
        return bool(_counters_feature);
    }

    bool cluster_supports_indexes() const {
        return bool(_indexes_feature);
    }

    bool cluster_supports_digest_multipartition_reads() const {
        return bool(_digest_multipartition_read_feature);
    }

    bool cluster_supports_correct_counter_order() const {
        return bool(_correct_counter_order_feature);
    }

    const gms::feature& cluster_supports_schema_tables_v3() const {
        return _schema_tables_v3;
    }

    bool cluster_supports_reading_correctly_serialized_range_tombstones() const {
        return bool(_correct_non_compound_range_tombstones);
    }

    bool cluster_supports_write_failure_reply() const {
        return bool(_write_failure_reply_feature);
    }

    gms::feature& cluster_supports_xxhash_digest_algorithm() {
        return _xxhash_feature;
    }

    bool cluster_supports_roles() const {
        return bool(_roles_feature);
    }

    bool cluster_supports_la_sstable() const {
        return bool(_la_sstable_feature);
    }

    bool cluster_supports_stream_with_rpc_stream() const {
        return bool(_stream_with_rpc_stream_feature);
    }

    bool cluster_supports_mc_sstable() const {
        return bool(_mc_sstable_feature);
    }

    bool cluster_supports_cdc() const {
        return bool(_cdc_feature);
    }

    bool cluster_supports_row_level_repair() const {
        return bool(_row_level_repair_feature);
    }
    const gms::feature& cluster_supports_truncation_table() const {
        return _truncation_table;
    }
    const gms::feature& cluster_supports_correct_static_compact_in_mc() const {
        return _correct_static_compact_in_mc;
    }
    bool cluster_supports_unbounded_range_tombstones() const {
        return bool(_unbounded_range_tombstones_feature);
    }

    const gms::feature& cluster_supports_view_virtual_columns() const {
        return _view_virtual_columns;
    }
    const gms::feature& cluster_supports_digest_insensitive_to_expiry() const {
        return _digest_insensitive_to_expiry;
    }

    bool cluster_supports_computed_columns() const {
        return bool(_computed_columns);
    }

    const gms::feature& cluster_supports_in_memory_tables() const {
        return _in_memory_tables;
    }
    // Returns schema features which all nodes in the cluster advertise as supported.
    db::schema_features cluster_schema_features() const;

private:
    future<> set_cql_ready(bool ready);
private:
    void notify_down(inet_address endpoint);
    void notify_left(inet_address endpoint);
    void notify_up(inet_address endpoint);
    void notify_joined(inet_address endpoint);
    void notify_cql_change(inet_address endpoint, bool ready);
};

future<> init_storage_service(sharded<abort_source>& abort_sources, distributed<database>& db, sharded<gms::gossiper>& gossiper, sharded<auth::service>& auth_service,
        sharded<cql3::cql_config>& cql_config, sharded<db::system_distributed_keyspace>& sys_dist_ks,
        sharded<db::view::view_update_generator>& view_update_generator, sharded<gms::feature_service>& feature_service, storage_service_config config, sharded<qos::service_level_controller>& sl_controller);
future<> deinit_storage_service();

future<> read_sstables_format(distributed<storage_service>& ss);

}<|MERGE_RESOLUTION|>--- conflicted
+++ resolved
@@ -339,11 +339,8 @@
     gms::feature _view_virtual_columns;
     gms::feature _digest_insensitive_to_expiry;
     gms::feature _computed_columns;
-<<<<<<< HEAD
+    gms::feature _cdc_feature;
     gms::feature _in_memory_tables;
-=======
-    gms::feature _cdc_feature;
->>>>>>> dfac5424
 
     sstables::sstable_version_types _sstables_format = sstables::sstable_version_types::ka;
     seastar::semaphore _feature_listeners_sem = {1};
