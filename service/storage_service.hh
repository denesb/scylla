/*
 * Licensed to the Apache Software Foundation (ASF) under one
 * or more contributor license agreements.  See the NOTICE file
 * distributed with this work for additional information
 * regarding copyright ownership.  The ASF licenses this file
 * to you under the Apache License, Version 2.0 (the
 * "License"); you may not use this file except in compliance
 * with the License.  You may obtain a copy of the License at
 *
 *     http://www.apache.org/licenses/LICENSE-2.0
 *
 * Unless required by applicable law or agreed to in writing, software
 * distributed under the License is distributed on an "AS IS" BASIS,
 * WITHOUT WARRANTIES OR CONDITIONS OF ANY KIND, either express or implied.
 * See the License for the specific language governing permissions and
 * limitations under the License.
 *
 * Modified by ScyllaDB
 * Copyright (C) 2015 ScyllaDB
 *
 */

/*
 * This file is part of Scylla.
 *
 * Scylla is free software: you can redistribute it and/or modify
 * it under the terms of the GNU Affero General Public License as published by
 * the Free Software Foundation, either version 3 of the License, or
 * (at your option) any later version.
 *
 * Scylla is distributed in the hope that it will be useful,
 * but WITHOUT ANY WARRANTY; without even the implied warranty of
 * MERCHANTABILITY or FITNESS FOR A PARTICULAR PURPOSE.  See the
 * GNU General Public License for more details.
 *
 * You should have received a copy of the GNU General Public License
 * along with Scylla.  If not, see <http://www.gnu.org/licenses/>.
 */

#pragma once

#include "auth/service.hh"
#include "gms/i_endpoint_state_change_subscriber.hh"
#include "service/endpoint_lifecycle_subscriber.hh"
#include "locator/token_metadata.hh"
#include "gms/gossiper.hh"
#include "utils/UUID_gen.hh"
#include <seastar/core/distributed.hh>
#include "dht/i_partitioner.hh"
#include "dht/token_range_endpoints.hh"
#include <seastar/core/sleep.hh>
#include "gms/application_state.hh"
#include "db/system_distributed_keyspace.hh"
#include <seastar/core/semaphore.hh>
#include "utils/fb_utilities.hh"
#include "utils/serialized_action.hh"
#include "database_fwd.hh"
#include "db/schema_features.hh"
#include "streaming/stream_state.hh"
#include "streaming/stream_plan.hh"
#include <seastar/core/distributed.hh>
#include "disk-error-handler.hh"
#include "gms/feature.hh"
#include <seastar/core/metrics_registration.hh>
#include <seastar/core/rwlock.hh>
#include "sstables/version.hh"

namespace cql_transport {
    class cql_server;
}
class thrift_server;

namespace dht {
class boot_strapper;
}

namespace qos {
class service_level_controller;
}

namespace gms {
class feature_service;
class gossiper;
};

namespace service {

class load_broadcaster;
class storage_service;

extern distributed<storage_service> _the_storage_service;
inline distributed<storage_service>& get_storage_service() {
    return _the_storage_service;
}
inline storage_service& get_local_storage_service() {
    return _the_storage_service.local();
}

int get_generation_number();

enum class disk_error { regular, commit };

struct bind_messaging_port_tag {};
using bind_messaging_port = bool_class<bind_messaging_port_tag>;

class feature_enabled_listener : public gms::feature::listener {
    storage_service& _s;
    seastar::semaphore& _sem;
    sstables::sstable_version_types _format;
public:
    feature_enabled_listener(storage_service& s, seastar::semaphore& sem, sstables::sstable_version_types format)
        : _s(s)
        , _sem(sem)
        , _format(format)
    { }
    void on_enabled() override;
};

/**
 * This abstraction contains the token/identifier of this node
 * on the identifier space. This token gets gossiped around.
 * This class will also maintain histograms of the load information
 * of other nodes in the cluster.
 */
class storage_service : public service::migration_listener, public gms::i_endpoint_state_change_subscriber, public seastar::async_sharded_service<storage_service> {
public:
    struct snapshot_details {
        int64_t live;
        int64_t total;
        sstring cf;
        sstring ks;
    };
private:
    using token = dht::token;
    using token_range_endpoints = dht::token_range_endpoints;
    using endpoint_details = dht::endpoint_details;
    using boot_strapper = dht::boot_strapper;
    using token_metadata = locator::token_metadata;
    using application_state = gms::application_state;
    using inet_address = gms::inet_address;
    using versioned_value = gms::versioned_value;
#if 0
    private static final Logger logger = LoggerFactory.getLogger(StorageService.class);

    /* JMX notification serial number counter */
    private final AtomicLong notificationSerialNumber = new AtomicLong();
#endif
    gms::feature_service& _feature_service;
    distributed<database>& _db;
    gms::gossiper& _gossiper;
    sharded<auth::service>& _auth_service;
    sharded<qos::service_level_controller>& _sl_controller;
    int _update_jobs{0};
    // Note that this is obviously only valid for the current shard. Users of
    // this facility should elect a shard to be the coordinator based on any
    // given objective criteria
    //
    // It shouldn't be impossible to actively serialize two callers if the need
    // ever arise.
    bool _loading_new_sstables = false;
    shared_ptr<load_broadcaster> _lb;
    shared_ptr<distributed<cql_transport::cql_server>> _cql_server;
    shared_ptr<distributed<thrift_server>> _thrift_server;
    sstring _operation_in_progress;
    bool _force_remove_completion = false;
    bool _ms_stopped = false;
    bool _stream_manager_stopped = false;
    seastar::metrics::metric_groups _metrics;
    std::set<sstring> _disabled_features;
public:
    storage_service(distributed<database>& db, gms::gossiper& gossiper, sharded<auth::service>&, sharded<db::system_distributed_keyspace>&, sharded<db::view::view_update_generator>&, gms::feature_service& feature_service,
                sharded<qos::service_level_controller>&, /* only for tests */ bool for_testing = false, /* only for tests */ std::set<sstring> disabled_features = {});
    void isolate_on_error();
    void isolate_on_commit_error();

    // only for tests
    void set_disabled_features(std::set<sstring> = {});

    // Needed by distributed<>
    future<> stop();
    void init_messaging_service();
    void uninit_messaging_service();

private:
    future<> do_update_pending_ranges();
    void register_metrics();

public:
    future<> keyspace_changed(const sstring& ks_name);
    future<> update_pending_ranges();
    void update_pending_ranges_nowait(inet_address endpoint);

    auth::service& get_local_auth_service() {
        return _auth_service.local();
    }

    const locator::token_metadata& get_token_metadata() const {
        return _token_metadata;
    }

    locator::token_metadata& get_token_metadata() {
        return _token_metadata;
    }

    future<> gossip_snitch_info();

    void set_load_broadcaster(shared_ptr<load_broadcaster> lb);
    shared_ptr<load_broadcaster>& get_load_broadcaster();

    distributed<database>& db() {
        return _db;
    }

private:
    bool is_auto_bootstrap();
    inet_address get_broadcast_address() const {
        return utils::fb_utilities::get_broadcast_address();
    }
    /* This abstraction maintains the token/endpoint metadata information */
    token_metadata _token_metadata;
    token_metadata _shadow_token_metadata;
public:
    std::chrono::milliseconds get_ring_delay();
    gms::versioned_value::factory value_factory;
#if 0
    public volatile VersionedValue.VersionedValueFactory valueFactory = new VersionedValue.VersionedValueFactory(getPartitioner());

    private Thread drainOnShutdown = null;

    public static final StorageService instance = new StorageService();

    public static IPartitioner getPartitioner()
    {
        return DatabaseDescriptor.getPartitioner();
    }
#endif
public:
    dht::token_range_vector get_local_ranges(const sstring& keyspace_name) {
        return get_ranges_for_endpoint(keyspace_name, get_broadcast_address());
    }
#if 0
    public Collection<Range<Token>> getPrimaryRanges(String keyspace)
    {
        return getPrimaryRangesForEndpoint(keyspace, FBUtilities.getBroadcastAddress());
    }

    public Collection<Range<Token>> getPrimaryRangesWithinDC(String keyspace)
    {
        return getPrimaryRangeForEndpointWithinDC(keyspace, FBUtilities.getBroadcastAddress());
    }

    private CassandraDaemon daemon;
#endif
private:

    std::unordered_set<inet_address> _replicating_nodes;

    std::optional<inet_address> _removing_node;

    /* Are we starting this node in bootstrap mode? */
    bool _is_bootstrap_mode;

    /* we bootstrap but do NOT join the ring unless told to do so */
    // FIXME: System.getProperty("cassandra.write_survey", "false")
    bool _is_survey_mode = false;

    bool _initialized;

    bool _joined = false;

    seastar::rwlock _snapshot_lock;

    template <typename Func>
    static std::result_of_t<Func()> run_snapshot_modify_operation(Func&&);

    template <typename Func>
    static std::result_of_t<Func()> run_snapshot_list_operation(Func&&);
public:
    enum class mode { STARTING, NORMAL, JOINING, LEAVING, DECOMMISSIONED, MOVING, DRAINING, DRAINED };
private:
    mode _operation_mode = mode::STARTING;
    friend std::ostream& operator<<(std::ostream& os, const mode& mode);
    friend future<> read_sstables_format(distributed<storage_service>&);
    friend class feature_enabled_listener;
#if 0
    /* the probability for tracing any particular request, 0 disables tracing and 1 enables for all */
    private double traceProbability = 0.0;
#endif
    /* Used for tracking drain progress */
public:
    struct drain_progress {
        int32_t total_cfs;
        int32_t remaining_cfs;

        drain_progress& operator+=(const drain_progress& other) {
            total_cfs += other.total_cfs;
            remaining_cfs += other.remaining_cfs;
            return *this;
        }
    };
private:
    drain_progress _drain_progress{};
#if 0

    private static final AtomicInteger nextRepairCommand = new AtomicInteger();
#endif


    std::vector<endpoint_lifecycle_subscriber*> _lifecycle_subscribers;

#if 0
    private static final BackgroundActivityMonitor bgMonitor = new BackgroundActivityMonitor();

    private final ObjectName jmxObjectName;

#endif
private:
    std::unordered_set<token> _bootstrap_tokens;

    gms::feature _range_tombstones_feature;
    gms::feature _large_partitions_feature;
    gms::feature _materialized_views_feature;
    gms::feature _counters_feature;
    gms::feature _indexes_feature;
    gms::feature _digest_multipartition_read_feature;
    gms::feature _correct_counter_order_feature;
    gms::feature _schema_tables_v3;
    gms::feature _correct_non_compound_range_tombstones;
    gms::feature _write_failure_reply_feature;
    gms::feature _xxhash_feature;
    gms::feature _roles_feature;
    gms::feature _la_sstable_feature;
    gms::feature _stream_with_rpc_stream_feature;
    gms::feature _mc_sstable_feature;
    gms::feature _row_level_repair_feature;
    gms::feature _truncation_table;
    gms::feature _correct_static_compact_in_mc;
    gms::feature _unbounded_range_tombstones_feature;
    gms::feature _view_virtual_columns;
    gms::feature _digest_insensitive_to_expiry;
<<<<<<< HEAD
    gms::feature _in_memory_tables;
=======
    gms::feature _computed_columns;
>>>>>>> 3af8431a

    sstables::sstable_version_types _sstables_format = sstables::sstable_version_types::ka;
    seastar::semaphore _feature_listeners_sem = {1};
    feature_enabled_listener _la_feature_listener;
    feature_enabled_listener _mc_feature_listener;
public:
    sstables::sstable_version_types sstables_format() const { return _sstables_format; }
    void enable_all_features();

    void finish_bootstrapping() {
        _is_bootstrap_mode = false;
    }

    /** This method updates the local token on disk  */
    void set_tokens(std::unordered_set<token> tokens);
    void set_gossip_tokens(const std::unordered_set<dht::token>& local_tokens);
#if 0

    public void registerDaemon(CassandraDaemon daemon)
    {
        this.daemon = daemon;
    }
#endif

    void register_subscriber(endpoint_lifecycle_subscriber* subscriber);

    void unregister_subscriber(endpoint_lifecycle_subscriber* subscriber);

    // should only be called via JMX
    future<> stop_gossiping();

    // should only be called via JMX
    future<> start_gossiping(bind_messaging_port do_bind = bind_messaging_port::yes);

    // should only be called via JMX
    future<bool> is_gossip_running();

    // should only be called via JMX
    future<> start_rpc_server();

    future<> stop_rpc_server();

    future<bool> is_rpc_server_running();

    future<> start_native_transport();

    future<> stop_native_transport();

    future<bool> is_native_transport_running();

private:
    future<> do_stop_rpc_server();
    future<> do_stop_native_transport();
    future<> do_stop_ms();
    future<> do_stop_stream_manager();
#if 0
    public void stopTransports()
    {
        if (isInitialized())
        {
            logger.error("Stopping gossiper");
            stopGossiping();
        }
        if (isRPCServerRunning())
        {
            logger.error("Stopping RPC server");
            stopRPCServer();
        }
        if (isNativeTransportRunning())
        {
            logger.error("Stopping native transport");
            stopNativeTransport();
        }
    }
#endif
private:
    future<> shutdown_client_servers();
#if 0
    public void stopClient()
    {
        Gossiper.instance.unregister(this);
        Gossiper.instance.stop();
        MessagingService.instance().shutdown();
        // give it a second so that task accepted before the MessagingService shutdown gets submitted to the stage (to avoid RejectedExecutionException)
        Uninterruptibles.sleepUninterruptibly(1, TimeUnit.SECONDS);
        StageManager.shutdownNow();
    }
#endif
public:
    future<bool> is_initialized();
#if 0

    public void stopDaemon()
    {
        if (daemon == null)
            throw new IllegalStateException("No configured daemon");
        daemon.deactivate();
    }
#endif
public:
    future<std::unordered_set<token>> prepare_replacement_info(const std::unordered_map<gms::inet_address, sstring>& loaded_peer_features);

    future<> check_for_endpoint_collision(const std::unordered_map<gms::inet_address, sstring>& loaded_peer_features);
#if 0

    // for testing only
    public void unsafeInitialize() throws ConfigurationException
    {
        _initialized = true;
        Gossiper.instance.register(this);
        Gossiper.instance.start((int) (System.currentTimeMillis() / 1000)); // needed for node-ring gathering.
        Gossiper.instance.addLocalApplicationState(ApplicationState.NET_VERSION, valueFactory.networkVersion());
        if (!MessagingService.instance().isListening())
            MessagingService.instance().listen(FBUtilities.getLocalAddress());
    }
#endif
public:
    /*!
     * \brief Init the messaging service part of the service.
     *
     * This is the first part of the initialization, call this method
     * first.
     *
     * After this method is completed, it is ok to start the storage_service
     * API.
     * \see init_server_without_the_messaging_service_part
     */
    future<> init_messaging_service_part();

    /*!
     * \brief complete the server initialization
     *
     * The storage_service initialization is done in two parts.
     *
     * you first call init_messaging_service_part and then
     * you call init_server_without_the_messaging_service_part.
     *
     * It is safe to start the API after init_messaging_service_part
     * completed
     * \see init_messaging_service_part
     */
    future<> init_server_without_the_messaging_service_part(bind_messaging_port do_bind = bind_messaging_port::yes) {
        return init_server(get_ring_delay().count(), do_bind);
    }

    future<> init_server(int delay, bind_messaging_port do_bind = bind_messaging_port::yes);

    future<> drain_on_shutdown();

    future<> stop_transport();

    void flush_column_families();
#if 0
    /**
     * In the event of forceful termination we need to remove the shutdown hook to prevent hanging (OOM for instance)
     */
    public void removeShutdownHook()
    {
        if (drainOnShutdown != null)
            Runtime.getRuntime().removeShutdownHook(drainOnShutdown);
    }
#endif
private:
    bool should_bootstrap();
    void prepare_to_join(std::vector<inet_address> loaded_endpoints, const std::unordered_map<gms::inet_address, sstring>& loaded_peer_features, bind_messaging_port do_bind = bind_messaging_port::yes);
    void join_token_ring(int delay);
    void wait_for_feature_listeners_to_finish();
    void maybe_start_sys_dist_ks();
public:
    future<> join_ring();
    bool is_joined();

    future<> rebuild(sstring source_dc);

#if 0
    public void setStreamThroughputMbPerSec(int value)
    {
        DatabaseDescriptor.setStreamThroughputOutboundMegabitsPerSec(value);
        logger.info("setstreamthroughput: throttle set to {}", value);
    }

    public int getStreamThroughputMbPerSec()
    {
        return DatabaseDescriptor.getStreamThroughputOutboundMegabitsPerSec();
    }

    public int getCompactionThroughputMbPerSec()
    {
        return DatabaseDescriptor.getCompactionThroughputMbPerSec();
    }

    public void setCompactionThroughputMbPerSec(int value)
    {
        DatabaseDescriptor.setCompactionThroughputMbPerSec(value);
    }

    public boolean isIncrementalBackupsEnabled()
    {
        return DatabaseDescriptor.isIncrementalBackupsEnabled();
    }

    public void setIncrementalBackupsEnabled(boolean value)
    {
        DatabaseDescriptor.setIncrementalBackupsEnabled(value);
    }
#endif

private:
    void set_mode(mode m, bool log);
    void set_mode(mode m, sstring msg, bool log);
    void mark_existing_views_as_built();
public:
    void bootstrap(std::unordered_set<token> tokens);

    bool is_bootstrap_mode() {
        return _is_bootstrap_mode;
    }

#if 0

    public TokenMetadata getTokenMetadata()
    {
        return _token_metadata;
    }

    /**
     * Increment about the known Compaction severity of the events in this node
     */
    public void reportSeverity(double incr)
    {
        bgMonitor.incrCompactionSeverity(incr);
    }

    public void reportManualSeverity(double incr)
    {
        bgMonitor.incrManualSeverity(incr);
    }

    public double getSeverity(InetAddress endpoint)
    {
        return bgMonitor.getSeverity(endpoint);
    }

    /**
     * for a keyspace, return the ranges and corresponding listen addresses.
     * @param keyspace
     * @return the endpoint map
     */
    public Map<List<String>, List<String>> getRangeToEndpointMap(String keyspace)
    {
        /* All the ranges for the tokens */
        Map<List<String>, List<String>> map = new HashMap<>();
        for (Map.Entry<Range<Token>,List<InetAddress>> entry : getRangeToAddressMap(keyspace).entrySet())
        {
            map.put(entry.getKey().asList(), stringify(entry.getValue()));
        }
        return map;
    }
#endif
    /**
     * Return the rpc address associated with an endpoint as a string.
     * @param endpoint The endpoint to get rpc address for
     * @return the rpc address
     */
    sstring get_rpc_address(const inet_address& endpoint) const;
#if 0
    /**
     * for a keyspace, return the ranges and corresponding RPC addresses for a given keyspace.
     * @param keyspace
     * @return the endpoint map
     */
    public Map<List<String>, List<String>> getRangeToRpcaddressMap(String keyspace)
    {
        /* All the ranges for the tokens */
        Map<List<String>, List<String>> map = new HashMap<>();
        for (Map.Entry<Range<Token>, List<InetAddress>> entry : getRangeToAddressMap(keyspace).entrySet())
        {
            List<String> rpcaddrs = new ArrayList<>(entry.getValue().size());
            for (InetAddress endpoint: entry.getValue())
            {
                rpcaddrs.add(getRpcaddress(endpoint));
            }
            map.put(entry.getKey().asList(), rpcaddrs);
        }
        return map;
    }

    public Map<List<String>, List<String>> getPendingRangeToEndpointMap(String keyspace)
    {
        // some people just want to get a visual representation of things. Allow null and set it to the first
        // non-system keyspace.
        if (keyspace == null)
            keyspace = Schema.instance.getNonSystemKeyspaces().get(0);

        Map<List<String>, List<String>> map = new HashMap<>();
        for (Map.Entry<Range<Token>, Collection<InetAddress>> entry : _token_metadata.getPendingRanges(keyspace).entrySet())
        {
            List<InetAddress> l = new ArrayList<>(entry.getValue());
            map.put(entry.getKey().asList(), stringify(l));
        }
        return map;
    }
#endif
    std::unordered_map<dht::token_range, std::vector<inet_address>> get_range_to_address_map(const sstring& keyspace) const;

    std::unordered_map<dht::token_range, std::vector<inet_address>> get_range_to_address_map_in_local_dc(
            const sstring& keyspace) const;

    std::vector<token> get_tokens_in_local_dc() const;

    bool is_local_dc(const inet_address& targetHost) const;

    std::unordered_map<dht::token_range, std::vector<inet_address>> get_range_to_address_map(const sstring& keyspace,
            const std::vector<token>& sorted_tokens) const;

    /**
     * The same as {@code describeRing(String)} but converts TokenRange to the String for JMX compatibility
     *
     * @param keyspace The keyspace to fetch information about
     *
     * @return a List of TokenRange(s) converted to String for the given keyspace
     */

    /*
     * describeRingJMX will be implemented in the API
     * It is left here just as a marker that there is no need to implement it
     * here
     */
    //std::vector<sstring> describeRingJMX(const sstring& keyspace) const {

#if 0

    /**
     * The same as {@code describeRing(String)} but considers only the part of the ring formed by nodes in the local DC.
     */
    public List<TokenRange> describeLocalRing(String keyspace) throws InvalidRequestException
    {
        return describeRing(keyspace, true);
    }
#endif
    std::vector<token_range_endpoints> describe_ring(const sstring& keyspace, bool include_only_local_dc = false) const;

    /**
     * Retrieve a map of tokens to endpoints, including the bootstrapping ones.
     *
     * @return a map of tokens to endpoints in ascending order
     */
    std::map<token, inet_address> get_token_to_endpoint_map();

#if 0

    public String getLocalHostId()
    {
        return getTokenMetadata().getHostId(FBUtilities.getBroadcastAddress()).toString();
    }

    public Map<String, String> getHostIdMap()
    {
        Map<String, String> mapOut = new HashMap<>();
        for (Map.Entry<InetAddress, UUID> entry : getTokenMetadata().getEndpointToHostIdMapForReading().entrySet())
            mapOut.put(entry.getKey().getHostAddress(), entry.getValue().toString());
        return mapOut;
    }
#endif
    /**
     * Construct the range to endpoint mapping based on the true view
     * of the world.
     * @param ranges
     * @return mapping of ranges to the replicas responsible for them.
    */
    std::unordered_map<dht::token_range, std::vector<inet_address>> construct_range_to_endpoint_map(
            const sstring& keyspace,
            const dht::token_range_vector& ranges) const;
public:
    virtual void on_join(gms::inet_address endpoint, gms::endpoint_state ep_state) override;
    virtual void before_change(gms::inet_address endpoint, gms::endpoint_state current_state, gms::application_state new_state_key, const gms::versioned_value& new_value) override;
    /*
     * Handle the reception of a new particular ApplicationState for a particular endpoint. Note that the value of the
     * ApplicationState has not necessarily "changed" since the last known value, if we already received the same update
     * from somewhere else.
     *
     * onChange only ever sees one ApplicationState piece change at a time (even if many ApplicationState updates were
     * received at the same time), so we perform a kind of state machine here. We are concerned with two events: knowing
     * the token associated with an endpoint, and knowing its operation mode. Nodes can start in either bootstrap or
     * normal mode, and from bootstrap mode can change mode to normal. A node in bootstrap mode needs to have
     * pendingranges set in TokenMetadata; a node in normal mode should instead be part of the token ring.
     *
     * Normal progression of ApplicationState.STATUS values for a node should be like this:
     * STATUS_BOOTSTRAPPING,token
     *   if bootstrapping. stays this way until all files are received.
     * STATUS_NORMAL,token
     *   ready to serve reads and writes.
     * STATUS_LEAVING,token
     *   get ready to leave the cluster as part of a decommission
     * STATUS_LEFT,token
     *   set after decommission is completed.
     *
     * Other STATUS values that may be seen (possibly anywhere in the normal progression):
     * STATUS_MOVING,newtoken
     *   set if node is currently moving to a new token in the ring
     * REMOVING_TOKEN,deadtoken
     *   set if the node is dead and is being removed by its REMOVAL_COORDINATOR
     * REMOVED_TOKEN,deadtoken
     *   set if the node is dead and has been removed by its REMOVAL_COORDINATOR
     *
     * Note: Any time a node state changes from STATUS_NORMAL, it will not be visible to new nodes. So it follows that
     * you should never bootstrap a new node during a removenode, decommission or move.
     */
    virtual void on_change(inet_address endpoint, application_state state, const versioned_value& value) override;
    virtual void on_alive(gms::inet_address endpoint, gms::endpoint_state state) override;
    virtual void on_dead(gms::inet_address endpoint, gms::endpoint_state state) override;
    virtual void on_remove(gms::inet_address endpoint) override;
    virtual void on_restart(gms::inet_address endpoint, gms::endpoint_state state) override;

public:
    // For migration_listener
    virtual void on_create_keyspace(const sstring& ks_name) override { keyspace_changed(ks_name).get(); }
    virtual void on_create_column_family(const sstring& ks_name, const sstring& cf_name) override {}
    virtual void on_create_user_type(const sstring& ks_name, const sstring& type_name) override {}
    virtual void on_create_function(const sstring& ks_name, const sstring& function_name) override {}
    virtual void on_create_aggregate(const sstring& ks_name, const sstring& aggregate_name) override {}
    virtual void on_create_view(const sstring& ks_name, const sstring& view_name) override {}

    virtual void on_update_keyspace(const sstring& ks_name) override { keyspace_changed(ks_name).get(); }
    virtual void on_update_column_family(const sstring& ks_name, const sstring& cf_name, bool) override {}
    virtual void on_update_user_type(const sstring& ks_name, const sstring& type_name) override {}
    virtual void on_update_function(const sstring& ks_name, const sstring& function_name) override {}
    virtual void on_update_aggregate(const sstring& ks_name, const sstring& aggregate_name) override {}
    virtual void on_update_view(const sstring& ks_name, const sstring& view_name, bool columns_changed) override {}

    virtual void on_drop_keyspace(const sstring& ks_name) override { keyspace_changed(ks_name).get(); }
    virtual void on_drop_column_family(const sstring& ks_name, const sstring& cf_name) override {}
    virtual void on_drop_user_type(const sstring& ks_name, const sstring& type_name) override {}
    virtual void on_drop_function(const sstring& ks_name, const sstring& function_name) override {}
    virtual void on_drop_aggregate(const sstring& ks_name, const sstring& aggregate_name) override {}
    virtual void on_drop_view(const sstring& ks_name, const sstring& view_name) override {}
private:
    void update_peer_info(inet_address endpoint);
    void do_update_system_peers_table(gms::inet_address endpoint, const application_state& state, const versioned_value& value);
    sstring get_application_state_value(inet_address endpoint, application_state appstate);
    std::unordered_set<token> get_tokens_for(inet_address endpoint);
    future<> replicate_to_all_cores();
    future<> do_replicate_to_all_cores();
    serialized_action _replicate_action;
    serialized_action _update_pending_ranges_action;
    sharded<db::system_distributed_keyspace>& _sys_dist_ks;
    sharded<db::view::view_update_generator>& _view_update_generator;
private:
    /**
     * Replicates token_metadata contents on shard0 instance to other shards.
     *
     * Should be serialized.
     * Should run on shard 0 only.
     *
     * @return a ready future when replication is complete.
     */
    future<> replicate_tm_only();

    /**
     * Handle node bootstrap
     *
     * @param endpoint bootstrapping node
     */
    void handle_state_bootstrap(inet_address endpoint);

    /**
     * Handle node move to normal state. That is, node is entering token ring and participating
     * in reads.
     *
     * @param endpoint node
     */
    void handle_state_normal(inet_address endpoint);

    /**
     * Handle node preparing to leave the ring
     *
     * @param endpoint node
     */
    void handle_state_leaving(inet_address endpoint);

    /**
     * Handle node leaving the ring. This will happen when a node is decommissioned
     *
     * @param endpoint If reason for leaving is decommission, endpoint is the leaving node.
     * @param pieces STATE_LEFT,token
     */
    void handle_state_left(inet_address endpoint, std::vector<sstring> pieces);

    /**
     * Handle node moving inside the ring.
     *
     * @param endpoint moving endpoint address
     * @param pieces STATE_MOVING, token
     */
    void handle_state_moving(inet_address endpoint, std::vector<sstring> pieces);

    /**
     * Handle notification that a node being actively removed from the ring via 'removenode'
     *
     * @param endpoint node
     * @param pieces either REMOVED_TOKEN (node is gone) or REMOVING_TOKEN (replicas need to be restored)
     */
    void handle_state_removing(inet_address endpoint, std::vector<sstring> pieces);

private:
    void excise(std::unordered_set<token> tokens, inet_address endpoint);
    void excise(std::unordered_set<token> tokens, inet_address endpoint, long expire_time);

    /** unlike excise we just need this endpoint gone without going through any notifications **/
    void remove_endpoint(inet_address endpoint);

    void add_expire_time_if_found(inet_address endpoint, int64_t expire_time);

    int64_t extract_expire_time(const std::vector<sstring>& pieces) {
        return std::stoll(pieces[2]);
    }

    /**
     * Finds living endpoints responsible for the given ranges
     *
     * @param keyspaceName the keyspace ranges belong to
     * @param ranges the ranges to find sources for
     * @return multimap of addresses to ranges the address is responsible for
     */
    std::unordered_multimap<inet_address, dht::token_range> get_new_source_ranges(const sstring& keyspaceName, const dht::token_range_vector& ranges);
public:
    future<> confirm_replication(inet_address node);

private:

    /**
     * Sends a notification to a node indicating we have finished replicating data.
     *
     * @param remote node to send notification to
     */
    future<> send_replication_notification(inet_address remote);

    /**
     * Called when an endpoint is removed from the ring. This function checks
     * whether this node becomes responsible for new ranges as a
     * consequence and streams data if needed.
     *
     * This is rather ineffective, but it does not matter so much
     * since this is called very seldom
     *
     * @param endpoint the node that left
     */
    future<> restore_replica_count(inet_address endpoint, inet_address notify_endpoint);

    // needs to be modified to accept either a keyspace or ARS.
    std::unordered_multimap<dht::token_range, inet_address> get_changed_ranges_for_leaving(sstring keyspace_name, inet_address endpoint);
public:
    /** raw load value */
    double get_load();

    sstring get_load_string();

    future<std::map<sstring, double>> get_load_map();

#if 0
    public final void deliverHints(String host) throws UnknownHostException
    {
        HintedHandOffManager.instance.scheduleHintDelivery(host);
    }
#endif
public:
    future<std::unordered_set<dht::token>> get_local_tokens();

#if 0
    /* These methods belong to the MBean interface */

    public List<String> getTokens()
    {
        return getTokens(FBUtilities.getBroadcastAddress());
    }

    public List<String> getTokens(String endpoint) throws UnknownHostException
    {
        return getTokens(InetAddress.getByName(endpoint));
    }

    private List<String> getTokens(InetAddress endpoint)
    {
        List<String> strTokens = new ArrayList<>();
        for (Token tok : getTokenMetadata().getTokens(endpoint))
            strTokens.add(tok.toString());
        return strTokens;
    }
#endif

    sstring get_release_version();

    sstring get_schema_version();

    future<std::unordered_map<sstring, std::vector<sstring>>> describe_schema_versions();

#if 0
    public List<String> getLeavingNodes()
    {
        return stringify(_token_metadata.getLeavingEndpoints());
    }

    public List<String> getMovingNodes()
    {
        List<String> endpoints = new ArrayList<>();

        for (Pair<Token, InetAddress> node : _token_metadata.getMovingEndpoints())
        {
            endpoints.add(node.right.getHostAddress());
        }

        return endpoints;
    }

    public List<String> getJoiningNodes()
    {
        return stringify(_token_metadata.getBootstrapTokens().valueSet());
    }

    public List<String> getLiveNodes()
    {
        return stringify(Gossiper.instance.getLiveMembers());
    }

    public List<String> getUnreachableNodes()
    {
        return stringify(Gossiper.instance.getUnreachableMembers());
    }

    private List<String> stringify(Iterable<InetAddress> endpoints)
    {
        List<String> stringEndpoints = new ArrayList<>();
        for (InetAddress ep : endpoints)
        {
            stringEndpoints.add(ep.getHostAddress());
        }
        return stringEndpoints;
    }

    public int forceKeyspaceCleanup(String keyspaceName, String... columnFamilies) throws IOException, ExecutionException, InterruptedException
    {
        if (keyspaceName.equals(SystemKeyspace.NAME))
            throw new RuntimeException("Cleanup of the system keyspace is neither necessary nor wise");

        CompactionManager.AllSSTableOpStatus status = CompactionManager.AllSSTableOpStatus.SUCCESSFUL;
        for (ColumnFamilyStore cfStore : getValidColumnFamilies(false, false, keyspaceName, columnFamilies))
        {
            CompactionManager.AllSSTableOpStatus oneStatus = cfStore.forceCleanup();
            if (oneStatus != CompactionManager.AllSSTableOpStatus.SUCCESSFUL)
                status = oneStatus;
        }
        return status.statusCode;
    }

    public int scrub(boolean disableSnapshot, boolean skipCorrupted, String keyspaceName, String... columnFamilies) throws IOException, ExecutionException, InterruptedException
    {
        CompactionManager.AllSSTableOpStatus status = CompactionManager.AllSSTableOpStatus.SUCCESSFUL;
        for (ColumnFamilyStore cfStore : getValidColumnFamilies(false, false, keyspaceName, columnFamilies))
        {
            CompactionManager.AllSSTableOpStatus oneStatus = cfStore.scrub(disableSnapshot, skipCorrupted);
            if (oneStatus != CompactionManager.AllSSTableOpStatus.SUCCESSFUL)
                status = oneStatus;
        }
        return status.statusCode;
    }

    public int upgradeSSTables(String keyspaceName, boolean excludeCurrentVersion, String... columnFamilies) throws IOException, ExecutionException, InterruptedException
    {
        CompactionManager.AllSSTableOpStatus status = CompactionManager.AllSSTableOpStatus.SUCCESSFUL;
        for (ColumnFamilyStore cfStore : getValidColumnFamilies(true, true, keyspaceName, columnFamilies))
        {
            CompactionManager.AllSSTableOpStatus oneStatus = cfStore.sstablesRewrite(excludeCurrentVersion);
            if (oneStatus != CompactionManager.AllSSTableOpStatus.SUCCESSFUL)
                status = oneStatus;
        }
        return status.statusCode;
    }

    public void forceKeyspaceCompaction(String keyspaceName, String... columnFamilies) throws IOException, ExecutionException, InterruptedException
    {
        for (ColumnFamilyStore cfStore : getValidColumnFamilies(true, false, keyspaceName, columnFamilies))
        {
            cfStore.forceMajorCompaction();
        }
    }

#endif
    /**
     * Takes the snapshot for all keyspaces. A snapshot name must be specified.
     *
     * @param tag the tag given to the snapshot; may not be null or empty
     */
    future<> take_snapshot(sstring tag) {
        return take_snapshot(tag, {});
    }

    /**
     * Takes the snapshot for the given keyspaces. A snapshot name must be specified.
     *
     * @param tag the tag given to the snapshot; may not be null or empty
     * @param keyspaceNames the names of the keyspaces to snapshot; empty means "all."
     */
    future<> take_snapshot(sstring tag, std::vector<sstring> keyspace_names);

    /**
     * Takes the snapshot of a specific column family. A snapshot name must be specified.
     *
     * @param keyspaceName the keyspace which holds the specified column family
     * @param columnFamilyName the column family to snapshot
     * @param tag the tag given to the snapshot; may not be null or empty
     */
    future<> take_column_family_snapshot(sstring ks_name, sstring cf_name, sstring tag);
#if 0

    private Keyspace getValidKeyspace(String keyspaceName) throws IOException
    {
        if (!Schema.instance.getKeyspaces().contains(keyspaceName))
        {
            throw new IOException("Keyspace " + keyspaceName + " does not exist");
        }
        return Keyspace.open(keyspaceName);
    }
#endif

    /**
     * Remove the snapshot with the given name from the given keyspaces.
     * If no tag is specified we will remove all snapshots.
     */
    future<> clear_snapshot(sstring tag, std::vector<sstring> keyspace_names);

    future<std::unordered_map<sstring, std::vector<snapshot_details>>> get_snapshot_details();

    future<int64_t> true_snapshots_size();
#if 0

    /**
     * @param allowIndexes Allow index CF names to be passed in
     * @param autoAddIndexes Automatically add secondary indexes if a CF has them
     * @param keyspaceName keyspace
     * @param cfNames CFs
     * @throws java.lang.IllegalArgumentException when given CF name does not exist
     */
    public Iterable<ColumnFamilyStore> getValidColumnFamilies(boolean allowIndexes, boolean autoAddIndexes, String keyspaceName, String... cfNames) throws IOException
    {
        Keyspace keyspace = getValidKeyspace(keyspaceName);
        Set<ColumnFamilyStore> valid = new HashSet<>();

        if (cfNames.length == 0)
        {
            // all stores are interesting
            for (ColumnFamilyStore cfStore : keyspace.getColumnFamilyStores())
            {
                valid.add(cfStore);
                if (autoAddIndexes)
                {
                    for (SecondaryIndex si : cfStore.indexManager.getIndexes())
                    {
                        if (si.getIndexCfs() != null) {
                            logger.info("adding secondary index {} to operation", si.getIndexName());
                            valid.add(si.getIndexCfs());
                        }
                    }

                }
            }
            return valid;
        }
        // filter out interesting stores
        for (String cfName : cfNames)
        {
            //if the CF name is an index, just flush the CF that owns the index
            String baseCfName = cfName;
            String idxName = null;
            if (cfName.contains(".")) // secondary index
            {
                if(!allowIndexes)
                {
                   logger.warn("Operation not allowed on secondary Index table ({})", cfName);
                    continue;
                }

                String[] parts = cfName.split("\\.", 2);
                baseCfName = parts[0];
                idxName = parts[1];
            }

            ColumnFamilyStore cfStore = keyspace.getColumnFamilyStore(baseCfName);
            if (idxName != null)
            {
                Collection< SecondaryIndex > indexes = cfStore.indexManager.getIndexesByNames(new HashSet<>(Arrays.asList(cfName)));
                if (indexes.isEmpty())
                    logger.warn(String.format("Invalid index specified: %s/%s. Proceeding with others.", baseCfName, idxName));
                else
                    valid.add(Iterables.get(indexes, 0).getIndexCfs());
            }
            else
            {
                valid.add(cfStore);
                if(autoAddIndexes)
                {
                    for(SecondaryIndex si : cfStore.indexManager.getIndexes())
                    {
                        if (si.getIndexCfs() != null) {
                            logger.info("adding secondary index {} to operation", si.getIndexName());
                            valid.add(si.getIndexCfs());
                        }
                    }
                }
            }
        }
        return valid;
    }

    /**
     * Flush all memtables for a keyspace and column families.
     * @param keyspaceName
     * @param columnFamilies
     * @throws IOException
     */
    public void forceKeyspaceFlush(String keyspaceName, String... columnFamilies) throws IOException
    {
        for (ColumnFamilyStore cfStore : getValidColumnFamilies(true, false, keyspaceName, columnFamilies))
        {
            logger.debug("Forcing flush on keyspace {}, CF {}", keyspaceName, cfStore.name);
            cfStore.forceBlockingFlush();
        }
    }

    /**
     * Sends JMX notification to subscribers.
     *
     * @param type Message type
     * @param message Message itself
     * @param userObject Arbitrary object to attach to notification
     */
    public void sendNotification(String type, String message, Object userObject)
    {
        Notification jmxNotification = new Notification(type, jmxObjectName, notificationSerialNumber.incrementAndGet(), message);
        jmxNotification.setUserData(userObject);
        sendNotification(jmxNotification);
    }

    public int repairAsync(String keyspace, Map<String, String> repairSpec)
    {
        RepairOption option = RepairOption.parse(repairSpec, getPartitioner());
        // if ranges are not specified
        if (option.getRanges().isEmpty())
        {
            if (option.isPrimaryRange())
            {
                // when repairing only primary range, neither dataCenters nor hosts can be set
                if (option.getDataCenters().isEmpty() && option.getHosts().isEmpty())
                    option.getRanges().addAll(getPrimaryRanges(keyspace));
                    // except dataCenters only contain local DC (i.e. -local)
                else if (option.getDataCenters().size() == 1 && option.getDataCenters().contains(DatabaseDescriptor.getLocalDataCenter()))
                    option.getRanges().addAll(getPrimaryRangesWithinDC(keyspace));
                else
                    throw new IllegalArgumentException("You need to run primary range repair on all nodes in the cluster.");
            }
            else
            {
                option.getRanges().addAll(getLocalRanges(keyspace));
            }
        }
        return forceRepairAsync(keyspace, option);
    }

    @Deprecated
    public int forceRepairAsync(String keyspace,
                                boolean isSequential,
                                Collection<String> dataCenters,
                                Collection<String> hosts,
                                boolean primaryRange,
                                boolean fullRepair,
                                String... columnFamilies)
    {
        return forceRepairAsync(keyspace, isSequential ? RepairParallelism.SEQUENTIAL : RepairParallelism.PARALLEL, dataCenters, hosts, primaryRange, fullRepair, columnFamilies);
    }

    @Deprecated
    public int forceRepairAsync(String keyspace,
                                RepairParallelism parallelismDegree,
                                Collection<String> dataCenters,
                                Collection<String> hosts,
                                boolean primaryRange,
                                boolean fullRepair,
                                String... columnFamilies)
    {
        if (FBUtilities.isWindows() && parallelismDegree != RepairParallelism.PARALLEL)
        {
            logger.warn("Snapshot-based repair is not yet supported on Windows.  Reverting to parallel repair.");
            parallelismDegree = RepairParallelism.PARALLEL;
        }

        RepairOption options = new RepairOption(parallelismDegree, primaryRange, !fullRepair, false, 1, Collections.<Range<Token>>emptyList());
        if (dataCenters != null)
        {
            options.getDataCenters().addAll(dataCenters);
        }
        if (hosts != null)
        {
            options.getHosts().addAll(hosts);
        }
        if (columnFamilies != null)
        {
            for (String columnFamily : columnFamilies)
            {
                options.getColumnFamilies().add(columnFamily);
            }
        }
        return forceRepairAsync(keyspace, options);
    }

    public int forceRepairAsync(String keyspace,
                                boolean isSequential,
                                boolean isLocal,
                                boolean primaryRange,
                                boolean fullRepair,
                                String... columnFamilies)
    {
        Set<String> dataCenters = null;
        if (isLocal)
        {
            dataCenters = Sets.newHashSet(DatabaseDescriptor.getLocalDataCenter());
        }
        return forceRepairAsync(keyspace, isSequential, dataCenters, null, primaryRange, fullRepair, columnFamilies);
    }

    public int forceRepairRangeAsync(String beginToken,
                                     String endToken,
                                     String keyspaceName,
                                     boolean isSequential,
                                     Collection<String> dataCenters,
                                     Collection<String> hosts,
                                     boolean fullRepair,
                                     String... columnFamilies)
    {
        return forceRepairRangeAsync(beginToken, endToken, keyspaceName, isSequential ? RepairParallelism.SEQUENTIAL : RepairParallelism.PARALLEL, dataCenters, hosts, fullRepair, columnFamilies);
    }

    public int forceRepairRangeAsync(String beginToken,
                                     String endToken,
                                     String keyspaceName,
                                     RepairParallelism parallelismDegree,
                                     Collection<String> dataCenters,
                                     Collection<String> hosts,
                                     boolean fullRepair,
                                     String... columnFamilies)
    {
        if (FBUtilities.isWindows() && parallelismDegree != RepairParallelism.PARALLEL)
        {
            logger.warn("Snapshot-based repair is not yet supported on Windows.  Reverting to parallel repair.");
            parallelismDegree = RepairParallelism.PARALLEL;
        }
        Collection<Range<Token>> repairingRange = createRepairRangeFrom(beginToken, endToken);

        RepairOption options = new RepairOption(parallelismDegree, false, !fullRepair, false, 1, repairingRange);
        options.getDataCenters().addAll(dataCenters);
        if (hosts != null)
        {
            options.getHosts().addAll(hosts);
        }
        if (columnFamilies != null)
        {
            for (String columnFamily : columnFamilies)
            {
                options.getColumnFamilies().add(columnFamily);
            }
        }

        logger.info("starting user-requested repair of range {} for keyspace {} and column families {}",
                    repairingRange, keyspaceName, columnFamilies);
        return forceRepairAsync(keyspaceName, options);
    }

    public int forceRepairRangeAsync(String beginToken,
                                     String endToken,
                                     String keyspaceName,
                                     boolean isSequential,
                                     boolean isLocal,
                                     boolean fullRepair,
                                     String... columnFamilies)
    {
        Set<String> dataCenters = null;
        if (isLocal)
        {
            dataCenters = Sets.newHashSet(DatabaseDescriptor.getLocalDataCenter());
        }
        return forceRepairRangeAsync(beginToken, endToken, keyspaceName, isSequential, dataCenters, null, fullRepair, columnFamilies);
    }

    /**
     * Create collection of ranges that match ring layout from given tokens.
     *
     * @param beginToken beginning token of the range
     * @param endToken end token of the range
     * @return collection of ranges that match ring layout in TokenMetadata
     */
    @SuppressWarnings("unchecked")
    @VisibleForTesting
    Collection<Range<Token>> createRepairRangeFrom(String beginToken, String endToken)
    {
        Token parsedBeginToken = getPartitioner().getTokenFactory().fromString(beginToken);
        Token parsedEndToken = getPartitioner().getTokenFactory().fromString(endToken);

        // Break up given range to match ring layout in TokenMetadata
        ArrayList<Range<Token>> repairingRange = new ArrayList<>();

        ArrayList<Token> tokens = new ArrayList<>(_token_metadata.sortedTokens());
        if (!tokens.contains(parsedBeginToken))
        {
            tokens.add(parsedBeginToken);
        }
        if (!tokens.contains(parsedEndToken))
        {
            tokens.add(parsedEndToken);
        }
        // tokens now contain all tokens including our endpoints
        Collections.sort(tokens);

        int start = tokens.indexOf(parsedBeginToken), end = tokens.indexOf(parsedEndToken);
        for (int i = start; i != end; i = (i+1) % tokens.size())
        {
            Range<Token> range = new Range<>(tokens.get(i), tokens.get((i+1) % tokens.size()));
            repairingRange.add(range);
        }

        return repairingRange;
    }

    public int forceRepairAsync(String keyspace, RepairOption options)
    {
        if (options.getRanges().isEmpty() || Keyspace.open(keyspace).getReplicationStrategy().getReplicationFactor() < 2)
            return 0;

        int cmd = nextRepairCommand.incrementAndGet();
        new Thread(createRepairTask(cmd, keyspace, options)).start();
        return cmd;
    }

    private Thread createQueryThread(final int cmd, final UUID sessionId)
    {
        return new Thread(new WrappedRunnable()
        {
            // Query events within a time interval that overlaps the last by one second. Ignore duplicates. Ignore local traces.
            // Wake up upon local trace activity. Query when notified of trace activity with a timeout that doubles every two timeouts.
            public void runMayThrow() throws Exception
            {
                TraceState state = Tracing.instance.get(sessionId);
                if (state == null)
                    throw new Exception("no tracestate");

                String format = "select event_id, source, activity from %s.%s where session_id = ? and event_id > ? and event_id < ?;";
                String query = String.format(format, TraceKeyspace.NAME, TraceKeyspace.EVENTS);
                SelectStatement statement = (SelectStatement) QueryProcessor.parseStatement(query).prepare().statement;

                ByteBuffer sessionIdBytes = ByteBufferUtil.bytes(sessionId);
                InetAddress source = FBUtilities.getBroadcastAddress();

                HashSet<UUID>[] seen = new HashSet[] { new HashSet<UUID>(), new HashSet<UUID>() };
                int si = 0;
                UUID uuid;

                long tlast = System.currentTimeMillis(), tcur;

                TraceState.Status status;
                long minWaitMillis = 125;
                long maxWaitMillis = 1000 * 1024L;
                long timeout = minWaitMillis;
                boolean shouldDouble = false;

                while ((status = state.waitActivity(timeout)) != TraceState.Status.STOPPED)
                {
                    if (status == TraceState.Status.IDLE)
                    {
                        timeout = shouldDouble ? Math.min(timeout * 2, maxWaitMillis) : timeout;
                        shouldDouble = !shouldDouble;
                    }
                    else
                    {
                        timeout = minWaitMillis;
                        shouldDouble = false;
                    }
                    ByteBuffer tminBytes = ByteBufferUtil.bytes(UUIDGen.minTimeUUID(tlast - 1000));
                    ByteBuffer tmaxBytes = ByteBufferUtil.bytes(UUIDGen.maxTimeUUID(tcur = System.currentTimeMillis()));
                    QueryOptions options = QueryOptions.forInternalCalls(ConsistencyLevel.ONE, Lists.newArrayList(sessionIdBytes, tminBytes, tmaxBytes));
                    ResultMessage.Rows rows = statement.execute(QueryState.forInternalCalls(), options);
                    UntypedResultSet result = UntypedResultSet.create(rows.result);

                    for (UntypedResultSet.Row r : result)
                    {
                        if (source.equals(r.getInetAddress("source")))
                            continue;
                        if ((uuid = r.getUUID("event_id")).timestamp() > (tcur - 1000) * 10000)
                            seen[si].add(uuid);
                        if (seen[si == 0 ? 1 : 0].contains(uuid))
                            continue;
                        String message = String.format("%s: %s", r.getInetAddress("source"), r.getString("activity"));
                        sendNotification("repair", message, new int[]{cmd, ActiveRepairService.Status.RUNNING.ordinal()});
                    }
                    tlast = tcur;

                    si = si == 0 ? 1 : 0;
                    seen[si].clear();
                }
            }
        });
    }

    private FutureTask<Object> createRepairTask(final int cmd, final String keyspace, final RepairOption options)
    {
        if (!options.getDataCenters().isEmpty() && options.getDataCenters().contains(DatabaseDescriptor.getLocalDataCenter()))
        {
            throw new IllegalArgumentException("the local data center must be part of the repair");
        }

        return new FutureTask<>(new WrappedRunnable()
        {
            protected void runMayThrow() throws Exception
            {
                final TraceState traceState;

                String[] columnFamilies = options.getColumnFamilies().toArray(new String[options.getColumnFamilies().size()]);
                Iterable<ColumnFamilyStore> validColumnFamilies = getValidColumnFamilies(false, false, keyspace, columnFamilies);

                final long startTime = System.currentTimeMillis();
                String message = String.format("Starting repair command #%d, repairing keyspace %s with %s", cmd, keyspace, options);
                logger.info(message);
                sendNotification("repair", message, new int[]{cmd, ActiveRepairService.Status.STARTED.ordinal()});
                if (options.isTraced())
                {
                    StringBuilder cfsb = new StringBuilder();
                    for (ColumnFamilyStore cfs : validColumnFamilies)
                        cfsb.append(", ").append(cfs.keyspace.getName()).append(".").append(cfs.name);

                    UUID sessionId = Tracing.instance.newSession(Tracing.TraceType.REPAIR);
                    traceState = Tracing.instance.begin("repair", ImmutableMap.of("keyspace", keyspace, "columnFamilies", cfsb.substring(2)));
                    Tracing.traceRepair(message);
                    traceState.enableActivityNotification();
                    traceState.setNotificationHandle(new int[]{ cmd, ActiveRepairService.Status.RUNNING.ordinal() });
                    Thread queryThread = createQueryThread(cmd, sessionId);
                    queryThread.setName("RepairTracePolling");
                    queryThread.start();
                }
                else
                {
                    traceState = null;
                }

                final Set<InetAddress> allNeighbors = new HashSet<>();
                Map<Range, Set<InetAddress>> rangeToNeighbors = new HashMap<>();
                for (Range<Token> range : options.getRanges())
                {
                    try
                    {
                        Set<InetAddress> neighbors = ActiveRepairService.getNeighbors(keyspace, range, options.getDataCenters(), options.getHosts());
                        rangeToNeighbors.put(range, neighbors);
                        allNeighbors.addAll(neighbors);
                    }
                    catch (IllegalArgumentException e)
                    {
                        logger.error("Repair failed:", e);
                        sendNotification("repair", e.getMessage(), new int[]{cmd, ActiveRepairService.Status.FINISHED.ordinal()});
                        return;
                    }
                }

                // Validate columnfamilies
                List<ColumnFamilyStore> columnFamilyStores = new ArrayList<>();
                try
                {
                    Iterables.addAll(columnFamilyStores, validColumnFamilies);
                }
                catch (IllegalArgumentException e)
                {
                    sendNotification("repair", e.getMessage(), new int[]{cmd, ActiveRepairService.Status.FINISHED.ordinal()});
                    return;
                }

                final UUID parentSession;
                long repairedAt;
                try
                {
                    parentSession = ActiveRepairService.instance.prepareForRepair(allNeighbors, options, columnFamilyStores);
                    repairedAt = ActiveRepairService.instance.getParentRepairSession(parentSession).repairedAt;
                }
                catch (Throwable t)
                {
                    sendNotification("repair", String.format("Repair failed with error %s", t.getMessage()), new int[]{cmd, ActiveRepairService.Status.FINISHED.ordinal()});
                    return;
                }

                // Set up RepairJob executor for this repair command.
                final ListeningExecutorService executor = MoreExecutors.listeningDecorator(new JMXConfigurableThreadPoolExecutor(options.getJobThreads(),
                                                                                                                           Integer.MAX_VALUE,
                                                                                                                           TimeUnit.SECONDS,
                                                                                                                           new LinkedBlockingQueue<Runnable>(),
                                                                                                                           new NamedThreadFactory("Repair#" + cmd),
                                                                                                                           "internal"));

                List<ListenableFuture<RepairSessionResult>> futures = new ArrayList<>(options.getRanges().size());
                String[] cfnames = new String[columnFamilyStores.size()];
                for (int i = 0; i < columnFamilyStores.size(); i++)
                {
                    cfnames[i] = columnFamilyStores.get(i).name;
                }
                for (Range<Token> range : options.getRanges())
                {
                    final RepairSession session = ActiveRepairService.instance.submitRepairSession(parentSession,
                                                                      range,
                                                                      keyspace,
                                                                      options.getParallelism(),
                                                                      rangeToNeighbors.get(range),
                                                                      repairedAt,
                                                                      executor,
                                                                      cfnames);
                    if (session == null)
                        continue;
                    // After repair session completes, notify client its result
                    Futures.addCallback(session, new FutureCallback<RepairSessionResult>()
                    {
                        public void onSuccess(RepairSessionResult result)
                        {
                            String message = String.format("Repair session %s for range %s finished", session.getId(), session.getRange().toString());
                            logger.info(message);
                            sendNotification("repair", message, new int[]{cmd, ActiveRepairService.Status.SESSION_SUCCESS.ordinal()});
                        }

                        public void onFailure(Throwable t)
                        {
                            String message = String.format("Repair session %s for range %s failed with error %s", session.getId(), session.getRange().toString(), t.getMessage());
                            logger.error(message, t);
                            sendNotification("repair", message, new int[]{cmd, ActiveRepairService.Status.SESSION_FAILED.ordinal()});
                        }
                    });
                    futures.add(session);
                }

                // After all repair sessions completes(successful or not),
                // run anticompaction if necessary and send finish notice back to client
                final ListenableFuture<List<RepairSessionResult>> allSessions = Futures.successfulAsList(futures);
                Futures.addCallback(allSessions, new FutureCallback<List<RepairSessionResult>>()
                {
                    public void onSuccess(List<RepairSessionResult> result)
                    {
                        // filter out null(=failed) results and get successful ranges
                        Collection<Range<Token>> successfulRanges = new ArrayList<>();
                        for (RepairSessionResult sessionResult : result)
                        {
                            if (sessionResult != null)
                            {
                                successfulRanges.add(sessionResult.range);
                            }
                        }
                        try
                        {
                            ActiveRepairService.instance.finishParentSession(parentSession, allNeighbors, successfulRanges);
                        }
                        catch (Exception e)
                        {
                            logger.error("Error in incremental repair", e);
                        }
                        repairComplete();
                    }

                    public void onFailure(Throwable t)
                    {
                        repairComplete();
                    }

                    private void repairComplete()
                    {
                        String duration = DurationFormatUtils.formatDurationWords(System.currentTimeMillis() - startTime, true, true);
                        String message = String.format("Repair command #%d finished in %s", cmd, duration);
                        sendNotification("repair", message,
                                         new int[]{cmd, ActiveRepairService.Status.FINISHED.ordinal()});
                        logger.info(message);
                        if (options.isTraced())
                        {
                            traceState.setNotificationHandle(null);
                            // Because DebuggableThreadPoolExecutor#afterExecute and this callback
                            // run in a nondeterministic order (within the same thread), the
                            // TraceState may have been nulled out at this point. The TraceState
                            // should be traceState, so just set it without bothering to check if it
                            // actually was nulled out.
                            Tracing.instance.set(traceState);
                            Tracing.traceRepair(message);
                            Tracing.instance.stopSession();
                        }
                        executor.shutdownNow();
                    }
                });
            }
        }, null);
    }

    public void forceTerminateAllRepairSessions() {
        ActiveRepairService.instance.terminateSessions();
    }

    /* End of MBean interface methods */

    /**
     * Get the "primary ranges" for the specified keyspace and endpoint.
     * "Primary ranges" are the ranges that the node is responsible for storing replica primarily.
     * The node that stores replica primarily is defined as the first node returned
     * by {@link AbstractReplicationStrategy#calculateNaturalEndpoints}.
     *
     * @param keyspace Keyspace name to check primary ranges
     * @param ep endpoint we are interested in.
     * @return primary ranges for the specified endpoint.
     */
    public Collection<Range<Token>> getPrimaryRangesForEndpoint(String keyspace, InetAddress ep)
    {
        AbstractReplicationStrategy strategy = Keyspace.open(keyspace).getReplicationStrategy();
        Collection<Range<Token>> primaryRanges = new HashSet<>();
        TokenMetadata metadata = _token_metadata.cloneOnlyTokenMap();
        for (Token token : metadata.sortedTokens())
        {
            List<InetAddress> endpoints = strategy.calculateNaturalEndpoints(token, metadata);
            if (endpoints.size() > 0 && endpoints.get(0).equals(ep))
                primaryRanges.add(new Range<>(metadata.getPredecessor(token), token));
        }
        return primaryRanges;
    }

    /**
     * Get the "primary ranges" within local DC for the specified keyspace and endpoint.
     *
     * @see #getPrimaryRangesForEndpoint(String, java.net.InetAddress)
     * @param keyspace Keyspace name to check primary ranges
     * @param referenceEndpoint endpoint we are interested in.
     * @return primary ranges within local DC for the specified endpoint.
     */
    public Collection<Range<Token>> getPrimaryRangeForEndpointWithinDC(String keyspace, InetAddress referenceEndpoint)
    {
        TokenMetadata metadata = _token_metadata.cloneOnlyTokenMap();
        String localDC = DatabaseDescriptor.getEndpointSnitch().getDatacenter(referenceEndpoint);
        Collection<InetAddress> localDcNodes = metadata.getTopology().getDatacenterEndpoints().get(localDC);
        AbstractReplicationStrategy strategy = Keyspace.open(keyspace).getReplicationStrategy();

        Collection<Range<Token>> localDCPrimaryRanges = new HashSet<>();
        for (Token token : metadata.sortedTokens())
        {
            List<InetAddress> endpoints = strategy.calculateNaturalEndpoints(token, metadata);
            for (InetAddress endpoint : endpoints)
            {
                if (localDcNodes.contains(endpoint))
                {
                    if (endpoint.equals(referenceEndpoint))
                    {
                        localDCPrimaryRanges.add(new Range<>(metadata.getPredecessor(token), token));
                    }
                    break;
                }
            }
        }

        return localDCPrimaryRanges;
    }
#endif
    /**
     * Get all ranges an endpoint is responsible for (by keyspace)
     * Replication strategy's get_ranges() guarantees that no wrap-around range is returned.
     * @param ep endpoint we are interested in.
     * @return ranges for the specified endpoint.
     */
    dht::token_range_vector get_ranges_for_endpoint(const sstring& name, const gms::inet_address& ep) const;

    /**
     * Get all ranges that span the ring given a set
     * of tokens. All ranges are in sorted order of
     * ranges.
     * @return ranges in sorted order
    */
    dht::token_range_vector get_all_ranges(const std::vector<token>& sorted_tokens) const;
    /**
     * This method returns the N endpoints that are responsible for storing the
     * specified key i.e for replication.
     *
     * @param keyspaceName keyspace name also known as keyspace
     * @param cf Column family name
     * @param key key for which we need to find the endpoint
     * @return the endpoint responsible for this key
     */
    std::vector<gms::inet_address> get_natural_endpoints(const sstring& keyspace,
            const sstring& cf, const sstring& key) const;
#if 0
    public List<InetAddress> getNaturalEndpoints(String keyspaceName, ByteBuffer key)
    {
        return getNaturalEndpoints(keyspaceName, getPartitioner().getToken(key));
    }
#endif
    /**
     * This method returns the N endpoints that are responsible for storing the
     * specified key i.e for replication.
     *
     * @param keyspaceName keyspace name also known as keyspace
     * @param pos position for which we need to find the endpoint
     * @return the endpoint responsible for this token
     */
    std::vector<gms::inet_address>  get_natural_endpoints(const sstring& keyspace, const token& pos) const;
#if 0
    /**
     * This method attempts to return N endpoints that are responsible for storing the
     * specified key i.e for replication.
     *
     * @param keyspace keyspace name also known as keyspace
     * @param key key for which we need to find the endpoint
     * @return the endpoint responsible for this key
     */
    public List<InetAddress> getLiveNaturalEndpoints(Keyspace keyspace, ByteBuffer key)
    {
        return getLiveNaturalEndpoints(keyspace, getPartitioner().decorateKey(key));
    }

    public List<InetAddress> getLiveNaturalEndpoints(Keyspace keyspace, RingPosition pos)
    {
        List<InetAddress> endpoints = keyspace.getReplicationStrategy().getNaturalEndpoints(pos);
        List<InetAddress> liveEps = new ArrayList<>(endpoints.size());

        for (InetAddress endpoint : endpoints)
        {
            if (FailureDetector.instance.isAlive(endpoint))
                liveEps.add(endpoint);
        }

        return liveEps;
    }

    public void setLoggingLevel(String classQualifier, String rawLevel) throws Exception
    {
        ch.qos.logback.classic.Logger logBackLogger = (ch.qos.logback.classic.Logger) LoggerFactory.getLogger(classQualifier);

        // if both classQualifer and rawLevel are empty, reload from configuration
        if (StringUtils.isBlank(classQualifier) && StringUtils.isBlank(rawLevel) )
        {
            JMXConfiguratorMBean jmxConfiguratorMBean = JMX.newMBeanProxy(ManagementFactory.getPlatformMBeanServer(),
                    new ObjectName("ch.qos.logback.classic:Name=default,Type=ch.qos.logback.classic.jmx.JMXConfigurator"),
                    JMXConfiguratorMBean.class);
            jmxConfiguratorMBean.reloadDefaultConfiguration();
            return;
        }
        // classQualifer is set, but blank level given
        else if (StringUtils.isNotBlank(classQualifier) && StringUtils.isBlank(rawLevel) )
        {
            if (logBackLogger.getLevel() != null || hasAppenders(logBackLogger))
                logBackLogger.setLevel(null);
            return;
        }

        ch.qos.logback.classic.Level level = ch.qos.logback.classic.Level.toLevel(rawLevel);
        logBackLogger.setLevel(level);
        logger.info("set log level to {} for classes under '{}' (if the level doesn't look like '{}' then the logger couldn't parse '{}')", level, classQualifier, rawLevel, rawLevel);
    }

    /**
     * @return the runtime logging levels for all the configured loggers
     */
    @Override
    public Map<String,String>getLoggingLevels() {
        Map<String, String> logLevelMaps = Maps.newLinkedHashMap();
        LoggerContext lc = (LoggerContext) LoggerFactory.getILoggerFactory();
        for (ch.qos.logback.classic.Logger logger : lc.getLoggerList())
        {
            if(logger.getLevel() != null || hasAppenders(logger))
                logLevelMaps.put(logger.getName(), logger.getLevel().toString());
        }
        return logLevelMaps;
    }

    private boolean hasAppenders(ch.qos.logback.classic.Logger logger) {
        Iterator<Appender<ILoggingEvent>> it = logger.iteratorForAppenders();
        return it.hasNext();
    }
#endif
    /**
     * @return Vector of Token ranges (_not_ keys!) together with estimated key count,
     *      breaking up the data this node is responsible for into pieces of roughly keys_per_split
     */
    std::vector<std::pair<dht::token_range, uint64_t>> get_splits(const sstring& ks_name,
            const sstring& cf_name,
            range<dht::token> range,
            uint32_t keys_per_split);
public:
    future<> decommission();

private:
    /**
     * Broadcast leaving status and update local _token_metadata accordingly
     */
    future<> start_leaving();
    void leave_ring();
    void unbootstrap();

public:
    future<> move(sstring new_token) {
        // FIXME: getPartitioner().getTokenFactory().validate(newToken);
        return move(dht::global_partitioner().from_sstring(new_token));
    }

private:
    /**
     * move the node to new token or find a new token to boot to according to load
     *
     * @param newToken new token to boot to, or if null, find balanced token to boot to
     *
     * @throws IOException on any I/O operation error
     */
    future<> move(token new_token);
public:

    /**
     * Get the status of a token removal.
     */
    future<sstring> get_removal_status();

    /**
     * Force a remove operation to complete. This may be necessary if a remove operation
     * blocks forever due to node/stream failure. removeToken() must be called
     * first, this is a last resort measure.  No further attempt will be made to restore replicas.
     */
    future<> force_remove_completion();

public:
    /**
     * Remove a node that has died, attempting to restore the replica count.
     * If the node is alive, decommission should be attempted.  If decommission
     * fails, then removeToken should be called.  If we fail while trying to
     * restore the replica count, finally forceRemoveCompleteion should be
     * called to forcibly remove the node without regard to replica count.
     *
     * @param hostIdString token for the node
     */
    future<> removenode(sstring host_id_string);

    future<sstring> get_operation_mode();

    future<bool> is_starting();

    drain_progress get_drain_progress() const {
        return _drain_progress;
    }

    /**
     * Shuts node off to writes, empties memtables and the commit log.
     * There are two differences between drain and the normal shutdown hook:
     * - Drain waits for in-progress streaming to complete
     * - Drain flushes *all* columnfamilies (shutdown hook only flushes non-durable CFs)
     */
    future<> drain();

#if 0
    // Never ever do this at home. Used by tests.
    IPartitioner setPartitionerUnsafe(IPartitioner newPartitioner)
    {
        IPartitioner oldPartitioner = DatabaseDescriptor.getPartitioner();
        DatabaseDescriptor.setPartitioner(newPartitioner);
        valueFactory = new VersionedValue.VersionedValueFactory(getPartitioner());
        return oldPartitioner;
    }

    TokenMetadata setTokenMetadataUnsafe(TokenMetadata tmd)
    {
        TokenMetadata old = _token_metadata;
        _token_metadata = tmd;
        return old;
    }

    public void truncate(String keyspace, String columnFamily) throws TimeoutException, IOException
    {
        try
        {
            StorageProxy.truncateBlocking(keyspace, columnFamily);
        }
        catch (UnavailableException e)
        {
            throw new IOException(e.getMessage());
        }
    }
#endif
public:
    future<std::map<gms::inet_address, float>> get_ownership();

    future<std::map<gms::inet_address, float>> effective_ownership(sstring keyspace_name);
#if 0
    /**
     * Calculates ownership. If there are multiple DC's and the replication strategy is DC aware then ownership will be
     * calculated per dc, i.e. each DC will have total ring ownership divided amongst its nodes. Without replication
     * total ownership will be a multiple of the number of DC's and this value will then go up within each DC depending
     * on the number of replicas within itself. For DC unaware replication strategies, ownership without replication
     * will be 100%.
     *
     * @throws IllegalStateException when node is not configured properly.
     */
    public LinkedHashMap<InetAddress, Float> effectiveOwnership(String keyspace) throws IllegalStateException
    {
    	
    	if (keyspace != null)
    	{
    		Keyspace keyspaceInstance = Schema.instance.getKeyspaceInstance(keyspace);
			if(keyspaceInstance == null)
				throw new IllegalArgumentException("The keyspace " + keyspace + ", does not exist");
    		
    		if(keyspaceInstance.getReplicationStrategy() instanceof LocalStrategy)
				throw new IllegalStateException("Ownership values for keyspaces with LocalStrategy are meaningless");
    	}
    	else
    	{
        	List<String> nonSystemKeyspaces = Schema.instance.getNonSystemKeyspaces();
        	
        	//system_traces is a non-system keyspace however it needs to be counted as one for this process
        	int specialTableCount = 0;
        	if (nonSystemKeyspaces.contains("system_traces"))
			{
        		specialTableCount += 1;
			}
        	if (nonSystemKeyspaces.size() > specialTableCount) 	   		
        		throw new IllegalStateException("Non-system keyspaces don't have the same replication settings, effective ownership information is meaningless");
        	
        	keyspace = "system_traces";
    	}
    	
        TokenMetadata metadata = _token_metadata.cloneOnlyTokenMap();

        Collection<Collection<InetAddress>> endpointsGroupedByDc = new ArrayList<>();
        // mapping of dc's to nodes, use sorted map so that we get dcs sorted
        SortedMap<String, Collection<InetAddress>> sortedDcsToEndpoints = new TreeMap<>();
        sortedDcsToEndpoints.putAll(metadata.getTopology().getDatacenterEndpoints().asMap());
        for (Collection<InetAddress> endpoints : sortedDcsToEndpoints.values())
            endpointsGroupedByDc.add(endpoints);

        Map<Token, Float> tokenOwnership = getPartitioner().describeOwnership(_token_metadata.sortedTokens());
        LinkedHashMap<InetAddress, Float> finalOwnership = Maps.newLinkedHashMap();

        // calculate ownership per dc
        for (Collection<InetAddress> endpoints : endpointsGroupedByDc)
        {
            // calculate the ownership with replication and add the endpoint to the final ownership map
            for (InetAddress endpoint : endpoints)
            {
                float ownership = 0.0f;
                for (Range<Token> range : getRangesForEndpoint(keyspace, endpoint))
                {
                    if (tokenOwnership.containsKey(range.right))
                        ownership += tokenOwnership.get(range.right);
                }
                finalOwnership.put(endpoint, ownership);
            }
        }
        return finalOwnership;
    }


    private boolean hasSameReplication(List<String> list)
    {
        if (list.isEmpty())
            return false;

        for (int i = 0; i < list.size() -1; i++)
        {
            KSMetaData ksm1 = Schema.instance.getKSMetaData(list.get(i));
            KSMetaData ksm2 = Schema.instance.getKSMetaData(list.get(i + 1));
            if (!ksm1.strategyClass.equals(ksm2.strategyClass) ||
                    !Iterators.elementsEqual(ksm1.strategyOptions.entrySet().iterator(),
                                             ksm2.strategyOptions.entrySet().iterator()))
                return false;
        }
        return true;
    }

    public List<String> getKeyspaces()
    {
        List<String> keyspaceNamesList = new ArrayList<>(Schema.instance.getKeyspaces());
        return Collections.unmodifiableList(keyspaceNamesList);
    }

    public List<String> getNonSystemKeyspaces()
    {
        List<String> keyspaceNamesList = new ArrayList<>(Schema.instance.getNonSystemKeyspaces());
        return Collections.unmodifiableList(keyspaceNamesList);
    }

    public void updateSnitch(String epSnitchClassName, Boolean dynamic, Integer dynamicUpdateInterval, Integer dynamicResetInterval, Double dynamicBadnessThreshold) throws ClassNotFoundException
    {
        IEndpointSnitch oldSnitch = DatabaseDescriptor.getEndpointSnitch();

        // new snitch registers mbean during construction
        IEndpointSnitch newSnitch;
        try
        {
            newSnitch = FBUtilities.construct(epSnitchClassName, "snitch");
        }
        catch (ConfigurationException e)
        {
            throw new ClassNotFoundException(e.getMessage());
        }
        if (dynamic)
        {
            DatabaseDescriptor.setDynamicUpdateInterval(dynamicUpdateInterval);
            DatabaseDescriptor.setDynamicResetInterval(dynamicResetInterval);
            DatabaseDescriptor.setDynamicBadnessThreshold(dynamicBadnessThreshold);
            newSnitch = new DynamicEndpointSnitch(newSnitch);
        }

        // point snitch references to the new instance
        DatabaseDescriptor.setEndpointSnitch(newSnitch);
        for (String ks : Schema.instance.getKeyspaces())
        {
            Keyspace.open(ks).getReplicationStrategy().snitch = newSnitch;
        }

        if (oldSnitch instanceof DynamicEndpointSnitch)
            ((DynamicEndpointSnitch)oldSnitch).unregisterMBean();
    }
#endif

    future<std::unordered_map<sstring, sstring>> view_build_statuses(sstring keyspace, sstring view_name) const;

private:
    /**
     * Seed data to the endpoints that will be responsible for it at the future
     *
     * @param rangesToStreamByKeyspace keyspaces and data ranges with endpoints included for each
     * @return async Future for whether stream was success
     */
    future<> stream_ranges(std::unordered_map<sstring, std::unordered_multimap<dht::token_range, inet_address>> ranges_to_stream_by_keyspace);

public:
#if 0
    public void bulkLoad(String directory)
    {
        try
        {
            bulkLoadInternal(directory).get();
        }
        catch (Exception e)
        {
            throw new RuntimeException(e);
        }
    }

    public String bulkLoadAsync(String directory)
    {
        return bulkLoadInternal(directory).planId.toString();
    }

    private StreamResultFuture bulkLoadInternal(String directory)
    {
        File dir = new File(directory);

        if (!dir.exists() || !dir.isDirectory())
            throw new IllegalArgumentException("Invalid directory " + directory);

        SSTableLoader.Client client = new SSTableLoader.Client()
        {
            public void init(String keyspace)
            {
                try
                {
                    setPartitioner(DatabaseDescriptor.getPartitioner());
                    for (Map.Entry<Range<Token>, List<InetAddress>> entry : StorageService.instance.getRangeToAddressMap(keyspace).entrySet())
                    {
                        Range<Token> range = entry.getKey();
                        for (InetAddress endpoint : entry.getValue())
                            addRangeForEndpoint(range, endpoint);
                    }
                }
                catch (Exception e)
                {
                    throw new RuntimeException(e);
                }
            }

            public CFMetaData getCFMetaData(String keyspace, String cfName)
            {
                return Schema.instance.getCFMetaData(keyspace, cfName);
            }
        };

        SSTableLoader loader = new SSTableLoader(dir, client, new OutputHandler.LogOutput());
        return loader.stream();
    }
#endif
public:
    int32_t get_exception_count();
#if 0
    public void rescheduleFailedDeletions()
    {
        SSTableDeletingTask.rescheduleFailedTasks();
    }
#endif
    /**
     * Load new SSTables not currently tracked by the system
     *
     * This can be called, for instance, after copying a batch of SSTables to a CF directory.
     *
     * This should not be called in parallel for the same keyspace / column family, and doing
     * so will throw an std::runtime_exception.
     *
     * @param ks_name the keyspace in which to search for new SSTables.
     * @param cf_name the column family in which to search for new SSTables.
     * @return a future<> when the operation finishes.
     */
    future<> load_new_sstables(sstring ks_name, sstring cf_name);
#if 0
    /**
     * #{@inheritDoc}
     */
    public List<String> sampleKeyRange() // do not rename to getter - see CASSANDRA-4452 for details
    {
        List<DecoratedKey> keys = new ArrayList<>();
        for (Keyspace keyspace : Keyspace.nonSystem())
        {
            for (Range<Token> range : getPrimaryRangesForEndpoint(keyspace.getName(), FBUtilities.getBroadcastAddress()))
                keys.addAll(keySamples(keyspace.getColumnFamilyStores(), range));
        }

        List<String> sampledKeys = new ArrayList<>(keys.size());
        for (DecoratedKey key : keys)
            sampledKeys.add(key.getToken().toString());
        return sampledKeys;
    }

    public void rebuildSecondaryIndex(String ksName, String cfName, String... idxNames)
    {
        ColumnFamilyStore.rebuildSecondaryIndex(ksName, cfName, idxNames);
    }

    public void resetLocalSchema() throws IOException
    {
        MigrationManager.resetLocalSchema();
    }

    public void setTraceProbability(double probability)
    {
        this.traceProbability = probability;
    }

    public double getTraceProbability()
    {
        return traceProbability;
    }

    public void disableAutoCompaction(String ks, String... columnFamilies) throws IOException
    {
        for (ColumnFamilyStore cfs : getValidColumnFamilies(true, true, ks, columnFamilies))
        {
            cfs.disableAutoCompaction();
        }
    }

    public void enableAutoCompaction(String ks, String... columnFamilies) throws IOException
    {
        for (ColumnFamilyStore cfs : getValidColumnFamilies(true, true, ks, columnFamilies))
        {
            cfs.enableAutoCompaction();
        }
    }

    /** Returns the name of the cluster */
    public String getClusterName()
    {
        return DatabaseDescriptor.getClusterName();
    }

    /** Returns the cluster partitioner */
    public String getPartitionerName()
    {
        return DatabaseDescriptor.getPartitionerName();
    }

    public int getTombstoneWarnThreshold()
    {
        return DatabaseDescriptor.getTombstoneWarnThreshold();
    }

    public void setTombstoneWarnThreshold(int threshold)
    {
        DatabaseDescriptor.setTombstoneWarnThreshold(threshold);
    }

    public int getTombstoneFailureThreshold()
    {
        return DatabaseDescriptor.getTombstoneFailureThreshold();
    }

    public void setTombstoneFailureThreshold(int threshold)
    {
        DatabaseDescriptor.setTombstoneFailureThreshold(threshold);
    }

    public int getBatchSizeFailureThreshold()
    {
        return DatabaseDescriptor.getBatchSizeFailThresholdInKB();
    }

    public void setBatchSizeFailureThreshold(int threshold)
    {
        DatabaseDescriptor.setBatchSizeFailThresholdInKB(threshold);
    }

    public void setHintedHandoffThrottleInKB(int throttleInKB)
    {
        DatabaseDescriptor.setHintedHandoffThrottleInKB(throttleInKB);
        logger.info(String.format("Updated hinted_handoff_throttle_in_kb to %d", throttleInKB));
    }
#endif

    template <typename Func>
    auto run_with_api_lock(sstring operation, Func&& func) {
        return get_storage_service().invoke_on(0, [operation = std::move(operation),
                func = std::forward<Func>(func)] (storage_service& ss) mutable {
            if (!ss._operation_in_progress.empty()) {
                throw std::runtime_error(format("Operation {} is in progress, try again", ss._operation_in_progress));
            }
            ss._operation_in_progress = std::move(operation);
            return func(ss).finally([&ss] {
                ss._operation_in_progress = sstring();
            });
        });
    }

    template <typename Func>
    auto run_with_no_api_lock(Func&& func) {
        return get_storage_service().invoke_on(0, [func = std::forward<Func>(func)] (storage_service& ss) mutable {
            return func(ss);
        });
    }
private:
    void do_isolate_on_error(disk_error type);
    utils::UUID _local_host_id;
public:
    utils::UUID get_local_id() { return _local_host_id; }

    sstring get_config_supported_features();
    std::set<sstring> get_config_supported_features_set();
    sstring get_known_features();
    std::set<sstring> get_known_features_set();

    gms::feature& cluster_supports_range_tombstones() {
        return _range_tombstones_feature;
    }

    bool cluster_supports_large_partitions() const {
        return bool(_large_partitions_feature);
    }

    bool cluster_supports_materialized_views() const {
        return bool(_materialized_views_feature);
    }

    bool cluster_supports_counters() const {
        return bool(_counters_feature);
    }

    bool cluster_supports_indexes() const {
        return bool(_indexes_feature);
    }

    bool cluster_supports_digest_multipartition_reads() const {
        return bool(_digest_multipartition_read_feature);
    }

    bool cluster_supports_correct_counter_order() const {
        return bool(_correct_counter_order_feature);
    }

    const gms::feature& cluster_supports_schema_tables_v3() const {
        return _schema_tables_v3;
    }

    bool cluster_supports_reading_correctly_serialized_range_tombstones() const {
        return bool(_correct_non_compound_range_tombstones);
    }

    bool cluster_supports_write_failure_reply() const {
        return bool(_write_failure_reply_feature);
    }

    gms::feature& cluster_supports_xxhash_digest_algorithm() {
        return _xxhash_feature;
    }

    bool cluster_supports_roles() const {
        return bool(_roles_feature);
    }

    bool cluster_supports_la_sstable() const {
        return bool(_la_sstable_feature);
    }

    bool cluster_supports_stream_with_rpc_stream() const {
        return bool(_stream_with_rpc_stream_feature);
    }

    bool cluster_supports_mc_sstable() const {
        return bool(_mc_sstable_feature);
    }

    bool cluster_supports_row_level_repair() const {
        return bool(_row_level_repair_feature);
    }
    const gms::feature& cluster_supports_truncation_table() const {
        return _truncation_table;
    }
    const gms::feature& cluster_supports_correct_static_compact_in_mc() const {
        return _correct_static_compact_in_mc;
    }
    bool cluster_supports_unbounded_range_tombstones() const {
        return bool(_unbounded_range_tombstones_feature);
    }

    const gms::feature& cluster_supports_view_virtual_columns() const {
        return _view_virtual_columns;
    }
    const gms::feature& cluster_supports_digest_insensitive_to_expiry() const {
        return _digest_insensitive_to_expiry;
    }
<<<<<<< HEAD
    const gms::feature& cluster_supports_in_memory_tables() const {
        return _in_memory_tables;
    }
=======

    bool cluster_supports_computed_columns() const {
        return bool(_computed_columns);
    }

>>>>>>> 3af8431a
    // Returns schema features which all nodes in the cluster advertise as supported.
    db::schema_features cluster_schema_features() const;

private:
    future<> set_cql_ready(bool ready);
private:
    void notify_down(inet_address endpoint);
    void notify_left(inet_address endpoint);
    void notify_up(inet_address endpoint);
    void notify_joined(inet_address endpoint);
    void notify_cql_change(inet_address endpoint, bool ready);
};

future<> init_storage_service(distributed<database>& db, sharded<gms::gossiper>& gossiper, sharded<auth::service>& auth_service, sharded<db::system_distributed_keyspace>& sys_dist_ks,
        sharded<db::view::view_update_generator>& view_update_generator, sharded<gms::feature_service>& feature_service, sharded<qos::service_level_controller>& sl_controller);
future<> deinit_storage_service();

future<> read_sstables_format(distributed<storage_service>& ss);

}<|MERGE_RESOLUTION|>--- conflicted
+++ resolved
@@ -338,11 +338,8 @@
     gms::feature _unbounded_range_tombstones_feature;
     gms::feature _view_virtual_columns;
     gms::feature _digest_insensitive_to_expiry;
-<<<<<<< HEAD
+    gms::feature _computed_columns;
     gms::feature _in_memory_tables;
-=======
-    gms::feature _computed_columns;
->>>>>>> 3af8431a
 
     sstables::sstable_version_types _sstables_format = sstables::sstable_version_types::ka;
     seastar::semaphore _feature_listeners_sem = {1};
@@ -2362,17 +2359,14 @@
     const gms::feature& cluster_supports_digest_insensitive_to_expiry() const {
         return _digest_insensitive_to_expiry;
     }
-<<<<<<< HEAD
+
+    bool cluster_supports_computed_columns() const {
+        return bool(_computed_columns);
+    }
+
     const gms::feature& cluster_supports_in_memory_tables() const {
         return _in_memory_tables;
     }
-=======
-
-    bool cluster_supports_computed_columns() const {
-        return bool(_computed_columns);
-    }
-
->>>>>>> 3af8431a
     // Returns schema features which all nodes in the cluster advertise as supported.
     db::schema_features cluster_schema_features() const;
 
