/*
 * Licensed to the Apache Software Foundation (ASF) under one
 * or more contributor license agreements.  See the NOTICE file
 * distributed with this work for additional information
 * regarding copyright ownership.  The ASF licenses this file
 * to you under the Apache License, Version 2.0 (the
 * "License"); you may not use this file except in compliance
 * with the License.  You may obtain a copy of the License at
 *
 *     http://www.apache.org/licenses/LICENSE-2.0
 *
 * Unless required by applicable law or agreed to in writing, software
 * distributed under the License is distributed on an "AS IS" BASIS,
 * WITHOUT WARRANTIES OR CONDITIONS OF ANY KIND, either express or implied.
 * See the License for the specific language governing permissions and
 * limitations under the License.
 *
 * Modified by ScyllaDB
 * Copyright (C) 2015 ScyllaDB
 *
 */

/*
 * This file is part of Scylla.
 *
 * Scylla is free software: you can redistribute it and/or modify
 * it under the terms of the GNU Affero General Public License as published by
 * the Free Software Foundation, either version 3 of the License, or
 * (at your option) any later version.
 *
 * Scylla is distributed in the hope that it will be useful,
 * but WITHOUT ANY WARRANTY; without even the implied warranty of
 * MERCHANTABILITY or FITNESS FOR A PARTICULAR PURPOSE.  See the
 * GNU General Public License for more details.
 *
 * You should have received a copy of the GNU General Public License
 * along with Scylla.  If not, see <http://www.gnu.org/licenses/>.
 */

#pragma once

#include "auth/service.hh"
#include "gms/i_endpoint_state_change_subscriber.hh"
#include "service/endpoint_lifecycle_subscriber.hh"
#include "locator/token_metadata.hh"
#include "gms/gossiper.hh"
#include "utils/UUID_gen.hh"
#include <seastar/core/distributed.hh>
#include "dht/i_partitioner.hh"
#include "dht/token_range_endpoints.hh"
#include <seastar/core/sleep.hh>
#include "gms/application_state.hh"
#include "db/system_distributed_keyspace.hh"
#include <seastar/core/semaphore.hh>
#include <seastar/core/gate.hh>
#include "utils/fb_utilities.hh"
#include "utils/serialized_action.hh"
#include "database_fwd.hh"
#include "db/schema_features.hh"
#include "streaming/stream_state.hh"
#include "streaming/stream_plan.hh"
#include <seastar/core/distributed.hh>
#include "disk-error-handler.hh"
#include "gms/feature.hh"
#include <seastar/core/metrics_registration.hh>
#include <seastar/core/rwlock.hh>
#include "sstables/version.hh"
#include "cdc/metadata.hh"

namespace cql_transport {
    class cql_server;
}
class thrift_server;

namespace dht {
class boot_strapper;
}

namespace qos {
class service_level_controller;
}

namespace gms {
class feature_service;
class gossiper;
};

namespace service {

class storage_service;

extern distributed<storage_service> _the_storage_service;
inline distributed<storage_service>& get_storage_service() {
    return _the_storage_service;
}
inline storage_service& get_local_storage_service() {
    return _the_storage_service.local();
}

int get_generation_number();

enum class disk_error { regular, commit };

struct bind_messaging_port_tag {};
using bind_messaging_port = bool_class<bind_messaging_port_tag>;

class feature_enabled_listener : public gms::feature::listener {
    storage_service& _s;
    seastar::named_semaphore& _sem;
    sstables::sstable_version_types _format;
public:
    feature_enabled_listener(storage_service& s, seastar::named_semaphore& sem, sstables::sstable_version_types format)
        : _s(s)
        , _sem(sem)
        , _format(format)
    { }
    void on_enabled() override;
};

struct storage_service_config {
    size_t available_memory;
};

/**
 * This abstraction contains the token/identifier of this node
 * on the identifier space. This token gets gossiped around.
 * This class will also maintain histograms of the load information
 * of other nodes in the cluster.
 */
class storage_service : public service::migration_listener, public gms::i_endpoint_state_change_subscriber, public seastar::async_sharded_service<storage_service> {
public:
    struct snapshot_details {
        int64_t live;
        int64_t total;
        sstring cf;
        sstring ks;
    };
private:
    using token = dht::token;
    using token_range_endpoints = dht::token_range_endpoints;
    using endpoint_details = dht::endpoint_details;
    using boot_strapper = dht::boot_strapper;
    using token_metadata = locator::token_metadata;
    using application_state = gms::application_state;
    using inet_address = gms::inet_address;
    using versioned_value = gms::versioned_value;
#if 0
    private static final Logger logger = LoggerFactory.getLogger(StorageService.class);

    /* JMX notification serial number counter */
    private final AtomicLong notificationSerialNumber = new AtomicLong();
#endif
    abort_source& _abort_source;
    gms::feature_service& _feature_service;
    distributed<database>& _db;
    gms::gossiper& _gossiper;
    sharded<auth::service>& _auth_service;
    sharded<cql3::cql_config>& _cql_config;
    sharded<service::migration_notifier>& _mnotifier;
    sharded<qos::service_level_controller>& _sl_controller;
    // Note that this is obviously only valid for the current shard. Users of
    // this facility should elect a shard to be the coordinator based on any
    // given objective criteria
    //
    // It shouldn't be impossible to actively serialize two callers if the need
    // ever arise.
    bool _loading_new_sstables = false;
    std::optional<distributed<cql_transport::cql_server>> _cql_server;
    std::optional<distributed<thrift_server>> _thrift_server;
    sstring _operation_in_progress;
    bool _force_remove_completion = false;
    bool _ms_stopped = false;
    bool _stream_manager_stopped = false;
    seastar::metrics::metric_groups _metrics;
    std::set<sstring> _disabled_features;
    size_t _service_memory_total;
    semaphore _service_memory_limiter;

    /* For unit tests only.
     *
     * Currently used when choosing the timestamp of the first CDC stream generation:
     * normally we choose a timestamp in the future so other nodes have a chance to learn about it
     * before it starts operating, but in the single-node-cluster case this is not necessary
     * and would only slow down tests (by having them wait).
     */
    bool _for_testing;
public:
    storage_service(abort_source& as, distributed<database>& db, gms::gossiper& gossiper, sharded<auth::service>&, sharded<cql3::cql_config>& cql_config, sharded<db::system_distributed_keyspace>&, sharded<db::view::view_update_generator>&, gms::feature_service& feature_service, storage_service_config config, sharded<service::migration_notifier>& mn, sharded<qos::service_level_controller>&, /* only for tests */ bool for_testing = false, /* only for tests */ std::set<sstring> disabled_features = {});
    void isolate_on_error();
    void isolate_on_commit_error();

    // only for tests
    void set_disabled_features(std::set<sstring> = {});

    // Needed by distributed<>
    future<> stop();
    void init_messaging_service();
    future<> uninit_messaging_service();

private:
    future<> do_update_pending_ranges();
    void register_metrics();

public:
    future<> keyspace_changed(const sstring& ks_name);
    future<> update_pending_ranges();
    void update_pending_ranges_nowait(inet_address endpoint);

    auth::service& get_local_auth_service() {
        return _auth_service.local();
    }

    const locator::token_metadata& get_token_metadata() const {
        return _token_metadata;
    }

    locator::token_metadata& get_token_metadata() {
        return _token_metadata;
    }

    cdc::metadata& get_cdc_metadata() {
        return _cdc_metadata;
    }

    const service::migration_notifier& get_migration_notifier() const {
        return _mnotifier.local();
    }

    service::migration_notifier& get_migration_notifier() {
        return _mnotifier.local();
    }

    future<> gossip_snitch_info();
    future<> gossip_sharding_info();

    distributed<database>& db() {
        return _db;
    }

private:
    bool is_auto_bootstrap() const;
    inet_address get_broadcast_address() const {
        return utils::fb_utilities::get_broadcast_address();
    }
    /* This abstraction maintains the token/endpoint metadata information */
    token_metadata _token_metadata;

    // Maintains the set of known CDC generations used to pick streams for log writes (i.e., the partition keys of these log writes).
    // Updated in response to certain gossip events (see the handle_cdc_generation function).
    cdc::metadata _cdc_metadata;
public:
    std::chrono::milliseconds get_ring_delay();
    gms::versioned_value::factory value_factory;
#if 0
    public volatile VersionedValue.VersionedValueFactory valueFactory = new VersionedValue.VersionedValueFactory(getPartitioner());

    private Thread drainOnShutdown = null;

    public static final StorageService instance = new StorageService();

    public static IPartitioner getPartitioner()
    {
        return DatabaseDescriptor.getPartitioner();
    }
#endif
public:
    dht::token_range_vector get_local_ranges(const sstring& keyspace_name) const {
        return get_ranges_for_endpoint(keyspace_name, get_broadcast_address());
    }
#if 0
    public Collection<Range<Token>> getPrimaryRanges(String keyspace)
    {
        return getPrimaryRangesForEndpoint(keyspace, FBUtilities.getBroadcastAddress());
    }

    public Collection<Range<Token>> getPrimaryRangesWithinDC(String keyspace)
    {
        return getPrimaryRangeForEndpointWithinDC(keyspace, FBUtilities.getBroadcastAddress());
    }

    private CassandraDaemon daemon;
#endif
private:

    std::unordered_set<inet_address> _replicating_nodes;

    std::optional<inet_address> _removing_node;

    /* Are we starting this node in bootstrap mode? */
    bool _is_bootstrap_mode = false;

    bool _initialized = false;

    bool _joined = false;

    seastar::rwlock _snapshot_lock;
    seastar::gate _snapshot_ops;

    template <typename Func>
    static std::result_of_t<Func()> run_snapshot_modify_operation(Func&&);

    template <typename Func>
    static std::result_of_t<Func()> run_snapshot_list_operation(Func&&);
public:
    enum class mode { STARTING, NORMAL, JOINING, LEAVING, DECOMMISSIONED, MOVING, DRAINING, DRAINED };

    future<> snapshots_close() {
        return _snapshot_ops.close();
    }

private:
    mode _operation_mode = mode::STARTING;
    friend std::ostream& operator<<(std::ostream& os, const mode& mode);
    friend future<> read_sstables_format(distributed<storage_service>&);
    friend class feature_enabled_listener;
#if 0
    /* the probability for tracing any particular request, 0 disables tracing and 1 enables for all */
    private double traceProbability = 0.0;
#endif
    /* Used for tracking drain progress */
public:
    struct drain_progress {
        int32_t total_cfs;
        int32_t remaining_cfs;

        drain_progress& operator+=(const drain_progress& other) {
            total_cfs += other.total_cfs;
            remaining_cfs += other.remaining_cfs;
            return *this;
        }
    };
private:
    drain_progress _drain_progress{};
#if 0

    private static final AtomicInteger nextRepairCommand = new AtomicInteger();
#endif


    std::vector<endpoint_lifecycle_subscriber*> _lifecycle_subscribers;

#if 0
    private static final BackgroundActivityMonitor bgMonitor = new BackgroundActivityMonitor();

    private final ObjectName jmxObjectName;

#endif
private:
    std::unordered_set<token> _bootstrap_tokens;

    /* The timestamp of the CDC streams generation that this node has proposed when joining.
     * This value is nullopt only when:
     * 1. this node is being upgraded from a non-CDC version,
     * 2. this node is starting for the first time or restarting with CDC previously disabled,
     *    in which case the value should become populated before we leave the join_token_ring procedure.
     */
    std::optional<db_clock::time_point> _cdc_streams_ts;

    gms::feature _range_tombstones_feature;
    gms::feature _large_partitions_feature;
    gms::feature _materialized_views_feature;
    gms::feature _counters_feature;
    gms::feature _indexes_feature;
    gms::feature _digest_multipartition_read_feature;
    gms::feature _correct_counter_order_feature;
    gms::feature _schema_tables_v3;
    gms::feature _correct_non_compound_range_tombstones;
    gms::feature _write_failure_reply_feature;
    gms::feature _xxhash_feature;
    gms::feature _udf_feature;
    gms::feature _roles_feature;
    gms::feature _la_sstable_feature;
    gms::feature _stream_with_rpc_stream_feature;
    gms::feature _mc_sstable_feature;
    gms::feature _row_level_repair_feature;
    gms::feature _truncation_table;
    gms::feature _correct_static_compact_in_mc;
    gms::feature _unbounded_range_tombstones_feature;
    gms::feature _view_virtual_columns;
    gms::feature _digest_insensitive_to_expiry;
    gms::feature _computed_columns;
    gms::feature _cdc_feature;
    gms::feature _nonfrozen_udts;
    gms::feature _hinted_handoff_separate_connection;
<<<<<<< HEAD
    gms::feature _in_memory_tables;
=======
    gms::feature _lwt_feature;
>>>>>>> 9eae0b57

    sstables::sstable_version_types _sstables_format = sstables::sstable_version_types::ka;
    seastar::named_semaphore _feature_listeners_sem = {1, named_semaphore_exception_factory{"feature listeners"}};
    feature_enabled_listener _la_feature_listener;
    feature_enabled_listener _mc_feature_listener;
public:
    sstables::sstable_version_types sstables_format() const { return _sstables_format; }
    void enable_all_features();

    void finish_bootstrapping() {
        _is_bootstrap_mode = false;
    }

    /* Broadcasts the chosen tokens through gossip,
     * together with a CDC streams timestamp (if we start a new CDC generation) and STATUS=NORMAL. */
    void set_gossip_tokens(const std::unordered_set<dht::token>&, std::optional<db_clock::time_point>);
#if 0

    public void registerDaemon(CassandraDaemon daemon)
    {
        this.daemon = daemon;
    }
#endif

    void register_subscriber(endpoint_lifecycle_subscriber* subscriber);

    void unregister_subscriber(endpoint_lifecycle_subscriber* subscriber);

    // should only be called via JMX
    future<> stop_gossiping();

    // should only be called via JMX
    future<> start_gossiping(bind_messaging_port do_bind = bind_messaging_port::yes);

    // should only be called via JMX
    future<bool> is_gossip_running();

    // should only be called via JMX
    future<> start_rpc_server();

    future<> stop_rpc_server();

    future<bool> is_rpc_server_running();

    future<> start_native_transport();

    future<> stop_native_transport();

    future<bool> is_native_transport_running();

private:
    future<> do_stop_rpc_server();
    future<> do_stop_native_transport();
    future<> do_stop_ms();
    future<> do_stop_stream_manager();
#if 0
    public void stopTransports()
    {
        if (isInitialized())
        {
            logger.error("Stopping gossiper");
            stopGossiping();
        }
        if (isRPCServerRunning())
        {
            logger.error("Stopping RPC server");
            stopRPCServer();
        }
        if (isNativeTransportRunning())
        {
            logger.error("Stopping native transport");
            stopNativeTransport();
        }
    }
#endif
private:
    future<> shutdown_client_servers();
#if 0
    public void stopClient()
    {
        Gossiper.instance.unregister(this);
        Gossiper.instance.stop();
        MessagingService.instance().shutdown();
        // give it a second so that task accepted before the MessagingService shutdown gets submitted to the stage (to avoid RejectedExecutionException)
        Uninterruptibles.sleepUninterruptibly(1, TimeUnit.SECONDS);
        StageManager.shutdownNow();
    }
#endif
public:
    future<bool> is_initialized();
#if 0

    public void stopDaemon()
    {
        if (daemon == null)
            throw new IllegalStateException("No configured daemon");
        daemon.deactivate();
    }
#endif
private:
    // Tokens and the CDC streams timestamp of the replaced node.
    using replacement_info = std::pair<std::unordered_set<token>, std::optional<db_clock::time_point>>;
    future<replacement_info> prepare_replacement_info(const std::unordered_map<gms::inet_address, sstring>& loaded_peer_features);

public:
    future<> check_for_endpoint_collision(const std::unordered_map<gms::inet_address, sstring>& loaded_peer_features);
#if 0

    // for testing only
    public void unsafeInitialize() throws ConfigurationException
    {
        _initialized = true;
        Gossiper.instance.register(this);
        Gossiper.instance.start((int) (System.currentTimeMillis() / 1000)); // needed for node-ring gathering.
        Gossiper.instance.addLocalApplicationState(ApplicationState.NET_VERSION, valueFactory.networkVersion());
        if (!MessagingService.instance().isListening())
            MessagingService.instance().listen(FBUtilities.getLocalAddress());
    }
#endif
public:
    /*!
     * \brief Init the messaging service part of the service.
     *
     * This is the first part of the initialization, call this method
     * first.
     *
     * After this method is completed, it is ok to start the storage_service
     * API.
     * \see init_server_without_the_messaging_service_part
     */
    future<> init_messaging_service_part();

    /*!
     * \brief complete the server initialization
     *
     * The storage_service initialization is done in two parts.
     *
     * you first call init_messaging_service_part and then
     * you call init_server_without_the_messaging_service_part.
     *
     * It is safe to start the API after init_messaging_service_part
     * completed
     * \see init_messaging_service_part
     */
    future<> init_server_without_the_messaging_service_part(bind_messaging_port do_bind = bind_messaging_port::yes) {
        return init_server(get_ring_delay().count(), do_bind);
    }

    future<> init_server(int delay, bind_messaging_port do_bind = bind_messaging_port::yes);

    future<> drain_on_shutdown();

    future<> stop_transport();

    void flush_column_families();
#if 0
    /**
     * In the event of forceful termination we need to remove the shutdown hook to prevent hanging (OOM for instance)
     */
    public void removeShutdownHook()
    {
        if (drainOnShutdown != null)
            Runtime.getRuntime().removeShutdownHook(drainOnShutdown);
    }
#endif
private:
    bool should_bootstrap() const;
    void prepare_to_join(std::vector<inet_address> loaded_endpoints, const std::unordered_map<gms::inet_address, sstring>& loaded_peer_features, bind_messaging_port do_bind = bind_messaging_port::yes);
    void join_token_ring(int delay);
    void wait_for_feature_listeners_to_finish();
    void maybe_start_sys_dist_ks();
public:
    inline bool is_joined() const {
        // Every time we set _joined, we do it on all shards, so we can read its
        // value locally.
        return _joined;
    }

    future<> rebuild(sstring source_dc);

#if 0
    public void setStreamThroughputMbPerSec(int value)
    {
        DatabaseDescriptor.setStreamThroughputOutboundMegabitsPerSec(value);
        logger.info("setstreamthroughput: throttle set to {}", value);
    }

    public int getStreamThroughputMbPerSec()
    {
        return DatabaseDescriptor.getStreamThroughputOutboundMegabitsPerSec();
    }

    public int getCompactionThroughputMbPerSec()
    {
        return DatabaseDescriptor.getCompactionThroughputMbPerSec();
    }

    public void setCompactionThroughputMbPerSec(int value)
    {
        DatabaseDescriptor.setCompactionThroughputMbPerSec(value);
    }

    public boolean isIncrementalBackupsEnabled()
    {
        return DatabaseDescriptor.isIncrementalBackupsEnabled();
    }

    public void setIncrementalBackupsEnabled(boolean value)
    {
        DatabaseDescriptor.setIncrementalBackupsEnabled(value);
    }
#endif

private:
    void set_mode(mode m, bool log);
    void set_mode(mode m, sstring msg, bool log);
    void mark_existing_views_as_built();

    // Stream data for which we become a new replica.
    // Before that, if we're not replacing another node, inform other nodes about our chosen tokens (_bootstrap_tokens)
    // and wait for RING_DELAY ms so that we receive new writes from coordinators during streaming.
    void bootstrap();

public:
    bool is_bootstrap_mode() const {
        return _is_bootstrap_mode;
    }

#if 0

    public TokenMetadata getTokenMetadata()
    {
        return _token_metadata;
    }

    /**
     * Increment about the known Compaction severity of the events in this node
     */
    public void reportSeverity(double incr)
    {
        bgMonitor.incrCompactionSeverity(incr);
    }

    public void reportManualSeverity(double incr)
    {
        bgMonitor.incrManualSeverity(incr);
    }

    public double getSeverity(InetAddress endpoint)
    {
        return bgMonitor.getSeverity(endpoint);
    }

    /**
     * for a keyspace, return the ranges and corresponding listen addresses.
     * @param keyspace
     * @return the endpoint map
     */
    public Map<List<String>, List<String>> getRangeToEndpointMap(String keyspace)
    {
        /* All the ranges for the tokens */
        Map<List<String>, List<String>> map = new HashMap<>();
        for (Map.Entry<Range<Token>,List<InetAddress>> entry : getRangeToAddressMap(keyspace).entrySet())
        {
            map.put(entry.getKey().asList(), stringify(entry.getValue()));
        }
        return map;
    }
#endif
    /**
     * Return the rpc address associated with an endpoint as a string.
     * @param endpoint The endpoint to get rpc address for
     * @return the rpc address
     */
    sstring get_rpc_address(const inet_address& endpoint) const;
#if 0
    /**
     * for a keyspace, return the ranges and corresponding RPC addresses for a given keyspace.
     * @param keyspace
     * @return the endpoint map
     */
    public Map<List<String>, List<String>> getRangeToRpcaddressMap(String keyspace)
    {
        /* All the ranges for the tokens */
        Map<List<String>, List<String>> map = new HashMap<>();
        for (Map.Entry<Range<Token>, List<InetAddress>> entry : getRangeToAddressMap(keyspace).entrySet())
        {
            List<String> rpcaddrs = new ArrayList<>(entry.getValue().size());
            for (InetAddress endpoint: entry.getValue())
            {
                rpcaddrs.add(getRpcaddress(endpoint));
            }
            map.put(entry.getKey().asList(), rpcaddrs);
        }
        return map;
    }

    public Map<List<String>, List<String>> getPendingRangeToEndpointMap(String keyspace)
    {
        // some people just want to get a visual representation of things. Allow null and set it to the first
        // non-system keyspace.
        if (keyspace == null)
            keyspace = Schema.instance.getNonSystemKeyspaces().get(0);

        Map<List<String>, List<String>> map = new HashMap<>();
        for (Map.Entry<Range<Token>, Collection<InetAddress>> entry : _token_metadata.getPendingRanges(keyspace).entrySet())
        {
            List<InetAddress> l = new ArrayList<>(entry.getValue());
            map.put(entry.getKey().asList(), stringify(l));
        }
        return map;
    }
#endif
    std::unordered_map<dht::token_range, std::vector<inet_address>> get_range_to_address_map(const sstring& keyspace) const;

    std::unordered_map<dht::token_range, std::vector<inet_address>> get_range_to_address_map_in_local_dc(
            const sstring& keyspace) const;

    std::vector<token> get_tokens_in_local_dc() const;

    bool is_local_dc(const inet_address& targetHost) const;

    std::unordered_map<dht::token_range, std::vector<inet_address>> get_range_to_address_map(const sstring& keyspace,
            const std::vector<token>& sorted_tokens) const;

    /**
     * The same as {@code describeRing(String)} but converts TokenRange to the String for JMX compatibility
     *
     * @param keyspace The keyspace to fetch information about
     *
     * @return a List of TokenRange(s) converted to String for the given keyspace
     */

    /*
     * describeRingJMX will be implemented in the API
     * It is left here just as a marker that there is no need to implement it
     * here
     */
    //std::vector<sstring> describeRingJMX(const sstring& keyspace) const {

#if 0

    /**
     * The same as {@code describeRing(String)} but considers only the part of the ring formed by nodes in the local DC.
     */
    public List<TokenRange> describeLocalRing(String keyspace) throws InvalidRequestException
    {
        return describeRing(keyspace, true);
    }
#endif
    std::vector<token_range_endpoints> describe_ring(const sstring& keyspace, bool include_only_local_dc = false) const;

    /**
     * Retrieve a map of tokens to endpoints, including the bootstrapping ones.
     *
     * @return a map of tokens to endpoints in ascending order
     */
    std::map<token, inet_address> get_token_to_endpoint_map();

#if 0

    public String getLocalHostId()
    {
        return getTokenMetadata().getHostId(FBUtilities.getBroadcastAddress()).toString();
    }

    public Map<String, String> getHostIdMap()
    {
        Map<String, String> mapOut = new HashMap<>();
        for (Map.Entry<InetAddress, UUID> entry : getTokenMetadata().getEndpointToHostIdMapForReading().entrySet())
            mapOut.put(entry.getKey().getHostAddress(), entry.getValue().toString());
        return mapOut;
    }
#endif
    /**
     * Construct the range to endpoint mapping based on the true view
     * of the world.
     * @param ranges
     * @return mapping of ranges to the replicas responsible for them.
    */
    std::unordered_map<dht::token_range, std::vector<inet_address>> construct_range_to_endpoint_map(
            const sstring& keyspace,
            const dht::token_range_vector& ranges) const;
public:
    virtual void on_join(gms::inet_address endpoint, gms::endpoint_state ep_state) override;
    virtual void before_change(gms::inet_address endpoint, gms::endpoint_state current_state, gms::application_state new_state_key, const gms::versioned_value& new_value) override;
    /*
     * Handle the reception of a new particular ApplicationState for a particular endpoint. Note that the value of the
     * ApplicationState has not necessarily "changed" since the last known value, if we already received the same update
     * from somewhere else.
     *
     * onChange only ever sees one ApplicationState piece change at a time (even if many ApplicationState updates were
     * received at the same time), so we perform a kind of state machine here. We are concerned with two events: knowing
     * the token associated with an endpoint, and knowing its operation mode. Nodes can start in either bootstrap or
     * normal mode, and from bootstrap mode can change mode to normal. A node in bootstrap mode needs to have
     * pendingranges set in TokenMetadata; a node in normal mode should instead be part of the token ring.
     *
     * Normal progression of ApplicationState.STATUS values for a node should be like this:
     * STATUS_BOOTSTRAPPING,token
     *   if bootstrapping. stays this way until all files are received.
     * STATUS_NORMAL,token
     *   ready to serve reads and writes.
     * STATUS_LEAVING,token
     *   get ready to leave the cluster as part of a decommission
     * STATUS_LEFT,token
     *   set after decommission is completed.
     *
     * Other STATUS values that may be seen (possibly anywhere in the normal progression):
     * STATUS_MOVING,newtoken
     *   set if node is currently moving to a new token in the ring
     * REMOVING_TOKEN,deadtoken
     *   set if the node is dead and is being removed by its REMOVAL_COORDINATOR
     * REMOVED_TOKEN,deadtoken
     *   set if the node is dead and has been removed by its REMOVAL_COORDINATOR
     *
     * Note: Any time a node state changes from STATUS_NORMAL, it will not be visible to new nodes. So it follows that
     * you should never bootstrap a new node during a removenode, decommission or move.
     */
    virtual void on_change(inet_address endpoint, application_state state, const versioned_value& value) override;
    virtual void on_alive(gms::inet_address endpoint, gms::endpoint_state state) override;
    virtual void on_dead(gms::inet_address endpoint, gms::endpoint_state state) override;
    virtual void on_remove(gms::inet_address endpoint) override;
    virtual void on_restart(gms::inet_address endpoint, gms::endpoint_state state) override;

public:
    // For migration_listener
    virtual void on_create_keyspace(const sstring& ks_name) override { keyspace_changed(ks_name).get(); }
    virtual void on_create_column_family(const sstring& ks_name, const sstring& cf_name) override {}
    virtual void on_create_user_type(const sstring& ks_name, const sstring& type_name) override {}
    virtual void on_create_function(const sstring& ks_name, const sstring& function_name) override {}
    virtual void on_create_aggregate(const sstring& ks_name, const sstring& aggregate_name) override {}
    virtual void on_create_view(const sstring& ks_name, const sstring& view_name) override {}

    virtual void on_update_keyspace(const sstring& ks_name) override { keyspace_changed(ks_name).get(); }
    virtual void on_update_column_family(const sstring& ks_name, const sstring& cf_name, bool) override {}
    virtual void on_update_user_type(const sstring& ks_name, const sstring& type_name) override {}
    virtual void on_update_function(const sstring& ks_name, const sstring& function_name) override {}
    virtual void on_update_aggregate(const sstring& ks_name, const sstring& aggregate_name) override {}
    virtual void on_update_view(const sstring& ks_name, const sstring& view_name, bool columns_changed) override {}

    virtual void on_drop_keyspace(const sstring& ks_name) override { keyspace_changed(ks_name).get(); }
    virtual void on_drop_column_family(const sstring& ks_name, const sstring& cf_name) override {}
    virtual void on_drop_user_type(const sstring& ks_name, const sstring& type_name) override {}
    virtual void on_drop_function(const sstring& ks_name, const sstring& function_name) override {}
    virtual void on_drop_aggregate(const sstring& ks_name, const sstring& aggregate_name) override {}
    virtual void on_drop_view(const sstring& ks_name, const sstring& view_name) override {}
private:
    void update_peer_info(inet_address endpoint);
    void do_update_system_peers_table(gms::inet_address endpoint, const application_state& state, const versioned_value& value);

    std::unordered_set<token> get_tokens_for(inet_address endpoint);

    /* Retrieve the CDC generation which starts at the given timestamp (from a distributed table created for this purpose)
     * and start using it for CDC log writes if it's not obsolete.
     */
    void handle_cdc_generation(std::optional<db_clock::time_point>);
    /* Returns `true` iff we started using the generation (it was not obsolete),
     * which means that this node might write some CDC log entries using streams from this generation. */
    bool do_handle_cdc_generation(db_clock::time_point);

    /* If `handle_cdc_generation` fails, it schedules an asynchronous retry in the background
     * using `async_handle_cdc_generation`.
     */
    void async_handle_cdc_generation(db_clock::time_point);

    /* Scan CDC generation timestamps gossiped by other nodes and retrieve the latest one.
     * This function should be called once at the end of the node startup procedure
     * (after the node is started and running normally, it will retrieve generations on gossip events instead).
     */
    void scan_cdc_generations();

    future<> replicate_to_all_cores();
    future<> do_replicate_to_all_cores();
    serialized_action _replicate_action;
    serialized_action _update_pending_ranges_action;
    sharded<db::system_distributed_keyspace>& _sys_dist_ks;
    sharded<db::view::view_update_generator>& _view_update_generator;
private:
    /**
     * Replicates token_metadata contents on shard0 instance to other shards.
     *
     * Should be serialized.
     * Should run on shard 0 only.
     *
     * @return a ready future when replication is complete.
     */
    future<> replicate_tm_only();

    /**
     * Handle node bootstrap
     *
     * @param endpoint bootstrapping node
     */
    void handle_state_bootstrap(inet_address endpoint);

    /**
     * Handle node move to normal state. That is, node is entering token ring and participating
     * in reads.
     *
     * @param endpoint node
     */
    void handle_state_normal(inet_address endpoint);

    /**
     * Handle node preparing to leave the ring
     *
     * @param endpoint node
     */
    void handle_state_leaving(inet_address endpoint);

    /**
     * Handle node leaving the ring. This will happen when a node is decommissioned
     *
     * @param endpoint If reason for leaving is decommission, endpoint is the leaving node.
     * @param pieces STATE_LEFT,token
     */
    void handle_state_left(inet_address endpoint, std::vector<sstring> pieces);

    /**
     * Handle node moving inside the ring.
     *
     * @param endpoint moving endpoint address
     * @param pieces STATE_MOVING, token
     */
    void handle_state_moving(inet_address endpoint, std::vector<sstring> pieces);

    /**
     * Handle notification that a node being actively removed from the ring via 'removenode'
     *
     * @param endpoint node
     * @param pieces either REMOVED_TOKEN (node is gone) or REMOVING_TOKEN (replicas need to be restored)
     */
    void handle_state_removing(inet_address endpoint, std::vector<sstring> pieces);

private:
    void excise(std::unordered_set<token> tokens, inet_address endpoint);
    void excise(std::unordered_set<token> tokens, inet_address endpoint, long expire_time);

    /** unlike excise we just need this endpoint gone without going through any notifications **/
    void remove_endpoint(inet_address endpoint);

    void add_expire_time_if_found(inet_address endpoint, int64_t expire_time);

    int64_t extract_expire_time(const std::vector<sstring>& pieces) const {
        return std::stoll(pieces[2]);
    }

    /**
     * Finds living endpoints responsible for the given ranges
     *
     * @param keyspaceName the keyspace ranges belong to
     * @param ranges the ranges to find sources for
     * @return multimap of addresses to ranges the address is responsible for
     */
    std::unordered_multimap<inet_address, dht::token_range> get_new_source_ranges(const sstring& keyspaceName, const dht::token_range_vector& ranges);
public:
    future<> confirm_replication(inet_address node);

private:

    /**
     * Sends a notification to a node indicating we have finished replicating data.
     *
     * @param remote node to send notification to
     */
    future<> send_replication_notification(inet_address remote);

    /**
     * Called when an endpoint is removed from the ring. This function checks
     * whether this node becomes responsible for new ranges as a
     * consequence and streams data if needed.
     *
     * This is rather ineffective, but it does not matter so much
     * since this is called very seldom
     *
     * @param endpoint the node that left
     */
    future<> restore_replica_count(inet_address endpoint, inet_address notify_endpoint);

    // needs to be modified to accept either a keyspace or ARS.
    std::unordered_multimap<dht::token_range, inet_address> get_changed_ranges_for_leaving(sstring keyspace_name, inet_address endpoint);
#if 0
    public final void deliverHints(String host) throws UnknownHostException
    {
        HintedHandOffManager.instance.scheduleHintDelivery(host);
    }
#endif
public:
    future<std::unordered_set<dht::token>> get_local_tokens();

#if 0
    /* These methods belong to the MBean interface */

    public List<String> getTokens()
    {
        return getTokens(FBUtilities.getBroadcastAddress());
    }

    public List<String> getTokens(String endpoint) throws UnknownHostException
    {
        return getTokens(InetAddress.getByName(endpoint));
    }

    private List<String> getTokens(InetAddress endpoint)
    {
        List<String> strTokens = new ArrayList<>();
        for (Token tok : getTokenMetadata().getTokens(endpoint))
            strTokens.add(tok.toString());
        return strTokens;
    }
#endif

    sstring get_release_version();

    sstring get_schema_version();

    future<std::unordered_map<sstring, std::vector<sstring>>> describe_schema_versions();

#if 0
    public List<String> getLeavingNodes()
    {
        return stringify(_token_metadata.getLeavingEndpoints());
    }

    public List<String> getMovingNodes()
    {
        List<String> endpoints = new ArrayList<>();

        for (Pair<Token, InetAddress> node : _token_metadata.getMovingEndpoints())
        {
            endpoints.add(node.right.getHostAddress());
        }

        return endpoints;
    }

    public List<String> getJoiningNodes()
    {
        return stringify(_token_metadata.getBootstrapTokens().valueSet());
    }

    public List<String> getLiveNodes()
    {
        return stringify(Gossiper.instance.getLiveMembers());
    }

    public List<String> getUnreachableNodes()
    {
        return stringify(Gossiper.instance.getUnreachableMembers());
    }

    private List<String> stringify(Iterable<InetAddress> endpoints)
    {
        List<String> stringEndpoints = new ArrayList<>();
        for (InetAddress ep : endpoints)
        {
            stringEndpoints.add(ep.getHostAddress());
        }
        return stringEndpoints;
    }

    public int forceKeyspaceCleanup(String keyspaceName, String... columnFamilies) throws IOException, ExecutionException, InterruptedException
    {
        if (keyspaceName.equals(SystemKeyspace.NAME))
            throw new RuntimeException("Cleanup of the system keyspace is neither necessary nor wise");

        CompactionManager.AllSSTableOpStatus status = CompactionManager.AllSSTableOpStatus.SUCCESSFUL;
        for (ColumnFamilyStore cfStore : getValidColumnFamilies(false, false, keyspaceName, columnFamilies))
        {
            CompactionManager.AllSSTableOpStatus oneStatus = cfStore.forceCleanup();
            if (oneStatus != CompactionManager.AllSSTableOpStatus.SUCCESSFUL)
                status = oneStatus;
        }
        return status.statusCode;
    }

    public int scrub(boolean disableSnapshot, boolean skipCorrupted, String keyspaceName, String... columnFamilies) throws IOException, ExecutionException, InterruptedException
    {
        CompactionManager.AllSSTableOpStatus status = CompactionManager.AllSSTableOpStatus.SUCCESSFUL;
        for (ColumnFamilyStore cfStore : getValidColumnFamilies(false, false, keyspaceName, columnFamilies))
        {
            CompactionManager.AllSSTableOpStatus oneStatus = cfStore.scrub(disableSnapshot, skipCorrupted);
            if (oneStatus != CompactionManager.AllSSTableOpStatus.SUCCESSFUL)
                status = oneStatus;
        }
        return status.statusCode;
    }

    public int upgradeSSTables(String keyspaceName, boolean excludeCurrentVersion, String... columnFamilies) throws IOException, ExecutionException, InterruptedException
    {
        CompactionManager.AllSSTableOpStatus status = CompactionManager.AllSSTableOpStatus.SUCCESSFUL;
        for (ColumnFamilyStore cfStore : getValidColumnFamilies(true, true, keyspaceName, columnFamilies))
        {
            CompactionManager.AllSSTableOpStatus oneStatus = cfStore.sstablesRewrite(excludeCurrentVersion);
            if (oneStatus != CompactionManager.AllSSTableOpStatus.SUCCESSFUL)
                status = oneStatus;
        }
        return status.statusCode;
    }

    public void forceKeyspaceCompaction(String keyspaceName, String... columnFamilies) throws IOException, ExecutionException, InterruptedException
    {
        for (ColumnFamilyStore cfStore : getValidColumnFamilies(true, false, keyspaceName, columnFamilies))
        {
            cfStore.forceMajorCompaction();
        }
    }

#endif
    /**
     * Takes the snapshot for all keyspaces. A snapshot name must be specified.
     *
     * @param tag the tag given to the snapshot; may not be null or empty
     */
    future<> take_snapshot(sstring tag) {
        return take_snapshot(tag, {});
    }

    /**
     * Takes the snapshot for the given keyspaces. A snapshot name must be specified.
     *
     * @param tag the tag given to the snapshot; may not be null or empty
     * @param keyspaceNames the names of the keyspaces to snapshot; empty means "all."
     */
    future<> take_snapshot(sstring tag, std::vector<sstring> keyspace_names);

    /**
     * Takes the snapshot of a specific column family. A snapshot name must be specified.
     *
     * @param keyspaceName the keyspace which holds the specified column family
     * @param columnFamilyName the column family to snapshot
     * @param tag the tag given to the snapshot; may not be null or empty
     */
    future<> take_column_family_snapshot(sstring ks_name, sstring cf_name, sstring tag);
#if 0

    private Keyspace getValidKeyspace(String keyspaceName) throws IOException
    {
        if (!Schema.instance.getKeyspaces().contains(keyspaceName))
        {
            throw new IOException("Keyspace " + keyspaceName + " does not exist");
        }
        return Keyspace.open(keyspaceName);
    }
#endif

    /**
     * Remove the snapshot with the given name from the given keyspaces.
     * If no tag is specified we will remove all snapshots.
     */
    future<> clear_snapshot(sstring tag, std::vector<sstring> keyspace_names);

    future<std::unordered_map<sstring, std::vector<snapshot_details>>> get_snapshot_details();

    future<int64_t> true_snapshots_size();
#if 0

    /**
     * @param allowIndexes Allow index CF names to be passed in
     * @param autoAddIndexes Automatically add secondary indexes if a CF has them
     * @param keyspaceName keyspace
     * @param cfNames CFs
     * @throws java.lang.IllegalArgumentException when given CF name does not exist
     */
    public Iterable<ColumnFamilyStore> getValidColumnFamilies(boolean allowIndexes, boolean autoAddIndexes, String keyspaceName, String... cfNames) throws IOException
    {
        Keyspace keyspace = getValidKeyspace(keyspaceName);
        Set<ColumnFamilyStore> valid = new HashSet<>();

        if (cfNames.length == 0)
        {
            // all stores are interesting
            for (ColumnFamilyStore cfStore : keyspace.getColumnFamilyStores())
            {
                valid.add(cfStore);
                if (autoAddIndexes)
                {
                    for (SecondaryIndex si : cfStore.indexManager.getIndexes())
                    {
                        if (si.getIndexCfs() != null) {
                            logger.info("adding secondary index {} to operation", si.getIndexName());
                            valid.add(si.getIndexCfs());
                        }
                    }

                }
            }
            return valid;
        }
        // filter out interesting stores
        for (String cfName : cfNames)
        {
            //if the CF name is an index, just flush the CF that owns the index
            String baseCfName = cfName;
            String idxName = null;
            if (cfName.contains(".")) // secondary index
            {
                if(!allowIndexes)
                {
                   logger.warn("Operation not allowed on secondary Index table ({})", cfName);
                    continue;
                }

                String[] parts = cfName.split("\\.", 2);
                baseCfName = parts[0];
                idxName = parts[1];
            }

            ColumnFamilyStore cfStore = keyspace.getColumnFamilyStore(baseCfName);
            if (idxName != null)
            {
                Collection< SecondaryIndex > indexes = cfStore.indexManager.getIndexesByNames(new HashSet<>(Arrays.asList(cfName)));
                if (indexes.isEmpty())
                    logger.warn(String.format("Invalid index specified: %s/%s. Proceeding with others.", baseCfName, idxName));
                else
                    valid.add(Iterables.get(indexes, 0).getIndexCfs());
            }
            else
            {
                valid.add(cfStore);
                if(autoAddIndexes)
                {
                    for(SecondaryIndex si : cfStore.indexManager.getIndexes())
                    {
                        if (si.getIndexCfs() != null) {
                            logger.info("adding secondary index {} to operation", si.getIndexName());
                            valid.add(si.getIndexCfs());
                        }
                    }
                }
            }
        }
        return valid;
    }

    /**
     * Flush all memtables for a keyspace and column families.
     * @param keyspaceName
     * @param columnFamilies
     * @throws IOException
     */
    public void forceKeyspaceFlush(String keyspaceName, String... columnFamilies) throws IOException
    {
        for (ColumnFamilyStore cfStore : getValidColumnFamilies(true, false, keyspaceName, columnFamilies))
        {
            logger.debug("Forcing flush on keyspace {}, CF {}", keyspaceName, cfStore.name);
            cfStore.forceBlockingFlush();
        }
    }

    /**
     * Sends JMX notification to subscribers.
     *
     * @param type Message type
     * @param message Message itself
     * @param userObject Arbitrary object to attach to notification
     */
    public void sendNotification(String type, String message, Object userObject)
    {
        Notification jmxNotification = new Notification(type, jmxObjectName, notificationSerialNumber.incrementAndGet(), message);
        jmxNotification.setUserData(userObject);
        sendNotification(jmxNotification);
    }

    public int repairAsync(String keyspace, Map<String, String> repairSpec)
    {
        RepairOption option = RepairOption.parse(repairSpec, getPartitioner());
        // if ranges are not specified
        if (option.getRanges().isEmpty())
        {
            if (option.isPrimaryRange())
            {
                // when repairing only primary range, neither dataCenters nor hosts can be set
                if (option.getDataCenters().isEmpty() && option.getHosts().isEmpty())
                    option.getRanges().addAll(getPrimaryRanges(keyspace));
                    // except dataCenters only contain local DC (i.e. -local)
                else if (option.getDataCenters().size() == 1 && option.getDataCenters().contains(DatabaseDescriptor.getLocalDataCenter()))
                    option.getRanges().addAll(getPrimaryRangesWithinDC(keyspace));
                else
                    throw new IllegalArgumentException("You need to run primary range repair on all nodes in the cluster.");
            }
            else
            {
                option.getRanges().addAll(getLocalRanges(keyspace));
            }
        }
        return forceRepairAsync(keyspace, option);
    }

    @Deprecated
    public int forceRepairAsync(String keyspace,
                                boolean isSequential,
                                Collection<String> dataCenters,
                                Collection<String> hosts,
                                boolean primaryRange,
                                boolean fullRepair,
                                String... columnFamilies)
    {
        return forceRepairAsync(keyspace, isSequential ? RepairParallelism.SEQUENTIAL : RepairParallelism.PARALLEL, dataCenters, hosts, primaryRange, fullRepair, columnFamilies);
    }

    @Deprecated
    public int forceRepairAsync(String keyspace,
                                RepairParallelism parallelismDegree,
                                Collection<String> dataCenters,
                                Collection<String> hosts,
                                boolean primaryRange,
                                boolean fullRepair,
                                String... columnFamilies)
    {
        if (FBUtilities.isWindows() && parallelismDegree != RepairParallelism.PARALLEL)
        {
            logger.warn("Snapshot-based repair is not yet supported on Windows.  Reverting to parallel repair.");
            parallelismDegree = RepairParallelism.PARALLEL;
        }

        RepairOption options = new RepairOption(parallelismDegree, primaryRange, !fullRepair, false, 1, Collections.<Range<Token>>emptyList());
        if (dataCenters != null)
        {
            options.getDataCenters().addAll(dataCenters);
        }
        if (hosts != null)
        {
            options.getHosts().addAll(hosts);
        }
        if (columnFamilies != null)
        {
            for (String columnFamily : columnFamilies)
            {
                options.getColumnFamilies().add(columnFamily);
            }
        }
        return forceRepairAsync(keyspace, options);
    }

    public int forceRepairAsync(String keyspace,
                                boolean isSequential,
                                boolean isLocal,
                                boolean primaryRange,
                                boolean fullRepair,
                                String... columnFamilies)
    {
        Set<String> dataCenters = null;
        if (isLocal)
        {
            dataCenters = Sets.newHashSet(DatabaseDescriptor.getLocalDataCenter());
        }
        return forceRepairAsync(keyspace, isSequential, dataCenters, null, primaryRange, fullRepair, columnFamilies);
    }

    public int forceRepairRangeAsync(String beginToken,
                                     String endToken,
                                     String keyspaceName,
                                     boolean isSequential,
                                     Collection<String> dataCenters,
                                     Collection<String> hosts,
                                     boolean fullRepair,
                                     String... columnFamilies)
    {
        return forceRepairRangeAsync(beginToken, endToken, keyspaceName, isSequential ? RepairParallelism.SEQUENTIAL : RepairParallelism.PARALLEL, dataCenters, hosts, fullRepair, columnFamilies);
    }

    public int forceRepairRangeAsync(String beginToken,
                                     String endToken,
                                     String keyspaceName,
                                     RepairParallelism parallelismDegree,
                                     Collection<String> dataCenters,
                                     Collection<String> hosts,
                                     boolean fullRepair,
                                     String... columnFamilies)
    {
        if (FBUtilities.isWindows() && parallelismDegree != RepairParallelism.PARALLEL)
        {
            logger.warn("Snapshot-based repair is not yet supported on Windows.  Reverting to parallel repair.");
            parallelismDegree = RepairParallelism.PARALLEL;
        }
        Collection<Range<Token>> repairingRange = createRepairRangeFrom(beginToken, endToken);

        RepairOption options = new RepairOption(parallelismDegree, false, !fullRepair, false, 1, repairingRange);
        options.getDataCenters().addAll(dataCenters);
        if (hosts != null)
        {
            options.getHosts().addAll(hosts);
        }
        if (columnFamilies != null)
        {
            for (String columnFamily : columnFamilies)
            {
                options.getColumnFamilies().add(columnFamily);
            }
        }

        logger.info("starting user-requested repair of range {} for keyspace {} and column families {}",
                    repairingRange, keyspaceName, columnFamilies);
        return forceRepairAsync(keyspaceName, options);
    }

    public int forceRepairRangeAsync(String beginToken,
                                     String endToken,
                                     String keyspaceName,
                                     boolean isSequential,
                                     boolean isLocal,
                                     boolean fullRepair,
                                     String... columnFamilies)
    {
        Set<String> dataCenters = null;
        if (isLocal)
        {
            dataCenters = Sets.newHashSet(DatabaseDescriptor.getLocalDataCenter());
        }
        return forceRepairRangeAsync(beginToken, endToken, keyspaceName, isSequential, dataCenters, null, fullRepair, columnFamilies);
    }

    /**
     * Create collection of ranges that match ring layout from given tokens.
     *
     * @param beginToken beginning token of the range
     * @param endToken end token of the range
     * @return collection of ranges that match ring layout in TokenMetadata
     */
    @SuppressWarnings("unchecked")
    @VisibleForTesting
    Collection<Range<Token>> createRepairRangeFrom(String beginToken, String endToken)
    {
        Token parsedBeginToken = getPartitioner().getTokenFactory().fromString(beginToken);
        Token parsedEndToken = getPartitioner().getTokenFactory().fromString(endToken);

        // Break up given range to match ring layout in TokenMetadata
        ArrayList<Range<Token>> repairingRange = new ArrayList<>();

        ArrayList<Token> tokens = new ArrayList<>(_token_metadata.sortedTokens());
        if (!tokens.contains(parsedBeginToken))
        {
            tokens.add(parsedBeginToken);
        }
        if (!tokens.contains(parsedEndToken))
        {
            tokens.add(parsedEndToken);
        }
        // tokens now contain all tokens including our endpoints
        Collections.sort(tokens);

        int start = tokens.indexOf(parsedBeginToken), end = tokens.indexOf(parsedEndToken);
        for (int i = start; i != end; i = (i+1) % tokens.size())
        {
            Range<Token> range = new Range<>(tokens.get(i), tokens.get((i+1) % tokens.size()));
            repairingRange.add(range);
        }

        return repairingRange;
    }

    public int forceRepairAsync(String keyspace, RepairOption options)
    {
        if (options.getRanges().isEmpty() || Keyspace.open(keyspace).getReplicationStrategy().getReplicationFactor() < 2)
            return 0;

        int cmd = nextRepairCommand.incrementAndGet();
        new Thread(createRepairTask(cmd, keyspace, options)).start();
        return cmd;
    }

    private Thread createQueryThread(final int cmd, final UUID sessionId)
    {
        return new Thread(new WrappedRunnable()
        {
            // Query events within a time interval that overlaps the last by one second. Ignore duplicates. Ignore local traces.
            // Wake up upon local trace activity. Query when notified of trace activity with a timeout that doubles every two timeouts.
            public void runMayThrow() throws Exception
            {
                TraceState state = Tracing.instance.get(sessionId);
                if (state == null)
                    throw new Exception("no tracestate");

                String format = "select event_id, source, activity from %s.%s where session_id = ? and event_id > ? and event_id < ?;";
                String query = String.format(format, TraceKeyspace.NAME, TraceKeyspace.EVENTS);
                SelectStatement statement = (SelectStatement) QueryProcessor.parseStatement(query).prepare().statement;

                ByteBuffer sessionIdBytes = ByteBufferUtil.bytes(sessionId);
                InetAddress source = FBUtilities.getBroadcastAddress();

                HashSet<UUID>[] seen = new HashSet[] { new HashSet<UUID>(), new HashSet<UUID>() };
                int si = 0;
                UUID uuid;

                long tlast = System.currentTimeMillis(), tcur;

                TraceState.Status status;
                long minWaitMillis = 125;
                long maxWaitMillis = 1000 * 1024L;
                long timeout = minWaitMillis;
                boolean shouldDouble = false;

                while ((status = state.waitActivity(timeout)) != TraceState.Status.STOPPED)
                {
                    if (status == TraceState.Status.IDLE)
                    {
                        timeout = shouldDouble ? Math.min(timeout * 2, maxWaitMillis) : timeout;
                        shouldDouble = !shouldDouble;
                    }
                    else
                    {
                        timeout = minWaitMillis;
                        shouldDouble = false;
                    }
                    ByteBuffer tminBytes = ByteBufferUtil.bytes(UUIDGen.minTimeUUID(tlast - 1000));
                    ByteBuffer tmaxBytes = ByteBufferUtil.bytes(UUIDGen.maxTimeUUID(tcur = System.currentTimeMillis()));
                    QueryOptions options = QueryOptions.forInternalCalls(ConsistencyLevel.ONE, Lists.newArrayList(sessionIdBytes, tminBytes, tmaxBytes));
                    ResultMessage.Rows rows = statement.execute(QueryState.forInternalCalls(), options);
                    UntypedResultSet result = UntypedResultSet.create(rows.result);

                    for (UntypedResultSet.Row r : result)
                    {
                        if (source.equals(r.getInetAddress("source")))
                            continue;
                        if ((uuid = r.getUUID("event_id")).timestamp() > (tcur - 1000) * 10000)
                            seen[si].add(uuid);
                        if (seen[si == 0 ? 1 : 0].contains(uuid))
                            continue;
                        String message = String.format("%s: %s", r.getInetAddress("source"), r.getString("activity"));
                        sendNotification("repair", message, new int[]{cmd, ActiveRepairService.Status.RUNNING.ordinal()});
                    }
                    tlast = tcur;

                    si = si == 0 ? 1 : 0;
                    seen[si].clear();
                }
            }
        });
    }

    private FutureTask<Object> createRepairTask(final int cmd, final String keyspace, final RepairOption options)
    {
        if (!options.getDataCenters().isEmpty() && options.getDataCenters().contains(DatabaseDescriptor.getLocalDataCenter()))
        {
            throw new IllegalArgumentException("the local data center must be part of the repair");
        }

        return new FutureTask<>(new WrappedRunnable()
        {
            protected void runMayThrow() throws Exception
            {
                final TraceState traceState;

                String[] columnFamilies = options.getColumnFamilies().toArray(new String[options.getColumnFamilies().size()]);
                Iterable<ColumnFamilyStore> validColumnFamilies = getValidColumnFamilies(false, false, keyspace, columnFamilies);

                final long startTime = System.currentTimeMillis();
                String message = String.format("Starting repair command #%d, repairing keyspace %s with %s", cmd, keyspace, options);
                logger.info(message);
                sendNotification("repair", message, new int[]{cmd, ActiveRepairService.Status.STARTED.ordinal()});
                if (options.isTraced())
                {
                    StringBuilder cfsb = new StringBuilder();
                    for (ColumnFamilyStore cfs : validColumnFamilies)
                        cfsb.append(", ").append(cfs.keyspace.getName()).append(".").append(cfs.name);

                    UUID sessionId = Tracing.instance.newSession(Tracing.TraceType.REPAIR);
                    traceState = Tracing.instance.begin("repair", ImmutableMap.of("keyspace", keyspace, "columnFamilies", cfsb.substring(2)));
                    Tracing.traceRepair(message);
                    traceState.enableActivityNotification();
                    traceState.setNotificationHandle(new int[]{ cmd, ActiveRepairService.Status.RUNNING.ordinal() });
                    Thread queryThread = createQueryThread(cmd, sessionId);
                    queryThread.setName("RepairTracePolling");
                    queryThread.start();
                }
                else
                {
                    traceState = null;
                }

                final Set<InetAddress> allNeighbors = new HashSet<>();
                Map<Range, Set<InetAddress>> rangeToNeighbors = new HashMap<>();
                for (Range<Token> range : options.getRanges())
                {
                    try
                    {
                        Set<InetAddress> neighbors = ActiveRepairService.getNeighbors(keyspace, range, options.getDataCenters(), options.getHosts());
                        rangeToNeighbors.put(range, neighbors);
                        allNeighbors.addAll(neighbors);
                    }
                    catch (IllegalArgumentException e)
                    {
                        logger.error("Repair failed:", e);
                        sendNotification("repair", e.getMessage(), new int[]{cmd, ActiveRepairService.Status.FINISHED.ordinal()});
                        return;
                    }
                }

                // Validate columnfamilies
                List<ColumnFamilyStore> columnFamilyStores = new ArrayList<>();
                try
                {
                    Iterables.addAll(columnFamilyStores, validColumnFamilies);
                }
                catch (IllegalArgumentException e)
                {
                    sendNotification("repair", e.getMessage(), new int[]{cmd, ActiveRepairService.Status.FINISHED.ordinal()});
                    return;
                }

                final UUID parentSession;
                long repairedAt;
                try
                {
                    parentSession = ActiveRepairService.instance.prepareForRepair(allNeighbors, options, columnFamilyStores);
                    repairedAt = ActiveRepairService.instance.getParentRepairSession(parentSession).repairedAt;
                }
                catch (Throwable t)
                {
                    sendNotification("repair", String.format("Repair failed with error %s", t.getMessage()), new int[]{cmd, ActiveRepairService.Status.FINISHED.ordinal()});
                    return;
                }

                // Set up RepairJob executor for this repair command.
                final ListeningExecutorService executor = MoreExecutors.listeningDecorator(new JMXConfigurableThreadPoolExecutor(options.getJobThreads(),
                                                                                                                           Integer.MAX_VALUE,
                                                                                                                           TimeUnit.SECONDS,
                                                                                                                           new LinkedBlockingQueue<Runnable>(),
                                                                                                                           new NamedThreadFactory("Repair#" + cmd),
                                                                                                                           "internal"));

                List<ListenableFuture<RepairSessionResult>> futures = new ArrayList<>(options.getRanges().size());
                String[] cfnames = new String[columnFamilyStores.size()];
                for (int i = 0; i < columnFamilyStores.size(); i++)
                {
                    cfnames[i] = columnFamilyStores.get(i).name;
                }
                for (Range<Token> range : options.getRanges())
                {
                    final RepairSession session = ActiveRepairService.instance.submitRepairSession(parentSession,
                                                                      range,
                                                                      keyspace,
                                                                      options.getParallelism(),
                                                                      rangeToNeighbors.get(range),
                                                                      repairedAt,
                                                                      executor,
                                                                      cfnames);
                    if (session == null)
                        continue;
                    // After repair session completes, notify client its result
                    Futures.addCallback(session, new FutureCallback<RepairSessionResult>()
                    {
                        public void onSuccess(RepairSessionResult result)
                        {
                            String message = String.format("Repair session %s for range %s finished", session.getId(), session.getRange().toString());
                            logger.info(message);
                            sendNotification("repair", message, new int[]{cmd, ActiveRepairService.Status.SESSION_SUCCESS.ordinal()});
                        }

                        public void onFailure(Throwable t)
                        {
                            String message = String.format("Repair session %s for range %s failed with error %s", session.getId(), session.getRange().toString(), t.getMessage());
                            logger.error(message, t);
                            sendNotification("repair", message, new int[]{cmd, ActiveRepairService.Status.SESSION_FAILED.ordinal()});
                        }
                    });
                    futures.add(session);
                }

                // After all repair sessions completes(successful or not),
                // run anticompaction if necessary and send finish notice back to client
                final ListenableFuture<List<RepairSessionResult>> allSessions = Futures.successfulAsList(futures);
                Futures.addCallback(allSessions, new FutureCallback<List<RepairSessionResult>>()
                {
                    public void onSuccess(List<RepairSessionResult> result)
                    {
                        // filter out null(=failed) results and get successful ranges
                        Collection<Range<Token>> successfulRanges = new ArrayList<>();
                        for (RepairSessionResult sessionResult : result)
                        {
                            if (sessionResult != null)
                            {
                                successfulRanges.add(sessionResult.range);
                            }
                        }
                        try
                        {
                            ActiveRepairService.instance.finishParentSession(parentSession, allNeighbors, successfulRanges);
                        }
                        catch (Exception e)
                        {
                            logger.error("Error in incremental repair", e);
                        }
                        repairComplete();
                    }

                    public void onFailure(Throwable t)
                    {
                        repairComplete();
                    }

                    private void repairComplete()
                    {
                        String duration = DurationFormatUtils.formatDurationWords(System.currentTimeMillis() - startTime, true, true);
                        String message = String.format("Repair command #%d finished in %s", cmd, duration);
                        sendNotification("repair", message,
                                         new int[]{cmd, ActiveRepairService.Status.FINISHED.ordinal()});
                        logger.info(message);
                        if (options.isTraced())
                        {
                            traceState.setNotificationHandle(null);
                            // Because DebuggableThreadPoolExecutor#afterExecute and this callback
                            // run in a nondeterministic order (within the same thread), the
                            // TraceState may have been nulled out at this point. The TraceState
                            // should be traceState, so just set it without bothering to check if it
                            // actually was nulled out.
                            Tracing.instance.set(traceState);
                            Tracing.traceRepair(message);
                            Tracing.instance.stopSession();
                        }
                        executor.shutdownNow();
                    }
                });
            }
        }, null);
    }

    public void forceTerminateAllRepairSessions() {
        ActiveRepairService.instance.terminateSessions();
    }

    /* End of MBean interface methods */

    /**
     * Get the "primary ranges" for the specified keyspace and endpoint.
     * "Primary ranges" are the ranges that the node is responsible for storing replica primarily.
     * The node that stores replica primarily is defined as the first node returned
     * by {@link AbstractReplicationStrategy#calculateNaturalEndpoints}.
     *
     * @param keyspace Keyspace name to check primary ranges
     * @param ep endpoint we are interested in.
     * @return primary ranges for the specified endpoint.
     */
    public Collection<Range<Token>> getPrimaryRangesForEndpoint(String keyspace, InetAddress ep)
    {
        AbstractReplicationStrategy strategy = Keyspace.open(keyspace).getReplicationStrategy();
        Collection<Range<Token>> primaryRanges = new HashSet<>();
        TokenMetadata metadata = _token_metadata.cloneOnlyTokenMap();
        for (Token token : metadata.sortedTokens())
        {
            List<InetAddress> endpoints = strategy.calculateNaturalEndpoints(token, metadata);
            if (endpoints.size() > 0 && endpoints.get(0).equals(ep))
                primaryRanges.add(new Range<>(metadata.getPredecessor(token), token));
        }
        return primaryRanges;
    }

    /**
     * Get the "primary ranges" within local DC for the specified keyspace and endpoint.
     *
     * @see #getPrimaryRangesForEndpoint(String, java.net.InetAddress)
     * @param keyspace Keyspace name to check primary ranges
     * @param referenceEndpoint endpoint we are interested in.
     * @return primary ranges within local DC for the specified endpoint.
     */
    public Collection<Range<Token>> getPrimaryRangeForEndpointWithinDC(String keyspace, InetAddress referenceEndpoint)
    {
        TokenMetadata metadata = _token_metadata.cloneOnlyTokenMap();
        String localDC = DatabaseDescriptor.getEndpointSnitch().getDatacenter(referenceEndpoint);
        Collection<InetAddress> localDcNodes = metadata.getTopology().getDatacenterEndpoints().get(localDC);
        AbstractReplicationStrategy strategy = Keyspace.open(keyspace).getReplicationStrategy();

        Collection<Range<Token>> localDCPrimaryRanges = new HashSet<>();
        for (Token token : metadata.sortedTokens())
        {
            List<InetAddress> endpoints = strategy.calculateNaturalEndpoints(token, metadata);
            for (InetAddress endpoint : endpoints)
            {
                if (localDcNodes.contains(endpoint))
                {
                    if (endpoint.equals(referenceEndpoint))
                    {
                        localDCPrimaryRanges.add(new Range<>(metadata.getPredecessor(token), token));
                    }
                    break;
                }
            }
        }

        return localDCPrimaryRanges;
    }
#endif
    /**
     * Get all ranges an endpoint is responsible for (by keyspace)
     * Replication strategy's get_ranges() guarantees that no wrap-around range is returned.
     * @param ep endpoint we are interested in.
     * @return ranges for the specified endpoint.
     */
    dht::token_range_vector get_ranges_for_endpoint(const sstring& name, const gms::inet_address& ep) const;

    /**
     * Get all ranges that span the ring given a set
     * of tokens. All ranges are in sorted order of
     * ranges.
     * @return ranges in sorted order
    */
    dht::token_range_vector get_all_ranges(const std::vector<token>& sorted_tokens) const;
    /**
     * This method returns the N endpoints that are responsible for storing the
     * specified key i.e for replication.
     *
     * @param keyspaceName keyspace name also known as keyspace
     * @param cf Column family name
     * @param key key for which we need to find the endpoint
     * @return the endpoint responsible for this key
     */
    std::vector<gms::inet_address> get_natural_endpoints(const sstring& keyspace,
            const sstring& cf, const sstring& key) const;
#if 0
    public List<InetAddress> getNaturalEndpoints(String keyspaceName, ByteBuffer key)
    {
        return getNaturalEndpoints(keyspaceName, getPartitioner().getToken(key));
    }
#endif
    /**
     * This method returns the N endpoints that are responsible for storing the
     * specified key i.e for replication.
     *
     * @param keyspaceName keyspace name also known as keyspace
     * @param pos position for which we need to find the endpoint
     * @return the endpoint responsible for this token
     */
    std::vector<gms::inet_address>  get_natural_endpoints(const sstring& keyspace, const token& pos) const;
#if 0
    /**
     * This method attempts to return N endpoints that are responsible for storing the
     * specified key i.e for replication.
     *
     * @param keyspace keyspace name also known as keyspace
     * @param key key for which we need to find the endpoint
     * @return the endpoint responsible for this key
     */
    public List<InetAddress> getLiveNaturalEndpoints(Keyspace keyspace, ByteBuffer key)
    {
        return getLiveNaturalEndpoints(keyspace, getPartitioner().decorateKey(key));
    }

    public List<InetAddress> getLiveNaturalEndpoints(Keyspace keyspace, RingPosition pos)
    {
        List<InetAddress> endpoints = keyspace.getReplicationStrategy().getNaturalEndpoints(pos);
        List<InetAddress> liveEps = new ArrayList<>(endpoints.size());

        for (InetAddress endpoint : endpoints)
        {
            if (FailureDetector.instance.isAlive(endpoint))
                liveEps.add(endpoint);
        }

        return liveEps;
    }

    public void setLoggingLevel(String classQualifier, String rawLevel) throws Exception
    {
        ch.qos.logback.classic.Logger logBackLogger = (ch.qos.logback.classic.Logger) LoggerFactory.getLogger(classQualifier);

        // if both classQualifer and rawLevel are empty, reload from configuration
        if (StringUtils.isBlank(classQualifier) && StringUtils.isBlank(rawLevel) )
        {
            JMXConfiguratorMBean jmxConfiguratorMBean = JMX.newMBeanProxy(ManagementFactory.getPlatformMBeanServer(),
                    new ObjectName("ch.qos.logback.classic:Name=default,Type=ch.qos.logback.classic.jmx.JMXConfigurator"),
                    JMXConfiguratorMBean.class);
            jmxConfiguratorMBean.reloadDefaultConfiguration();
            return;
        }
        // classQualifer is set, but blank level given
        else if (StringUtils.isNotBlank(classQualifier) && StringUtils.isBlank(rawLevel) )
        {
            if (logBackLogger.getLevel() != null || hasAppenders(logBackLogger))
                logBackLogger.setLevel(null);
            return;
        }

        ch.qos.logback.classic.Level level = ch.qos.logback.classic.Level.toLevel(rawLevel);
        logBackLogger.setLevel(level);
        logger.info("set log level to {} for classes under '{}' (if the level doesn't look like '{}' then the logger couldn't parse '{}')", level, classQualifier, rawLevel, rawLevel);
    }

    /**
     * @return the runtime logging levels for all the configured loggers
     */
    @Override
    public Map<String,String>getLoggingLevels() {
        Map<String, String> logLevelMaps = Maps.newLinkedHashMap();
        LoggerContext lc = (LoggerContext) LoggerFactory.getILoggerFactory();
        for (ch.qos.logback.classic.Logger logger : lc.getLoggerList())
        {
            if(logger.getLevel() != null || hasAppenders(logger))
                logLevelMaps.put(logger.getName(), logger.getLevel().toString());
        }
        return logLevelMaps;
    }

    private boolean hasAppenders(ch.qos.logback.classic.Logger logger) {
        Iterator<Appender<ILoggingEvent>> it = logger.iteratorForAppenders();
        return it.hasNext();
    }
#endif
    /**
     * @return Vector of Token ranges (_not_ keys!) together with estimated key count,
     *      breaking up the data this node is responsible for into pieces of roughly keys_per_split
     */
    std::vector<std::pair<dht::token_range, uint64_t>> get_splits(const sstring& ks_name,
            const sstring& cf_name,
            range<dht::token> range,
            uint32_t keys_per_split);
public:
    future<> decommission();

private:
    /**
     * Broadcast leaving status and update local _token_metadata accordingly
     */
    future<> start_leaving();
    void leave_ring();
    void unbootstrap();

public:
    future<> move(sstring new_token) {
        // FIXME: getPartitioner().getTokenFactory().validate(newToken);
        return move(dht::global_partitioner().from_sstring(new_token));
    }

private:
    /**
     * move the node to new token or find a new token to boot to according to load
     *
     * @param newToken new token to boot to, or if null, find balanced token to boot to
     *
     * @throws IOException on any I/O operation error
     */
    future<> move(token new_token);
public:

    /**
     * Get the status of a token removal.
     */
    future<sstring> get_removal_status();

    /**
     * Force a remove operation to complete. This may be necessary if a remove operation
     * blocks forever due to node/stream failure. removeToken() must be called
     * first, this is a last resort measure.  No further attempt will be made to restore replicas.
     */
    future<> force_remove_completion();

public:
    /**
     * Remove a node that has died, attempting to restore the replica count.
     * If the node is alive, decommission should be attempted.  If decommission
     * fails, then removeToken should be called.  If we fail while trying to
     * restore the replica count, finally forceRemoveCompleteion should be
     * called to forcibly remove the node without regard to replica count.
     *
     * @param hostIdString token for the node
     */
    future<> removenode(sstring host_id_string);

    future<sstring> get_operation_mode();

    future<bool> is_starting();

    drain_progress get_drain_progress() const {
        return _drain_progress;
    }

    /**
     * Shuts node off to writes, empties memtables and the commit log.
     * There are two differences between drain and the normal shutdown hook:
     * - Drain waits for in-progress streaming to complete
     * - Drain flushes *all* columnfamilies (shutdown hook only flushes non-durable CFs)
     */
    future<> drain();

#if 0
    // Never ever do this at home. Used by tests.
    IPartitioner setPartitionerUnsafe(IPartitioner newPartitioner)
    {
        IPartitioner oldPartitioner = DatabaseDescriptor.getPartitioner();
        DatabaseDescriptor.setPartitioner(newPartitioner);
        valueFactory = new VersionedValue.VersionedValueFactory(getPartitioner());
        return oldPartitioner;
    }

    TokenMetadata setTokenMetadataUnsafe(TokenMetadata tmd)
    {
        TokenMetadata old = _token_metadata;
        _token_metadata = tmd;
        return old;
    }

    public void truncate(String keyspace, String columnFamily) throws TimeoutException, IOException
    {
        try
        {
            StorageProxy.truncateBlocking(keyspace, columnFamily);
        }
        catch (UnavailableException e)
        {
            throw new IOException(e.getMessage());
        }
    }
#endif
public:
    future<std::map<gms::inet_address, float>> get_ownership();

    future<std::map<gms::inet_address, float>> effective_ownership(sstring keyspace_name);
#if 0
    /**
     * Calculates ownership. If there are multiple DC's and the replication strategy is DC aware then ownership will be
     * calculated per dc, i.e. each DC will have total ring ownership divided amongst its nodes. Without replication
     * total ownership will be a multiple of the number of DC's and this value will then go up within each DC depending
     * on the number of replicas within itself. For DC unaware replication strategies, ownership without replication
     * will be 100%.
     *
     * @throws IllegalStateException when node is not configured properly.
     */
    public LinkedHashMap<InetAddress, Float> effectiveOwnership(String keyspace) throws IllegalStateException
    {
    	
    	if (keyspace != null)
    	{
    		Keyspace keyspaceInstance = Schema.instance.getKeyspaceInstance(keyspace);
			if(keyspaceInstance == null)
				throw new IllegalArgumentException("The keyspace " + keyspace + ", does not exist");
    		
    		if(keyspaceInstance.getReplicationStrategy() instanceof LocalStrategy)
				throw new IllegalStateException("Ownership values for keyspaces with LocalStrategy are meaningless");
    	}
    	else
    	{
        	List<String> nonSystemKeyspaces = Schema.instance.getNonSystemKeyspaces();
        	
        	//system_traces is a non-system keyspace however it needs to be counted as one for this process
        	int specialTableCount = 0;
        	if (nonSystemKeyspaces.contains("system_traces"))
			{
        		specialTableCount += 1;
			}
        	if (nonSystemKeyspaces.size() > specialTableCount) 	   		
        		throw new IllegalStateException("Non-system keyspaces don't have the same replication settings, effective ownership information is meaningless");
        	
        	keyspace = "system_traces";
    	}
    	
        TokenMetadata metadata = _token_metadata.cloneOnlyTokenMap();

        Collection<Collection<InetAddress>> endpointsGroupedByDc = new ArrayList<>();
        // mapping of dc's to nodes, use sorted map so that we get dcs sorted
        SortedMap<String, Collection<InetAddress>> sortedDcsToEndpoints = new TreeMap<>();
        sortedDcsToEndpoints.putAll(metadata.getTopology().getDatacenterEndpoints().asMap());
        for (Collection<InetAddress> endpoints : sortedDcsToEndpoints.values())
            endpointsGroupedByDc.add(endpoints);

        Map<Token, Float> tokenOwnership = getPartitioner().describeOwnership(_token_metadata.sortedTokens());
        LinkedHashMap<InetAddress, Float> finalOwnership = Maps.newLinkedHashMap();

        // calculate ownership per dc
        for (Collection<InetAddress> endpoints : endpointsGroupedByDc)
        {
            // calculate the ownership with replication and add the endpoint to the final ownership map
            for (InetAddress endpoint : endpoints)
            {
                float ownership = 0.0f;
                for (Range<Token> range : getRangesForEndpoint(keyspace, endpoint))
                {
                    if (tokenOwnership.containsKey(range.right))
                        ownership += tokenOwnership.get(range.right);
                }
                finalOwnership.put(endpoint, ownership);
            }
        }
        return finalOwnership;
    }


    private boolean hasSameReplication(List<String> list)
    {
        if (list.isEmpty())
            return false;

        for (int i = 0; i < list.size() -1; i++)
        {
            KSMetaData ksm1 = Schema.instance.getKSMetaData(list.get(i));
            KSMetaData ksm2 = Schema.instance.getKSMetaData(list.get(i + 1));
            if (!ksm1.strategyClass.equals(ksm2.strategyClass) ||
                    !Iterators.elementsEqual(ksm1.strategyOptions.entrySet().iterator(),
                                             ksm2.strategyOptions.entrySet().iterator()))
                return false;
        }
        return true;
    }

    public List<String> getKeyspaces()
    {
        List<String> keyspaceNamesList = new ArrayList<>(Schema.instance.getKeyspaces());
        return Collections.unmodifiableList(keyspaceNamesList);
    }

    public List<String> getNonSystemKeyspaces()
    {
        List<String> keyspaceNamesList = new ArrayList<>(Schema.instance.getNonSystemKeyspaces());
        return Collections.unmodifiableList(keyspaceNamesList);
    }

    public void updateSnitch(String epSnitchClassName, Boolean dynamic, Integer dynamicUpdateInterval, Integer dynamicResetInterval, Double dynamicBadnessThreshold) throws ClassNotFoundException
    {
        IEndpointSnitch oldSnitch = DatabaseDescriptor.getEndpointSnitch();

        // new snitch registers mbean during construction
        IEndpointSnitch newSnitch;
        try
        {
            newSnitch = FBUtilities.construct(epSnitchClassName, "snitch");
        }
        catch (ConfigurationException e)
        {
            throw new ClassNotFoundException(e.getMessage());
        }
        if (dynamic)
        {
            DatabaseDescriptor.setDynamicUpdateInterval(dynamicUpdateInterval);
            DatabaseDescriptor.setDynamicResetInterval(dynamicResetInterval);
            DatabaseDescriptor.setDynamicBadnessThreshold(dynamicBadnessThreshold);
            newSnitch = new DynamicEndpointSnitch(newSnitch);
        }

        // point snitch references to the new instance
        DatabaseDescriptor.setEndpointSnitch(newSnitch);
        for (String ks : Schema.instance.getKeyspaces())
        {
            Keyspace.open(ks).getReplicationStrategy().snitch = newSnitch;
        }

        if (oldSnitch instanceof DynamicEndpointSnitch)
            ((DynamicEndpointSnitch)oldSnitch).unregisterMBean();
    }
#endif

    future<std::unordered_map<sstring, sstring>> view_build_statuses(sstring keyspace, sstring view_name) const;

private:
    /**
     * Seed data to the endpoints that will be responsible for it at the future
     *
     * @param rangesToStreamByKeyspace keyspaces and data ranges with endpoints included for each
     * @return async Future for whether stream was success
     */
    future<> stream_ranges(std::unordered_map<sstring, std::unordered_multimap<dht::token_range, inet_address>> ranges_to_stream_by_keyspace);

public:
#if 0
    public void bulkLoad(String directory)
    {
        try
        {
            bulkLoadInternal(directory).get();
        }
        catch (Exception e)
        {
            throw new RuntimeException(e);
        }
    }

    public String bulkLoadAsync(String directory)
    {
        return bulkLoadInternal(directory).planId.toString();
    }

    private StreamResultFuture bulkLoadInternal(String directory)
    {
        File dir = new File(directory);

        if (!dir.exists() || !dir.isDirectory())
            throw new IllegalArgumentException("Invalid directory " + directory);

        SSTableLoader.Client client = new SSTableLoader.Client()
        {
            public void init(String keyspace)
            {
                try
                {
                    setPartitioner(DatabaseDescriptor.getPartitioner());
                    for (Map.Entry<Range<Token>, List<InetAddress>> entry : StorageService.instance.getRangeToAddressMap(keyspace).entrySet())
                    {
                        Range<Token> range = entry.getKey();
                        for (InetAddress endpoint : entry.getValue())
                            addRangeForEndpoint(range, endpoint);
                    }
                }
                catch (Exception e)
                {
                    throw new RuntimeException(e);
                }
            }

            public CFMetaData getCFMetaData(String keyspace, String cfName)
            {
                return Schema.instance.getCFMetaData(keyspace, cfName);
            }
        };

        SSTableLoader loader = new SSTableLoader(dir, client, new OutputHandler.LogOutput());
        return loader.stream();
    }
#endif
public:
    int32_t get_exception_count();
#if 0
    public void rescheduleFailedDeletions()
    {
        SSTableDeletingTask.rescheduleFailedTasks();
    }
#endif
    /**
     * Load new SSTables not currently tracked by the system
     *
     * This can be called, for instance, after copying a batch of SSTables to a CF directory.
     *
     * This should not be called in parallel for the same keyspace / column family, and doing
     * so will throw an std::runtime_exception.
     *
     * @param ks_name the keyspace in which to search for new SSTables.
     * @param cf_name the column family in which to search for new SSTables.
     * @return a future<> when the operation finishes.
     */
    future<> load_new_sstables(sstring ks_name, sstring cf_name);
#if 0
    /**
     * #{@inheritDoc}
     */
    public List<String> sampleKeyRange() // do not rename to getter - see CASSANDRA-4452 for details
    {
        List<DecoratedKey> keys = new ArrayList<>();
        for (Keyspace keyspace : Keyspace.nonSystem())
        {
            for (Range<Token> range : getPrimaryRangesForEndpoint(keyspace.getName(), FBUtilities.getBroadcastAddress()))
                keys.addAll(keySamples(keyspace.getColumnFamilyStores(), range));
        }

        List<String> sampledKeys = new ArrayList<>(keys.size());
        for (DecoratedKey key : keys)
            sampledKeys.add(key.getToken().toString());
        return sampledKeys;
    }

    public void rebuildSecondaryIndex(String ksName, String cfName, String... idxNames)
    {
        ColumnFamilyStore.rebuildSecondaryIndex(ksName, cfName, idxNames);
    }

    public void resetLocalSchema() throws IOException
    {
        MigrationManager.resetLocalSchema();
    }

    public void setTraceProbability(double probability)
    {
        this.traceProbability = probability;
    }

    public double getTraceProbability()
    {
        return traceProbability;
    }

    public void disableAutoCompaction(String ks, String... columnFamilies) throws IOException
    {
        for (ColumnFamilyStore cfs : getValidColumnFamilies(true, true, ks, columnFamilies))
        {
            cfs.disableAutoCompaction();
        }
    }

    public void enableAutoCompaction(String ks, String... columnFamilies) throws IOException
    {
        for (ColumnFamilyStore cfs : getValidColumnFamilies(true, true, ks, columnFamilies))
        {
            cfs.enableAutoCompaction();
        }
    }

    /** Returns the name of the cluster */
    public String getClusterName()
    {
        return DatabaseDescriptor.getClusterName();
    }

    /** Returns the cluster partitioner */
    public String getPartitionerName()
    {
        return DatabaseDescriptor.getPartitionerName();
    }

    public int getTombstoneWarnThreshold()
    {
        return DatabaseDescriptor.getTombstoneWarnThreshold();
    }

    public void setTombstoneWarnThreshold(int threshold)
    {
        DatabaseDescriptor.setTombstoneWarnThreshold(threshold);
    }

    public int getTombstoneFailureThreshold()
    {
        return DatabaseDescriptor.getTombstoneFailureThreshold();
    }

    public void setTombstoneFailureThreshold(int threshold)
    {
        DatabaseDescriptor.setTombstoneFailureThreshold(threshold);
    }

    public int getBatchSizeFailureThreshold()
    {
        return DatabaseDescriptor.getBatchSizeFailThresholdInKB();
    }

    public void setBatchSizeFailureThreshold(int threshold)
    {
        DatabaseDescriptor.setBatchSizeFailThresholdInKB(threshold);
    }

    public void setHintedHandoffThrottleInKB(int throttleInKB)
    {
        DatabaseDescriptor.setHintedHandoffThrottleInKB(throttleInKB);
        logger.info(String.format("Updated hinted_handoff_throttle_in_kb to %d", throttleInKB));
    }
#endif

    template <typename Func>
    auto run_with_api_lock(sstring operation, Func&& func) {
        return get_storage_service().invoke_on(0, [operation = std::move(operation),
                func = std::forward<Func>(func)] (storage_service& ss) mutable {
            if (!ss._operation_in_progress.empty()) {
                throw std::runtime_error(format("Operation {} is in progress, try again", ss._operation_in_progress));
            }
            ss._operation_in_progress = std::move(operation);
            return func(ss).finally([&ss] {
                ss._operation_in_progress = sstring();
            });
        });
    }

    template <typename Func>
    auto run_with_no_api_lock(Func&& func) {
        return get_storage_service().invoke_on(0, [func = std::forward<Func>(func)] (storage_service& ss) mutable {
            return func(ss);
        });
    }
private:
    void do_isolate_on_error(disk_error type);
    utils::UUID _local_host_id;
public:
    utils::UUID get_local_id() const { return _local_host_id; }

    sstring get_config_supported_features();
    std::set<sstring> get_config_supported_features_set();
    sstring get_known_features();
    std::set<sstring> get_known_features_set();

    const gms::feature& cluster_supports_range_tombstones() const {
        return _range_tombstones_feature;
    }

    bool cluster_supports_large_partitions() const {
        return bool(_large_partitions_feature);
    }

    bool cluster_supports_materialized_views() const {
        return bool(_materialized_views_feature);
    }

    bool cluster_supports_counters() const {
        return bool(_counters_feature);
    }

    bool cluster_supports_indexes() const {
        return bool(_indexes_feature);
    }

    bool cluster_supports_digest_multipartition_reads() const {
        return bool(_digest_multipartition_read_feature);
    }

    bool cluster_supports_correct_counter_order() const {
        return bool(_correct_counter_order_feature);
    }

    const gms::feature& cluster_supports_schema_tables_v3() const {
        return _schema_tables_v3;
    }

    bool cluster_supports_reading_correctly_serialized_range_tombstones() const {
        return bool(_correct_non_compound_range_tombstones);
    }

    bool cluster_supports_write_failure_reply() const {
        return bool(_write_failure_reply_feature);
    }

    gms::feature& cluster_supports_xxhash_digest_algorithm() {
        return _xxhash_feature;
    }

    bool cluster_supports_user_defined_functions() const {
        return bool(_udf_feature);
    }

    bool cluster_supports_roles() const {
        return bool(_roles_feature);
    }

    bool cluster_supports_la_sstable() const {
        return bool(_la_sstable_feature);
    }

    bool cluster_supports_stream_with_rpc_stream() const {
        return bool(_stream_with_rpc_stream_feature);
    }

    bool cluster_supports_mc_sstable() const {
        return bool(_mc_sstable_feature);
    }

    const gms::feature& cluster_supports_cdc() const {
        return _cdc_feature;
    }

    bool cluster_supports_row_level_repair() const {
        return bool(_row_level_repair_feature);
    }
    const gms::feature& cluster_supports_truncation_table() const {
        return _truncation_table;
    }
    const gms::feature& cluster_supports_correct_static_compact_in_mc() const {
        return _correct_static_compact_in_mc;
    }
    bool cluster_supports_unbounded_range_tombstones() const {
        return bool(_unbounded_range_tombstones_feature);
    }

    const gms::feature& cluster_supports_view_virtual_columns() const {
        return _view_virtual_columns;
    }
    const gms::feature& cluster_supports_digest_insensitive_to_expiry() const {
        return _digest_insensitive_to_expiry;
    }

    bool cluster_supports_computed_columns() const {
        return bool(_computed_columns);
    }

    bool cluster_supports_nonfrozen_udts() const {
        return bool(_nonfrozen_udts);
    }

    bool cluster_supports_hinted_handoff_separate_connection() {
        return bool(_hinted_handoff_separate_connection);
    }

    const gms::feature& cluster_supports_in_memory_tables() const {
        return _in_memory_tables;
    }
    // Returns schema features which all nodes in the cluster advertise as supported.
    bool cluster_supports_lwt() {
        return bool(_lwt_feature);
    }

    // Returns schema features which all nodes in the cluster advertise as supported.
    db::schema_features cluster_schema_features() const;

private:
    future<> set_cql_ready(bool ready);
private:
    void notify_down(inet_address endpoint);
    void notify_left(inet_address endpoint);
    void notify_up(inet_address endpoint);
    void notify_joined(inet_address endpoint);
    void notify_cql_change(inet_address endpoint, bool ready);
public:
    future<bool> is_cleanup_allowed(sstring keyspace);
};

future<> init_storage_service(sharded<abort_source>& abort_sources, distributed<database>& db, sharded<gms::gossiper>& gossiper, sharded<auth::service>& auth_service,
        sharded<cql3::cql_config>& cql_config, sharded<db::system_distributed_keyspace>& sys_dist_ks,
        sharded<db::view::view_update_generator>& view_update_generator, sharded<gms::feature_service>& feature_service,
        storage_service_config config, sharded<service::migration_notifier>& mn, sharded<qos::service_level_controller>& sl_controller);
future<> deinit_storage_service();

future<> read_sstables_format(distributed<storage_service>& ss);

}<|MERGE_RESOLUTION|>--- conflicted
+++ resolved
@@ -382,11 +382,8 @@
     gms::feature _cdc_feature;
     gms::feature _nonfrozen_udts;
     gms::feature _hinted_handoff_separate_connection;
-<<<<<<< HEAD
+    gms::feature _lwt_feature;
     gms::feature _in_memory_tables;
-=======
-    gms::feature _lwt_feature;
->>>>>>> 9eae0b57
 
     sstables::sstable_version_types _sstables_format = sstables::sstable_version_types::ka;
     seastar::named_semaphore _feature_listeners_sem = {1, named_semaphore_exception_factory{"feature listeners"}};
