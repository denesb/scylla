--- conflicted
+++ resolved
@@ -436,11 +436,7 @@
     future<> mutate_counters(Range&& mutations, db::consistency_level cl, tracing::trace_state_ptr tr_state, service_permit permit, clock_type::time_point timeout);
 public:
     storage_proxy(distributed<database>& db, config cfg, db::view::node_update_backlog& max_view_update_backlog,
-<<<<<<< HEAD
-            scheduling_group_key stats_key, gms::feature_service& feat, locator::token_metadata& tokens, netw::messaging_service& ms);
-=======
-            scheduling_group_key stats_key, gms::feature_service& feat, const locator::token_metadata& tokens);
->>>>>>> 436babdb
+            scheduling_group_key stats_key, gms::feature_service& feat, const locator::token_metadata& tokens, netw::messaging_service& ms);
     ~storage_proxy();
     const distributed<database>& get_db() const {
         return _db;
