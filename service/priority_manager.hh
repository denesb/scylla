--- conflicted
+++ resolved
@@ -9,14 +9,7 @@
 
 #pragma once
 
-<<<<<<< HEAD
-#include <seastar/core/future.hh>
-#include <seastar/core/distributed.hh>
-#include <seastar/core/reactor.hh>
-=======
 #include <seastar/core/file.hh>
-
->>>>>>> dee0b683
 #include "seastarx.hh"
 #include "qos/service_level_controller.hh"
 
@@ -66,22 +59,10 @@
         return _compaction_priority;
     }
 
-<<<<<<< HEAD
     void set_service_level_controller(qos::service_level_controller* sl_controller) {
         _sl_controller = sl_controller;
     }
-    priority_manager()
-        : _commitlog_priority(engine().register_one_priority_class("commitlog", 1000))
-        , _mt_flush_priority(engine().register_one_priority_class("memtable_flush", 1000))
-        , _stream_read_priority(engine().register_one_priority_class("streaming_read", 200))
-        , _stream_write_priority(engine().register_one_priority_class("streaming_write", 200))
-        , _sstable_query_read(engine().register_one_priority_class("query", 1000))
-        , _compaction_priority(engine().register_one_priority_class("compaction", 1000))
-        , _sl_controller(nullptr)
-    {}
-=======
     priority_manager();
->>>>>>> dee0b683
 };
 
 priority_manager& get_local_priority_manager();
