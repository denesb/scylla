--- conflicted
+++ resolved
@@ -26,29 +26,22 @@
 private:
     client_state _client_state;
     tracing::trace_state_ptr _trace_state_ptr;
-<<<<<<< HEAD
+    service_permit _permit;
     std::optional<std::reference_wrapper<qos::service_level_controller>> _sl_controller;
-public:
-    query_state(client_state client_state)
-            : _client_state(client_state)
-            , _trace_state_ptr(_client_state.get_trace_state())
-    {}
-
-    query_state(client_state client_state, qos::service_level_controller &sl_controller)
-        : _client_state(client_state)
-        , _trace_state_ptr(_client_state.get_trace_state())
-        , _sl_controller(sl_controller)
-    {}
-=======
-    service_permit _permit;
 
 public:
     query_state(client_state client_state, service_permit permit)
+            : _client_state(client_state)
+            , _trace_state_ptr(_client_state.get_trace_state())
+            , _permit(std::move(permit))
+    {}
+
+    query_state(client_state client_state, service_permit permit, qos::service_level_controller &sl_controller)
         : _client_state(client_state)
         , _trace_state_ptr(_client_state.get_trace_state())
         , _permit(std::move(permit))
-    { }
->>>>>>> 0d0ee20f
+        , _sl_controller(sl_controller)
+    {}
 
     const tracing::trace_state_ptr& get_trace_state() const {
         return _trace_state_ptr;
@@ -69,19 +62,17 @@
         return _client_state.get_timestamp();
     }
 
-<<<<<<< HEAD
-    qos::service_level_controller& get_service_level_controller() const {
-        return _sl_controller->get();
-=======
     service_permit get_permit() const& {
         return _permit;
     }
 
     service_permit&& get_permit() && {
         return std::move(_permit);
->>>>>>> 0d0ee20f
     }
 
+    qos::service_level_controller& get_service_level_controller() const {
+        return _sl_controller->get();
+    }
 };
 
 }
