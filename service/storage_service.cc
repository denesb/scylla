/*
 * Licensed to the Apache Software Foundation (ASF) under one
 * or more contributor license agreements.  See the NOTICE file
 * distributed with this work for additional information
 * regarding copyright ownership.  The ASF licenses this file
 * to you under the Apache License, Version 2.0 (the
 * "License"); you may not use this file except in compliance
 * with the License.  You may obtain a copy of the License at
 *
 *     http://www.apache.org/licenses/LICENSE-2.0
 *
 * Unless required by applicable law or agreed to in writing, software
 * distributed under the License is distributed on an "AS IS" BASIS,
 * WITHOUT WARRANTIES OR CONDITIONS OF ANY KIND, either express or implied.
 * See the License for the specific language governing permissions and
 * limitations under the License.
 *
 * Modified by ScyllaDB
 * Copyright (C) 2015 ScyllaDB
 *
 */

/*
 * This file is part of Scylla.
 *
 * See the LICENSE.PROPRIETARY file in the top-level directory for licensing information.
 */

#include "storage_service.hh"
#include "dht/boot_strapper.hh"
#include <seastar/core/distributed.hh>
#include "locator/snitch_base.hh"
#include "db/system_keyspace.hh"
#include "utils/UUID.hh"
#include "gms/inet_address.hh"
#include "log.hh"
#include "service/migration_manager.hh"
#include "to_string.hh"
#include "gms/gossiper.hh"
#include "gms/failure_detector.hh"
#include "gms/feature_service.hh"
#include <seastar/core/thread.hh>
#include <sstream>
#include <algorithm>
#include "locator/local_strategy.hh"
#include "version.hh"
#include "unimplemented.hh"
#include "streaming/stream_plan.hh"
#include "streaming/stream_state.hh"
#include "dht/range_streamer.hh"
#include <boost/range/adaptors.hpp>
#include <boost/range/algorithm.hpp>
#include "service/load_broadcaster.hh"
#include "transport/server.hh"
#include <seastar/core/rwlock.hh>
#include "db/batchlog_manager.hh"
#include "db/commitlog/commitlog.hh"
#include "db/hints/manager.hh"
#include <seastar/net/tls.hh>
#include "utils/exceptions.hh"
#include "message/messaging_service.hh"
#include "supervisor.hh"
#include "sstables/compaction_manager.hh"
#include "sstables/sstables.hh"
#include "db/config.hh"
#include "distributed_loader.hh"
#include "database.hh"
#include <seastar/core/metrics.hh>
#include "cdc/generation.hh"
#include "repair/repair.hh"
#include "service/priority_manager.hh"
#include "utils/generation-number.hh"
#include "audit/audit.hh"
#include "service/qos/service_level_controller.hh"
#include "service/qos/standard_service_level_distributed_data_accessor.hh"

using token = dht::token;
using UUID = utils::UUID;
using inet_address = gms::inet_address;

extern logging::logger cdc_log;

namespace service {

static logging::logger slogger("storage_service");

distributed<storage_service> _the_storage_service;

<<<<<<< HEAD
storage_service::storage_service(abort_source& abort_source, distributed<database>& db, gms::gossiper& gossiper, sharded<auth::service>& auth_service, sharded<db::system_distributed_keyspace>& sys_dist_ks,
        sharded<db::view::view_update_generator>& view_update_generator, gms::feature_service& feature_service, storage_service_config config, sharded<service::migration_notifier>& mn, locator::token_metadata& tm, sharded<qos::service_level_controller>& sl_controller, bool for_testing)
=======
storage_service::storage_service(abort_source& abort_source, distributed<database>& db, gms::gossiper& gossiper, sharded<db::system_distributed_keyspace>& sys_dist_ks,
        sharded<db::view::view_update_generator>& view_update_generator, gms::feature_service& feature_service, storage_service_config config, sharded<service::migration_notifier>& mn, locator::token_metadata& tm, bool for_testing)
>>>>>>> ba590344
        : _abort_source(abort_source)
        , _feature_service(feature_service)
        , _db(db)
        , _gossiper(gossiper)
        , _mnotifier(mn)
        , _sl_controller(sl_controller)
        , _service_memory_total(config.available_memory / 10)
        , _service_memory_limiter(_service_memory_total)
        , _for_testing(for_testing)
        , _token_metadata(tm)
        , _replicate_action([this] { return do_replicate_to_all_cores(); })
        , _update_pending_ranges_action([this] { return do_update_pending_ranges(); })
        , _sys_dist_ks(sys_dist_ks)
        , _view_update_generator(view_update_generator) {
    register_metrics();
    sstable_read_error.connect([this] { do_isolate_on_error(disk_error::regular); });
    sstable_write_error.connect([this] { do_isolate_on_error(disk_error::regular); });
    general_disk_error.connect([this] { do_isolate_on_error(disk_error::regular); });
    commit_error.connect([this] { do_isolate_on_error(disk_error::commit); });
}

void storage_service::enable_all_features() {
    auto features = _feature_service.known_feature_set();
    _feature_service.enable(features);
}

enum class node_external_status {
    UNKNOWN        = 0,
    STARTING       = 1,
    JOINING        = 2,
    NORMAL         = 3,
    LEAVING        = 4,
    DECOMMISSIONED = 5,
    DRAINING       = 6,
    DRAINED        = 7,
    MOVING         = 8 //deprecated
};

static node_external_status map_operation_mode(storage_service::mode m) {
    switch (m) {
    case storage_service::mode::STARTING: return node_external_status::STARTING;
    case storage_service::mode::JOINING: return node_external_status::JOINING;
    case storage_service::mode::NORMAL: return node_external_status::NORMAL;
    case storage_service::mode::LEAVING: return node_external_status::LEAVING;
    case storage_service::mode::DECOMMISSIONED: return node_external_status::DECOMMISSIONED;
    case storage_service::mode::DRAINING: return node_external_status::DRAINING;
    case storage_service::mode::DRAINED: return node_external_status::DRAINED;
    case storage_service::mode::MOVING: return node_external_status::MOVING;
    }
    return node_external_status::UNKNOWN;
}

void storage_service::register_metrics() {
    if (this_shard_id() != 0) {
        // the relevant data is distributed between the shards,
        // We only need to register it once.
        return;
    }
    namespace sm = seastar::metrics;
    _metrics.add_group("node", {
            sm::make_gauge("operation_mode", sm::description("The operation mode of the current node. UNKNOWN = 0, STARTING = 1, JOINING = 2, NORMAL = 3, "
                    "LEAVING = 4, DECOMMISSIONED = 5, DRAINING = 6, DRAINED = 7, MOVING = 8"), [this] {
                return static_cast<std::underlying_type_t<node_external_status>>(map_operation_mode(_operation_mode));
            }),
    });
}

bool storage_service::is_auto_bootstrap() const {
    return _db.local().get_config().auto_bootstrap();
}

std::unordered_set<token> get_replace_tokens() {
    std::unordered_set<token> ret;
    std::unordered_set<sstring> tokens;
    auto tokens_string = get_local_storage_service().db().local().get_config().replace_token();
    try {
        boost::split(tokens, tokens_string, boost::is_any_of(sstring(",")));
    } catch (...) {
        throw std::runtime_error(format("Unable to parse replace_token={}", tokens_string));
    }
    tokens.erase("");
    for (auto token_string : tokens) {
        auto token = dht::token::from_sstring(token_string);
        ret.insert(token);
    }
    return ret;
}

std::optional<UUID> get_replace_node() {
    auto replace_node = get_local_storage_service().db().local().get_config().replace_node();
    if (replace_node.empty()) {
        return std::nullopt;
    }
    try {
        return utils::UUID(replace_node);
    } catch (...) {
        auto msg = format("Unable to parse {} as host-id", replace_node);
        slogger.error("{}", msg);
        throw std::runtime_error(msg);
    }
}

bool get_property_rangemovement() {
    return get_local_storage_service().db().local().get_config().consistent_rangemovement();
}

bool get_property_load_ring_state() {
    return get_local_storage_service().db().local().get_config().load_ring_state();
}

bool storage_service::should_bootstrap() const {
    return is_auto_bootstrap() && !db::system_keyspace::bootstrap_complete() && !_gossiper.get_seeds().count(get_broadcast_address());
}

// Runs inside seastar::async context
void storage_service::prepare_to_join(std::vector<inet_address> loaded_endpoints, const std::unordered_map<gms::inet_address, sstring>& loaded_peer_features, bind_messaging_port do_bind) {
    std::map<gms::application_state, gms::versioned_value> app_states;
    if (db::system_keyspace::was_decommissioned()) {
        if (db().local().get_config().override_decommission()) {
            slogger.warn("This node was decommissioned, but overriding by operator request.");
            db::system_keyspace::set_bootstrap_state(db::system_keyspace::bootstrap_state::COMPLETED).get();
        } else {
            auto msg = sstring("This node was decommissioned and will not rejoin the ring unless override_decommission=true has been set,"
                               "or all existing data is removed and the node is bootstrapped again");
            slogger.error("{}", msg);
            throw std::runtime_error(msg);
        }
    }
    if (get_replace_tokens().size() > 0 || get_replace_node()) {
         throw std::runtime_error("Replace method removed; use replace_address instead");
    }
    bool replacing_a_node_with_same_ip = false;
    bool replacing_a_node_with_diff_ip = false;
    if (db().local().is_replacing()) {
        if (db::system_keyspace::bootstrap_complete()) {
            throw std::runtime_error("Cannot replace address with a node that is already bootstrapped");
        }
        if (!is_auto_bootstrap()) {
            throw std::runtime_error("Trying to replace_address with auto_bootstrap disabled will not work, check your configuration");
        }

        std::tie(_bootstrap_tokens, _cdc_streams_ts) = prepare_replacement_info(loaded_peer_features).get0();
        auto replace_address = db().local().get_replace_address();
        replacing_a_node_with_same_ip = replace_address && *replace_address == get_broadcast_address();
        replacing_a_node_with_diff_ip = replace_address && *replace_address != get_broadcast_address();
    } else if (should_bootstrap()) {
        check_for_endpoint_collision(loaded_peer_features).get();
    } else {
        auto seeds = _gossiper.get_seeds();
        auto my_ep = get_broadcast_address();
        auto local_features = _feature_service.known_feature_set();

        if (seeds.count(my_ep)) {
            // This node is a seed node
            if (loaded_peer_features.empty()) {
                // This is a competely new seed node, skip the check
                slogger.info("Checking remote features skipped, since this node is a new seed node which knows nothing about the cluster");
            } else {
                // This is a existing seed node
                if (seeds.size() == 1) {
                    // This node is the only seed node, check features with system table
                    slogger.info("Checking remote features with system table, since this node is the only seed node");
                    _gossiper.check_knows_remote_features(local_features, loaded_peer_features);
                } else {
                    // More than one seed node in the seed list, do shadow round with other seed nodes
                    try {
                        slogger.info("Checking remote features with gossip and system tables");
                        _gossiper.do_shadow_round().get();
                    } catch (...) {
                        slogger.info("Shadow round failed with {}, checking remote features with system tables only",
                                std::current_exception());
                        _gossiper.finish_shadow_round();
                    }

                    _gossiper.check_knows_remote_features(local_features, loaded_peer_features);
                    _gossiper.reset_endpoint_state_map().get();
                    for (auto ep : loaded_endpoints) {
                        _gossiper.add_saved_endpoint(ep);
                    }
                }
            }
        } else {
            // This node is a non-seed node
            // Do shadow round to check if this node knows all the features
            // advertised by all other nodes, otherwise this node is too old
            // (missing features) to join the cluser.
            slogger.info("Checking remote features with gossip");
            _gossiper.do_shadow_round().get();
            _gossiper.check_knows_remote_features(local_features, loaded_peer_features);
            _gossiper.reset_endpoint_state_map().get();
            for (auto ep : loaded_endpoints) {
                _gossiper.add_saved_endpoint(ep);
            }
        }
    }

    // If this is a restarting node, we should update tokens before gossip starts
    auto my_tokens = db::system_keyspace::get_saved_tokens().get0();
    bool restarting_normal_node = db::system_keyspace::bootstrap_complete() && !db().local().is_replacing() && !my_tokens.empty();
    if (restarting_normal_node) {
        slogger.info("Restarting a node in NORMAL status");
        // This node must know about its chosen tokens before other nodes do
        // since they may start sending writes to this node after it gossips status = NORMAL.
        // Therefore we update _token_metadata now, before gossip starts.
        _token_metadata.update_normal_tokens(my_tokens, get_broadcast_address());

        _cdc_streams_ts = db::system_keyspace::get_saved_cdc_streams_timestamp().get0();
        if (!_cdc_streams_ts && db().local().get_config().check_experimental(db::experimental_features_t::CDC)) {
            // We could not have completed joining if we didn't generate and persist a CDC streams timestamp,
            // unless we are restarting after upgrading from non-CDC supported version.
            // In that case we won't begin a CDC generation: it should be done by one of the nodes
            // after it learns that it everyone supports the CDC feature.
            cdc_log.warn(
                    "Restarting node in NORMAL status with CDC enabled, but no streams timestamp was proposed"
                    " by this node according to its local tables. Are we upgrading from a non-CDC supported version?");
        }
    }

    if (replacing_a_node_with_same_ip) {
        slogger.info("Replacing a node with same IP address, my address={}, node being replaced={}",
                    get_broadcast_address(), get_broadcast_address());
        slogger.info("Update tokens for replacing node early, replacing node has the same IP address of the node being replaced");
        _token_metadata.update_normal_tokens(_bootstrap_tokens, get_broadcast_address());
    }

    if (replacing_a_node_with_diff_ip) {
        // replacing_a_node_with_diff_ip guarantees replace_address contains a value
        auto replace_address = db().local().get_replace_address();
        slogger.info("Replacing a node with different IP address, my address={}, node to being replaced={}",
                get_broadcast_address(), *replace_address);
    }

    // have to start the gossip service before we can see any info on other nodes.  this is necessary
    // for bootstrap to get the load info it needs.
    // (we won't be part of the storage ring though until we add a counterId to our state, below.)
    // Seed the host ID-to-endpoint map with our own ID.
    auto local_host_id = db::system_keyspace::get_local_host_id().get0();
    get_storage_service().invoke_on_all([local_host_id] (auto& ss) {
        ss._local_host_id = local_host_id;
    }).get();
    auto features = _feature_service.supported_feature_set();
    if (!replacing_a_node_with_diff_ip) {
        // Replacing node with a different ip should own the host_id only after
        // the replacing node becomes NORMAL status. It is updated in
        // handle_state_normal().
        _token_metadata.update_host_id(local_host_id, get_broadcast_address());
    }

    // Replicate the tokens early because once gossip runs other nodes
    // might send reads/writes to this node. Replicate it early to make
    // sure the tokens are valid on all the shards.
    replicate_to_all_cores().get();

    auto broadcast_rpc_address = utils::fb_utilities::get_broadcast_rpc_address();
    auto& proxy = service::get_storage_proxy();
    // Ensure we know our own actual Schema UUID in preparation for updates
    auto schema_version = update_schema_version(proxy, _feature_service.cluster_schema_features()).get0();
    app_states.emplace(gms::application_state::NET_VERSION, versioned_value::network_version());
    app_states.emplace(gms::application_state::HOST_ID, versioned_value::host_id(local_host_id));
    app_states.emplace(gms::application_state::RPC_ADDRESS, versioned_value::rpcaddress(broadcast_rpc_address));
    app_states.emplace(gms::application_state::RELEASE_VERSION, versioned_value::release_version());
    app_states.emplace(gms::application_state::SUPPORTED_FEATURES, versioned_value::supported_features(features));
    app_states.emplace(gms::application_state::CACHE_HITRATES, versioned_value::cache_hitrates(""));
    app_states.emplace(gms::application_state::SCHEMA_TABLES_VERSION, versioned_value(db::schema_tables::version));
    app_states.emplace(gms::application_state::RPC_READY, versioned_value::cql_ready(false));
    app_states.emplace(gms::application_state::VIEW_BACKLOG, versioned_value(""));
    app_states.emplace(gms::application_state::SCHEMA, versioned_value::schema(schema_version));
    if (restarting_normal_node) {
        // Order is important: both the CDC streams timestamp and tokens must be known when a node handles our status.
        // Exception: there might be no CDC streams timestamp proposed by us if we're upgrading from a non-CDC version.
        app_states.emplace(gms::application_state::TOKENS, versioned_value::tokens(my_tokens));
        app_states.emplace(gms::application_state::CDC_STREAMS_TIMESTAMP, versioned_value::cdc_streams_timestamp(_cdc_streams_ts));
        app_states.emplace(gms::application_state::STATUS, versioned_value::normal(my_tokens));
    }
    slogger.info("Starting up server gossip");

    auto generation_number = db::system_keyspace::increment_and_get_generation().get0();
    _gossiper.start_gossiping(generation_number, app_states, gms::bind_messaging_port(bool(do_bind))).get();

    // gossip snitch infos (local DC and rack)
    gossip_snitch_info().get();

    // gossip local partitioner information (shard count and ignore_msb_bits)
    gossip_sharder().get();

    // gossip Schema.emptyVersion forcing immediate check for schema updates (see MigrationManager#maybeScheduleSchemaPull)

    // Wait for gossip to settle so that the fetures will be enabled
    if (do_bind) {
        gms::get_local_gossiper().wait_for_gossip_to_settle().get();
    }
}

void storage_service::maybe_start_sys_dist_ks() {
    supervisor::notify("starting system distributed keyspace");
    _sys_dist_ks.start(std::ref(cql3::get_query_processor()), std::ref(service::get_migration_manager())).get();
    _sys_dist_ks.invoke_on_all(&db::system_distributed_keyspace::start).get();
}

// Runs inside seastar::async context
void storage_service::join_token_ring(int delay) {
    // This function only gets called on shard 0, but we want to set _joined
    // on all shards, so this variable can be later read locally.
    get_storage_service().invoke_on_all([] (auto&& ss) {
        ss._joined = true;
    }).get();
    // We bootstrap if we haven't successfully bootstrapped before, as long as we are not a seed.
    // If we are a seed, or if the user manually sets auto_bootstrap to false,
    // we'll skip streaming data from other nodes and jump directly into the ring.
    //
    // The seed check allows us to skip the RING_DELAY sleep for the single-node cluster case,
    // which is useful for both new users and testing.
    //
    // We attempted to replace this with a schema-presence check, but you need a meaningful sleep
    // to get schema info from gossip which defeats the purpose.  See CASSANDRA-4427 for the gory details.
    std::unordered_set<inet_address> current;
    slogger.debug("Bootstrap variables: {} {} {} {}",
                 is_auto_bootstrap(),
                 db::system_keyspace::bootstrap_in_progress(),
                 db::system_keyspace::bootstrap_complete(),
                 _gossiper.get_seeds().count(get_broadcast_address()));
    if (is_auto_bootstrap() && !db::system_keyspace::bootstrap_complete() && _gossiper.get_seeds().count(get_broadcast_address())) {
        slogger.info("This node will not auto bootstrap because it is configured to be a seed node.");
    }
    if (should_bootstrap()) {
        bool resume_bootstrap = db::system_keyspace::bootstrap_in_progress();
        if (resume_bootstrap) {
            slogger.warn("Detected previous bootstrap failure; retrying");
        } else {
            db::system_keyspace::set_bootstrap_state(db::system_keyspace::bootstrap_state::IN_PROGRESS).get();
        }
        set_mode(mode::JOINING, "waiting for ring information", true);
        auto& gossiper = gms::get_gossiper().local();
        // first sleep the delay to make sure we see *at least* one other node
        for (int i = 0; i < delay && gossiper.get_live_members().size() < 2; i += 1000) {
            sleep_abortable(std::chrono::seconds(1), _abort_source).get();
        }
        // if our schema hasn't matched yet, keep sleeping until it does
        // (post CASSANDRA-1391 we don't expect this to be necessary very often, but it doesn't hurt to be careful)
        while (!get_local_migration_manager().have_schema_agreement()) {
            set_mode(mode::JOINING, "waiting for schema information to complete", true);
            sleep_abortable(std::chrono::seconds(1), _abort_source).get();
        }
        set_mode(mode::JOINING, "schema complete, ready to bootstrap", true);
        set_mode(mode::JOINING, "waiting for pending range calculation", true);
        update_pending_ranges().get();
        set_mode(mode::JOINING, "calculation complete, ready to bootstrap", true);
        slogger.debug("... got ring + schema info");

        auto t = gms::gossiper::clk::now();
        while (get_property_rangemovement() &&
            (!_token_metadata.get_bootstrap_tokens().empty() ||
             !_token_metadata.get_leaving_endpoints().empty())) {
            auto elapsed = std::chrono::duration_cast<std::chrono::seconds>(gms::gossiper::clk::now() - t).count();
            slogger.info("Checking bootstrapping/leaving nodes: tokens {}, leaving {}, sleep 1 second and check again ({} seconds elapsed)",
                _token_metadata.get_bootstrap_tokens().size(),
                _token_metadata.get_leaving_endpoints().size(),
                elapsed);

            sleep_abortable(std::chrono::seconds(1), _abort_source).get();

            if (gms::gossiper::clk::now() > t + std::chrono::seconds(60)) {
                throw std::runtime_error("Other bootstrapping/leaving nodes detected, cannot bootstrap while consistent_rangemovement is true");
            }

            // Check the schema and pending range again
            while (!get_local_migration_manager().have_schema_agreement()) {
                set_mode(mode::JOINING, "waiting for schema information to complete", true);
                sleep_abortable(std::chrono::seconds(1), _abort_source).get();
            }
            update_pending_ranges().get();
        }
        slogger.info("Checking bootstrapping/leaving nodes: ok");

        if (!db().local().is_replacing()) {
            if (_token_metadata.is_member(get_broadcast_address())) {
                throw std::runtime_error("This node is already a member of the token ring; bootstrap aborted. (If replacing a dead node, remove the old one from the ring first.)");
            }
            set_mode(mode::JOINING, "getting bootstrap token", true);
            if (resume_bootstrap) {
                _bootstrap_tokens = db::system_keyspace::get_saved_tokens().get0();
                if (!_bootstrap_tokens.empty()) {
                    slogger.info("Using previously saved tokens = {}", _bootstrap_tokens);
                } else {
                    _bootstrap_tokens = boot_strapper::get_bootstrap_tokens(_token_metadata, _db.local());
                    slogger.info("Using newly generated tokens = {}", _bootstrap_tokens);
                }
            } else {
                _bootstrap_tokens = boot_strapper::get_bootstrap_tokens(_token_metadata, _db.local());
                slogger.info("Using newly generated tokens = {}", _bootstrap_tokens);
            }
        } else {
            auto replace_addr = db().local().get_replace_address();
            if (replace_addr && *replace_addr != get_broadcast_address()) {
                // Sleep additionally to make sure that the server actually is not alive
                // and giving it more time to gossip if alive.
                sleep_abortable(service::load_broadcaster::BROADCAST_INTERVAL, _abort_source).get();

                // check for operator errors...
                for (auto token : _bootstrap_tokens) {
                    auto existing = _token_metadata.get_endpoint(token);
                    if (existing) {
                        auto* eps = _gossiper.get_endpoint_state_for_endpoint_ptr(*existing);
                        if (eps && eps->get_update_timestamp() > gms::gossiper::clk::now() - std::chrono::milliseconds(delay)) {
                            throw std::runtime_error("Cannot replace a live node...");
                        }
                        current.insert(*existing);
                    } else {
                        throw std::runtime_error(format("Cannot replace token {} which does not exist!", token));
                    }
                }
            } else {
                sleep_abortable(get_ring_delay(), _abort_source).get();
            }
            set_mode(mode::JOINING, format("Replacing a node with token(s): {}", _bootstrap_tokens), true);
            // _bootstrap_tokens was previously set in prepare_to_join using tokens gossiped by the replaced node
        }
        maybe_start_sys_dist_ks();
        mark_existing_views_as_built();
        db::system_keyspace::update_tokens(_bootstrap_tokens).get();
        bootstrap(); // blocks until finished
    } else {
        maybe_start_sys_dist_ks();
        size_t num_tokens = _db.local().get_config().num_tokens();
        _bootstrap_tokens = db::system_keyspace::get_saved_tokens().get0();
        if (_bootstrap_tokens.empty()) {
            auto initial_tokens = _db.local().get_initial_tokens();
            if (initial_tokens.size() < 1) {
                _bootstrap_tokens = boot_strapper::get_random_tokens(_token_metadata, num_tokens);
                if (num_tokens == 1) {
                    slogger.warn("Generated random token {}. Random tokens will result in an unbalanced ring; see http://wiki.apache.org/cassandra/Operations", _bootstrap_tokens);
                } else {
                    slogger.info("Generated random tokens. tokens are {}", _bootstrap_tokens);
                }
            } else {
                for (auto token_string : initial_tokens) {
                    auto token = dht::token::from_sstring(token_string);
                    _bootstrap_tokens.insert(token);
                }
                slogger.info("Saved tokens not found. Using configuration value: {}", _bootstrap_tokens);
            }
            db::system_keyspace::update_tokens(_bootstrap_tokens).get();
        } else {
            if (_bootstrap_tokens.size() != num_tokens) {
                throw std::runtime_error(format("Cannot change the number of tokens from {:d} to {:d}", _bootstrap_tokens.size(), num_tokens));
            } else {
                slogger.info("Using saved tokens {}", _bootstrap_tokens);
            }
        }
    }

    if (!is_auto_bootstrap()) {
        slogger.warn("auto_bootstrap set to \"off\". This causes UNDEFINED BEHAVIOR. YOU MAY LOSE DATA.");
    }

    if (!db::system_keyspace::bootstrap_complete() && _gossiper.get_seeds().count(get_broadcast_address())) {
        slogger.warn("Bootstrapping node marked as seed (present in the seed list)."
                     " This can only be done for the very first node in a new cluster."
                     " If this is not the first node, YOU MAY LOSE DATA."
                     " Bootstrapping new nodes into an existing cluster as seeds"
                     " causes UNDEFINED BEHAVIOR. DO NOT EVER do that.");
    }

    // now, that the system distributed keyspace is initialized and started,
    // pass an accessor to the service level controller so it can interact with it
    _sl_controller.invoke_on_all([this] (qos::service_level_controller& sl_controller) {
        sl_controller.set_distributed_data_accessor(::static_pointer_cast<qos::service_level_controller::service_level_distributed_data_accessor>(
                ::make_shared<qos::standard_service_level_distributed_data_accessor>(_sys_dist_ks.local())));
    }).get();

    slogger.debug("Setting tokens to {}", _bootstrap_tokens);
    // This node must know about its chosen tokens before other nodes do
    // since they may start sending writes to this node after it gossips status = NORMAL.
    // Therefore, in case we haven't updated _token_metadata with our tokens yet, do it now.
    _token_metadata.update_normal_tokens(_bootstrap_tokens, get_broadcast_address());

    if (!db::system_keyspace::bootstrap_complete()) {
        // If we're not bootstrapping nor replacing, then we shouldn't have chosen a CDC streams timestamp yet.
        assert(should_bootstrap() || db().local().is_replacing() || !_cdc_streams_ts);
    }

    if (!_cdc_streams_ts && db().local().get_config().check_experimental(db::experimental_features_t::CDC)) {
        // If we didn't choose a CDC streams timestamp at this point, then either
        // 1. we're replacing a node which didn't gossip a CDC streams timestamp for whatever reason,
        // 2. we've already bootstrapped, but are upgrading from a non-CDC version,
        // 3. we're starting for the first time, but we're skipping the streaming phase (seed node/auto_bootstrap=off)
        //    and directly joining the token ring.

        // In the replacing case we won't propose any CDC generation: we're not introducing any new tokens,
        // so the current generation used by the cluster is fine.

        // In the case of an upgrading cluster, one of the nodes is responsible for proposing
        // the first CDC generation. We'll check if it's us.

        // Finally, if we're simply a new node joining the ring but skipping bootstrapping
        // (NEVER DO THAT except for the very first node),
        // we'll propose a new generation just as normally bootstrapping nodes do.

        if (!db().local().is_replacing()
                && (!db::system_keyspace::bootstrap_complete()
                    || cdc::should_propose_first_generation(get_broadcast_address(), _gossiper))) {

            _cdc_streams_ts = cdc::make_new_cdc_generation(db().local().get_config(),
                    _bootstrap_tokens, _token_metadata, _gossiper,
                    _sys_dist_ks.local(), get_ring_delay(), _for_testing);
        }
    }

    // Persist the CDC streams timestamp before we persist bootstrap_state = COMPLETED.
    if (_cdc_streams_ts) {
        db::system_keyspace::update_cdc_streams_timestamp(*_cdc_streams_ts).get();
    }
    // If we crash now, we will choose a new CDC streams timestamp anyway (because we will also choose a new set of tokens).
    // But if we crash after setting bootstrap_state = COMPLETED, we will keep using the persisted CDC streams timestamp after restarting.

    db::system_keyspace::set_bootstrap_state(db::system_keyspace::bootstrap_state::COMPLETED).get();
    // At this point our local tokens and CDC streams timestamp are chosen (_bootstrap_tokens, _cdc_streams_ts) and will not be changed.

    replicate_to_all_cores().get();
    // start participating in the ring.
    set_gossip_tokens(_bootstrap_tokens, _cdc_streams_ts);
    set_mode(mode::NORMAL, "node is now in normal status", true);

    if (_token_metadata.sorted_tokens().empty()) {
        auto err = format("join_token_ring: Sorted token in token_metadata is empty");
        slogger.error("{}", err);
        throw std::runtime_error(err);
    }

    // Retrieve the latest CDC generation seen in gossip (if any).
    scan_cdc_generations();

    supervisor::notify("starting tracing");
    tracing::tracing::start_tracing().get();
}

void storage_service::mark_existing_views_as_built() {
    _db.invoke_on(0, [this] (database& db) {
        return do_with(db.get_views(), [this] (std::vector<view_ptr>& views) {
            return parallel_for_each(views, [this] (view_ptr& view) {
                return db::system_keyspace::mark_view_as_built(view->ks_name(), view->cf_name()).then([this, view] {
                    return _sys_dist_ks.local().finish_view_build(view->ks_name(), view->cf_name());
                });
            });
        });
    }).get();
}

// Run inside seastar::async context.
bool storage_service::do_handle_cdc_generation(db_clock::time_point ts) {

    auto gen = _sys_dist_ks.local().read_cdc_topology_description(
            ts, { _token_metadata.count_normal_token_owners() }).get0();
    if (!gen) {
        throw std::runtime_error(format(
            "Could not find CDC generation with timestamp {} in distributed system tables (current time: {}),"
            " even though some node gossiped about it.",
            ts, db_clock::now()));
    }

    // If we're not gossiping our own generation timestamp (because we've upgraded from a non-CDC/old version,
    // or we somehow lost it due to a byzantine failure), start gossiping someone else's timestamp.
    // This is to avoid the upgrade check on every restart (see `should_propose_first_cdc_generation`).
    // And if we notice that `ts` is higher than our timestamp, we will start gossiping it instead,
    // so if the node that initially gossiped `ts` leaves the cluster while `ts` is still the latest generation,
    // the cluster will remember.
    if (!_cdc_streams_ts || *_cdc_streams_ts < ts) {
        _cdc_streams_ts = ts;
        db::system_keyspace::update_cdc_streams_timestamp(ts).get();
        _gossiper.add_local_application_state(
                gms::application_state::CDC_STREAMS_TIMESTAMP, versioned_value::cdc_streams_timestamp(ts)).get();
    }

    class orer {
    private:
        bool _result = false;
    public:
        future<> operator()(bool value) {
            _result = value || _result;
            return make_ready_future<>();
        }
        bool get() {
            return _result;
        }
    };

    // Return `true` iff the generation was inserted on any of our shards.
    return get_storage_service().map_reduce(orer(), [ts, &gen] (storage_service& ss) {
        auto gen_ = *gen;
        return ss._cdc_metadata.insert(ts, std::move(gen_));
    }).get0();
}

class ander {
private:
    bool _result = true;
public:
    future<> operator()(bool value) {
        _result = value && _result;
        return make_ready_future<>();
    }
    bool get() {
        return _result;
    }
};

void storage_service::async_handle_cdc_generation(db_clock::time_point ts) {

    // It is safe to discard this future: we keep the storage_service, gossiper,
    // and system distributed keyspace alive for the whole duration of this operation.
    (void)seastar::async([ts,
        g = _gossiper.shared_from_this(), ss = this->shared_from_this(), sys_dist_ks = _sys_dist_ks.local_shared()
    ] {
        while (true) {
            sleep_abortable(std::chrono::seconds(5), ss->_abort_source).get();
            try {
                bool using_this_gen = ss->do_handle_cdc_generation(ts);
                if (using_this_gen) {
                    cdc::update_streams_description(ts, sys_dist_ks,
                            [ss] { return ss->get_token_metadata().count_normal_token_owners(); }, ss->_abort_source);
                }
                return;
            } catch (...) {
                if (get_storage_service().map_reduce(ander(), [ts] (storage_service& ss) {
                    return ss._cdc_metadata.known_or_obsolete(ts);
                }).get0()) {
                    return;
                }

                cdc_log.warn("Could not retrieve CDC streams with timestamp {}: {}. Will retry again.",
                        ts, std::current_exception());
            }
        }
    });
}

// Run inside async
void storage_service::handle_cdc_generation(std::optional<db_clock::time_point> ts) {
    if (!ts) {
        return;
    }

    if (!db::system_keyspace::bootstrap_complete() || !_sys_dist_ks.local_is_initialized()) {
        // We still haven't finished the startup process.
        // We will handle this generation in `scan_cdc_generations` (unless there's a newer one).
        return;
    }

    if (get_storage_service().map_reduce(ander(), [ts = *ts] (storage_service& ss) {
        return !ss._cdc_metadata.prepare(ts);
    }).get0()) {
        return;
    }

    bool using_this_gen = false;
    try {
        using_this_gen = do_handle_cdc_generation(*ts);
    } catch(...) {
        cdc_log.warn("Could not retrieve CDC streams with timestamp {} on gossip event: {}."
                " Will retry in the background.", *ts, std::current_exception());
        async_handle_cdc_generation(*ts);
        return;
    }

    if (using_this_gen) {
        cdc::update_streams_description(*ts, _sys_dist_ks.local_shared(),
               [ss = this->shared_from_this()] { return ss->get_token_metadata().count_normal_token_owners(); }, _abort_source);
    }
}

// Runs inside seastar::async context.
void storage_service::scan_cdc_generations() {
    std::optional<db_clock::time_point> latest;
    for (const auto& ep: _gossiper.get_endpoint_states()) {
        auto ts = cdc::get_streams_timestamp_for(ep.first, _gossiper);
        if (!latest || (ts && *ts > *latest)) {
            latest = ts;
        }
    }

    if (latest) {
        cdc_log.info("Latest generation seen during startup: {}", *latest);
        handle_cdc_generation(latest);
    } else {
        cdc_log.info("No generation seen during startup.");
    }
}

future<> storage_service::check_and_repair_cdc_streams() {
    return async([this] { 
        auto latest = _cdc_streams_ts;
        const auto& endpoint_states = _gossiper.get_endpoint_states();
        for (const auto& [addr, state] : endpoint_states) {
            if (!_gossiper.is_normal(addr))  {
                throw std::runtime_error(format("All nodes must be in NORMAL state while performing check_and_repair_cdc_streams"
                        " ({} is in state {})", addr, _gossiper.get_gossip_status(state)));
            }

            const auto ts = cdc::get_streams_timestamp_for(addr, _gossiper);
            if (!latest || (ts && *ts > *latest)) {
                latest = ts;
            }
        }

        bool should_regenerate = false;
        std::optional<cdc::topology_description> gen;

        static const auto timeout_msg = "Timeout while fetching CDC topology description";
        static const auto topology_read_error_note = "Note: this is likely caused by"
                " node(s) being down or unreachable. It is recommended to check the network and"
                " restart/remove the failed node(s), then retry checkAndRepairCdcStreams command";
        static const auto exception_translating_msg = "Translating the exception to `request_execution_exception`";
        try {
            gen = _sys_dist_ks.local().read_cdc_topology_description(
                    *latest, { _token_metadata.count_normal_token_owners() }).get0();
        } catch (exceptions::request_timeout_exception& e) {
            cdc_log.error("{}: \"{}\". {}.", timeout_msg, e.what(), exception_translating_msg);
            throw exceptions::request_execution_exception(exceptions::exception_code::READ_TIMEOUT,
                    format("{}. {}.", timeout_msg, topology_read_error_note));
        } catch (exceptions::unavailable_exception& e) {
            static const auto unavailable_msg = "Node(s) unavailable while fetching CDC topology description";
            cdc_log.error("{}: \"{}\". {}.", unavailable_msg, e.what(), exception_translating_msg);
            throw exceptions::request_execution_exception(exceptions::exception_code::UNAVAILABLE,
                    format("{}. {}.", unavailable_msg, topology_read_error_note));
        } catch (...) {
            const auto ep = std::current_exception();
            if (is_timeout_exception(ep)) {
                cdc_log.error("{}: \"{}\". {}.", timeout_msg, ep, exception_translating_msg);
                throw exceptions::request_execution_exception(exceptions::exception_code::READ_TIMEOUT,
                        format("{}. {}.", timeout_msg, topology_read_error_note));
            }
            // On exotic errors proceed with regeneration
            cdc_log.error("Exception while reading CDC topology description: \"{}\". Regenerating streams anyway.", ep);
            should_regenerate = true;
        }

        if (!gen) {
            cdc_log.error(
                "Could not find CDC generation with timestamp {} in distributed system tables (current time: {}),"
                " even though some node gossiped about it.",
                latest, db_clock::now());
            should_regenerate = true;
        } else {
            std::unordered_set<dht::token> gen_ends;
            for (const auto& entry : gen->entries()) {
                gen_ends.insert(entry.token_range_end);
            }
            for (const auto& metadata_token : _token_metadata.sorted_tokens()) {
                if (!gen_ends.count(metadata_token)) {
                    cdc_log.warn("CDC generation {} missing token {}. Regenerating.", latest, metadata_token);
                    should_regenerate = true;
                    break;
                }
            }
        }

        if (!should_regenerate) {
            if (latest != _cdc_streams_ts) {
                do_handle_cdc_generation(*latest);
            }
            cdc_log.info("CDC generation {} does not need repair", latest);
            return;
        }
        const auto new_streams_ts = cdc::make_new_cdc_generation(db().local().get_config(),
                {}, _token_metadata, _gossiper,
                _sys_dist_ks.local(), get_ring_delay(), false /* for_testing */);
        // Need to artificially update our STATUS so other nodes handle the timestamp change
        auto status = _gossiper.get_application_state_ptr(get_broadcast_address(), application_state::STATUS);
        if (!status) {
            slogger.error("Our STATUS is missing");
            cdc_log.error("Aborting CDC generation repair due to missing STATUS");
            return;
        }
        _gossiper.add_local_application_state({
                { gms::application_state::CDC_STREAMS_TIMESTAMP, versioned_value::cdc_streams_timestamp(new_streams_ts) },
                { gms::application_state::STATUS, *status }
        }).get();
        db::system_keyspace::update_cdc_streams_timestamp(new_streams_ts).get();
        _cdc_streams_ts = new_streams_ts;
    });
}

// Runs inside seastar::async context
void storage_service::bootstrap() {
    _is_bootstrap_mode = true;
    auto x = seastar::defer([this] { _is_bootstrap_mode = false; });

    if (!db().local().is_replacing()) {
        // Wait until we know tokens of existing node before announcing join status.
        _gossiper.wait_for_range_setup().get();

        // Even if we reached this point before but crashed, we will make a new CDC generation.
        // It doesn't hurt: other nodes will (potentially) just do more generation switches.
        // We do this because with this new attempt at bootstrapping we picked a different set of tokens.

        if (db().local().get_config().check_experimental(db::experimental_features_t::CDC)) {
            // Update pending ranges now, so we correctly count ourselves as a pending replica
            // when inserting the new CDC generation.
            _token_metadata.add_bootstrap_tokens(_bootstrap_tokens, get_broadcast_address());
            update_pending_ranges().get();

            // After we pick a generation timestamp, we start gossiping it, and we stick with it.
            // We don't do any other generation switches (unless we crash before complecting bootstrap).
            assert(!_cdc_streams_ts);

            _cdc_streams_ts = cdc::make_new_cdc_generation(db().local().get_config(),
                    _bootstrap_tokens, _token_metadata, _gossiper,
                    _sys_dist_ks.local(), get_ring_delay(), _for_testing);
        } else {
            // We should not be able to join the cluster if other nodes support CDC but we don't.
            // The check should have been made somewhere in prepare_to_join (`check_knows_remote_features`).
            assert(!_feature_service.cluster_supports_cdc());
        }

        _gossiper.add_local_application_state({
            // Order is important: both the CDC streams timestamp and tokens must be known when a node handles our status.
            { gms::application_state::TOKENS, versioned_value::tokens(_bootstrap_tokens) },
            { gms::application_state::CDC_STREAMS_TIMESTAMP, versioned_value::cdc_streams_timestamp(_cdc_streams_ts) },
            { gms::application_state::STATUS, versioned_value::bootstrapping(_bootstrap_tokens) },
        }).get();

        set_mode(mode::JOINING, format("sleeping {} ms for pending range setup", get_ring_delay().count()), true);
        _gossiper.wait_for_range_setup().get();
    } else {
        // Wait until we know tokens of existing node before announcing replacing status.
        set_mode(mode::JOINING, sprint("Wait until local node knows tokens of peer nodes"), true);
        _gossiper.wait_for_range_setup().get();
        set_mode(mode::JOINING, sprint("Announce tokens and status of the replacing node"), true);
        _gossiper.add_local_application_state({
            { gms::application_state::TOKENS, versioned_value::tokens(_bootstrap_tokens) },
            { gms::application_state::CDC_STREAMS_TIMESTAMP, versioned_value::cdc_streams_timestamp(_cdc_streams_ts) },
            { gms::application_state::STATUS, versioned_value::hibernate(true) },
        }).get();
        set_mode(mode::JOINING, format("Wait until peer nodes know the bootstrap tokens of local node"), true);
        _gossiper.wait_for_range_setup().get();
        auto replace_addr = db().local().get_replace_address();
        if (replace_addr) {
            slogger.debug("Removing replaced endpoint {} from system.peers", *replace_addr);
            db::system_keyspace::remove_endpoint(*replace_addr).get();
        }
    }

    _gossiper.check_seen_seeds();

    _db.invoke_on_all([this] (database& db) {
        for (auto& cf : db.get_non_system_column_families()) {
            cf->notify_bootstrap_or_replace_start();
        }
    }).get();

    set_mode(mode::JOINING, "Starting to bootstrap...", true);
    if (is_repair_based_node_ops_enabled()) {
        if (db().local().is_replacing()) {
            replace_with_repair(_db, _token_metadata, _bootstrap_tokens).get();
        } else {
            bootstrap_with_repair(_db, _token_metadata, _bootstrap_tokens).get();
        }
    } else {
        dht::boot_strapper bs(_db, _abort_source, get_broadcast_address(), _bootstrap_tokens, _token_metadata);
        // Does the actual streaming of newly replicated token ranges.
        if (db().local().is_replacing()) {
            bs.bootstrap(streaming::stream_reason::replace).get();
        } else {
            bs.bootstrap(streaming::stream_reason::bootstrap).get();
        }
    }
    _db.invoke_on_all([this] (database& db) {
        for (auto& cf : db.get_non_system_column_families()) {
            cf->notify_bootstrap_or_replace_end();
        }
    }).get();


    slogger.info("Bootstrap completed! for the tokens {}", _bootstrap_tokens);
}

sstring
storage_service::get_rpc_address(const inet_address& endpoint) const {
    if (endpoint != get_broadcast_address()) {
        auto* v = _gossiper.get_application_state_ptr(endpoint, gms::application_state::RPC_ADDRESS);
        if (v) {
            return v->value;
        }
    }
    return boost::lexical_cast<std::string>(endpoint);
}

std::unordered_map<dht::token_range, std::vector<inet_address>>
storage_service::get_range_to_address_map(const sstring& keyspace) const {
    return get_range_to_address_map(keyspace, _token_metadata.sorted_tokens());
}

std::unordered_map<dht::token_range, std::vector<inet_address>>
storage_service::get_range_to_address_map_in_local_dc(
        const sstring& keyspace) const {
    std::function<bool(const inet_address&)> filter =  [this](const inet_address& address) {
        return is_local_dc(address);
    };

    auto orig_map = get_range_to_address_map(keyspace, get_tokens_in_local_dc());
    std::unordered_map<dht::token_range, std::vector<inet_address>> filtered_map;
    for (auto entry : orig_map) {
        auto& addresses = filtered_map[entry.first];
        addresses.reserve(entry.second.size());
        std::copy_if(entry.second.begin(), entry.second.end(), std::back_inserter(addresses), filter);
    }

    return filtered_map;
}

std::vector<token>
storage_service::get_tokens_in_local_dc() const {
    std::vector<token> filtered_tokens;
    for (auto token : _token_metadata.sorted_tokens()) {
        auto endpoint = _token_metadata.get_endpoint(token);
        if (is_local_dc(*endpoint))
            filtered_tokens.push_back(token);
    }
    return filtered_tokens;
}

bool
storage_service::is_local_dc(const inet_address& targetHost) const {
    auto remote_dc = locator::i_endpoint_snitch::get_local_snitch_ptr()->get_datacenter(targetHost);
    auto local_dc = locator::i_endpoint_snitch::get_local_snitch_ptr()->get_datacenter(get_broadcast_address());
    return remote_dc == local_dc;
}

std::unordered_map<dht::token_range, std::vector<inet_address>>
storage_service::get_range_to_address_map(const sstring& keyspace,
        const std::vector<token>& sorted_tokens) const {
    sstring ks = keyspace;
    // some people just want to get a visual representation of things. Allow null and set it to the first
    // non-system keyspace.
    if (keyspace == "") {
        auto keyspaces = _db.local().get_non_system_keyspaces();
        if (keyspaces.empty()) {
            throw std::runtime_error("No keyspace provided and no non system kespace exist");
        }
        ks = keyspaces[0];
    }
    return construct_range_to_endpoint_map(ks, get_all_ranges(sorted_tokens));
}

void storage_service::handle_state_replacing(inet_address replacing_node) {
    slogger.debug("endpoint={} handle_state_replacing", replacing_node);
    auto host_id = _gossiper.get_host_id(replacing_node);
    auto existing_node_opt = _token_metadata.get_endpoint_for_host_id(host_id);
    auto replace_addr = db().local().get_replace_address();
    if (replacing_node == get_broadcast_address() && replace_addr && *replace_addr == get_broadcast_address()) {
        existing_node_opt = replacing_node;
    }
    if (!existing_node_opt) {
        slogger.warn("Can not find the existing node for the replacing node {}", replacing_node);
        return;
    }
    auto existing_node = *existing_node_opt;
    auto existing_tokens = get_tokens_for(existing_node);
    auto replacing_tokens = get_tokens_for(replacing_node);
    slogger.info("Node {} is replacing existing node {} with host_id={}, existing_tokens={}, replacing_tokens={}",
            replacing_node, existing_node, host_id, existing_tokens, replacing_tokens);
    _token_metadata.add_replacing_endpoint(existing_node, replacing_node);
    update_pending_ranges().get();
}

void storage_service::handle_state_bootstrap(inet_address endpoint) {
    slogger.debug("endpoint={} handle_state_bootstrap", endpoint);
    // explicitly check for TOKENS, because a bootstrapping node might be bootstrapping in legacy mode; that is, not using vnodes and no token specified
    auto tokens = get_tokens_for(endpoint);
    auto cdc_streams_ts = cdc::get_streams_timestamp_for(endpoint, _gossiper);

    slogger.debug("Node {} state bootstrapping, token {}", endpoint, tokens);

    // if this node is present in token metadata, either we have missed intermediate states
    // or the node had crashed. Print warning if needed, clear obsolete stuff and
    // continue.
    if (_token_metadata.is_member(endpoint)) {
        // If isLeaving is false, we have missed both LEAVING and LEFT. However, if
        // isLeaving is true, we have only missed LEFT. Waiting time between completing
        // leave operation and rebootstrapping is relatively short, so the latter is quite
        // common (not enough time for gossip to spread). Therefore we report only the
        // former in the log.
        if (!_token_metadata.is_leaving(endpoint)) {
            slogger.info("Node {} state jump to bootstrap", endpoint);
        }
        _token_metadata.remove_endpoint(endpoint);
    }

    handle_cdc_generation(cdc_streams_ts);

    _token_metadata.add_bootstrap_tokens(tokens, endpoint);
    update_pending_ranges().get();

    if (_gossiper.uses_host_id(endpoint)) {
        _token_metadata.update_host_id(_gossiper.get_host_id(endpoint), endpoint);
    }
}

void storage_service::handle_state_normal(inet_address endpoint) {
    slogger.debug("endpoint={} handle_state_normal", endpoint);
    auto tokens = get_tokens_for(endpoint);
    auto cdc_streams_ts = cdc::get_streams_timestamp_for(endpoint, _gossiper);

    slogger.debug("Node {} state normal, token {}", endpoint, tokens);
    cdc_log.debug("Node {} state normal, streams timestamp: {}", endpoint, cdc_streams_ts);

    if (_token_metadata.is_member(endpoint)) {
        slogger.info("Node {} state jump to normal", endpoint);
    }
    update_peer_info(endpoint);

    std::unordered_set<inet_address> endpoints_to_remove;

    auto do_remove_node = [&] (gms::inet_address node) {
        _token_metadata.remove_endpoint(node);
        endpoints_to_remove.insert(node);
    };
    // Order Matters, TM.updateHostID() should be called before TM.updateNormalToken(), (see CASSANDRA-4300).
    if (_gossiper.uses_host_id(endpoint)) {
        auto host_id = _gossiper.get_host_id(endpoint);
        auto existing = _token_metadata.get_endpoint_for_host_id(host_id);
        if (existing && *existing != endpoint) {
            if (*existing == get_broadcast_address()) {
                slogger.warn("Not updating host ID {} for {} because it's mine", host_id, endpoint);
                do_remove_node(endpoint);
            } else if (_gossiper.compare_endpoint_startup(endpoint, *existing) > 0) {
                slogger.warn("Host ID collision for {} between {} and {}; {} is the new owner", host_id, *existing, endpoint, endpoint);
                do_remove_node(*existing);
                slogger.info("Set host_id={} to be owned by node={}, existing={}", host_id, endpoint, *existing);
                _token_metadata.update_host_id(host_id, endpoint);
                slogger.info("Remove node {} from pending replacing endpoint", endpoint);
                _token_metadata.del_replacing_endpoint(endpoint);
            } else {
                slogger.warn("Host ID collision for {} between {} and {}; ignored {}", host_id, *existing, endpoint, endpoint);
                do_remove_node(endpoint);
            }
        } else if (existing && *existing == endpoint) {
            slogger.info("Remove node {} from pending replacing endpoint", endpoint);
            _token_metadata.del_replacing_endpoint(endpoint);
        } else {
            slogger.info("Set host_id={} to be owned by node={}", host_id, endpoint);
            _token_metadata.update_host_id(host_id, endpoint);
        }
    }

    // Tokens owned by the handled endpoint.
    // The endpoint broadcasts its set of chosen tokens. If a token was also chosen by another endpoint,
    // the collision is resolved by assigning the token to the endpoint which started later.
    std::unordered_set<token> owned_tokens;

    for (auto t : tokens) {
        // we don't want to update if this node is responsible for the token and it has a later startup time than endpoint.
        auto current_owner = _token_metadata.get_endpoint(t);
        if (!current_owner) {
            slogger.debug("handle_state_normal: New node {} at token {}", endpoint, t);
            owned_tokens.insert(t);
        } else if (endpoint == *current_owner) {
            slogger.debug("handle_state_normal: endpoint={} == current_owner={} token {}", endpoint, *current_owner, t);
            // set state back to normal, since the node may have tried to leave, but failed and is now back up
            owned_tokens.insert(t);
        } else if (_gossiper.compare_endpoint_startup(endpoint, *current_owner) > 0) {
            slogger.debug("handle_state_normal: endpoint={} > current_owner={}, token {}", endpoint, *current_owner, t);
            owned_tokens.insert(t);
            // currentOwner is no longer current, endpoint is.  Keep track of these moves, because when
            // a host no longer has any tokens, we'll want to remove it.
            std::multimap<inet_address, token> ep_to_token_copy = get_token_metadata().get_endpoint_to_token_map_for_reading();
            auto rg = ep_to_token_copy.equal_range(*current_owner);
            for (auto it = rg.first; it != rg.second; it++) {
                if (it->second == t) {
                    slogger.info("handle_state_normal: remove endpoint={} token={}", *current_owner, t);
                    ep_to_token_copy.erase(it);
                }
            }
            if (ep_to_token_copy.count(*current_owner) < 1) {
                slogger.info("handle_state_normal: endpoints_to_remove endpoint={}", *current_owner);
                endpoints_to_remove.insert(*current_owner);
            }
            slogger.info("handle_state_normal: Nodes {} and {} have the same token {}. {} is the new owner", endpoint, *current_owner, t, endpoint);
        } else {
            slogger.info("handle_state_normal: Nodes {} and {} have the same token {}. Ignoring {}", endpoint, *current_owner, t, endpoint);
        }
    }

    handle_cdc_generation(cdc_streams_ts);

    bool is_member = _token_metadata.is_member(endpoint);
    // Update pending ranges after update of normal tokens immediately to avoid
    // a race where natural endpoint was updated to contain node A, but A was
    // not yet removed from pending endpoints
    _token_metadata.update_normal_tokens(owned_tokens, endpoint);
    _update_pending_ranges_action.trigger_later().get();

    for (auto ep : endpoints_to_remove) {
        remove_endpoint(ep);
    }
    slogger.debug("handle_state_normal: endpoint={} owned_tokens = {}", endpoint, owned_tokens);
    if (!owned_tokens.empty()) {
        db::system_keyspace::update_tokens(endpoint, owned_tokens).then_wrapped([endpoint] (auto&& f) {
            try {
                f.get();
            } catch (...) {
                slogger.error("handle_state_normal: fail to update tokens for {}: {}", endpoint, std::current_exception());
            }
            return make_ready_future<>();
        }).get();
    }

    // Send joined notification only when this node was not a member prior to this
    if (!is_member) {
        notify_joined(endpoint);
    }

    update_pending_ranges().get();
    if (slogger.is_enabled(logging::log_level::debug)) {
        auto ver = _token_metadata.get_ring_version();
        for (auto& x : _token_metadata.get_token_to_endpoint()) {
            slogger.debug("handle_state_normal: token_metadata.ring_version={}, token={} -> endpoint={}", ver, x.first, x.second);
        }
    }
}

void storage_service::handle_state_leaving(inet_address endpoint) {
    slogger.debug("endpoint={} handle_state_leaving", endpoint);

    auto tokens = get_tokens_for(endpoint);
    auto cdc_streams_ts = cdc::get_streams_timestamp_for(endpoint, _gossiper);

    slogger.debug("Node {} state leaving, tokens {}", endpoint, tokens);
    cdc_log.debug("Node {} state leaving, streams timestamp: {}", endpoint, cdc_streams_ts);

    // If the node is previously unknown or tokens do not match, update tokenmetadata to
    // have this node as 'normal' (it must have been using this token before the
    // leave). This way we'll get pending ranges right.
    if (!_token_metadata.is_member(endpoint)) {
        // FIXME: this code should probably resolve token collisions too, like handle_state_normal
        slogger.info("Node {} state jump to leaving", endpoint);

        handle_cdc_generation(cdc_streams_ts);
        _token_metadata.update_normal_tokens(tokens, endpoint);
    } else {
        auto tokens_ = _token_metadata.get_tokens(endpoint);
        std::set<token> tmp(tokens.begin(), tokens.end());
        if (!std::includes(tokens_.begin(), tokens_.end(), tmp.begin(), tmp.end())) {
            slogger.warn("Node {} 'leaving' token mismatch. Long network partition?", endpoint);
            slogger.debug("tokens_={}, tokens={}", tokens_, tmp);

            handle_cdc_generation(cdc_streams_ts);
            _token_metadata.update_normal_tokens(tokens, endpoint);
        }
    }

    // at this point the endpoint is certainly a member with this token, so let's proceed
    // normally
    _token_metadata.add_leaving_endpoint(endpoint);
    update_pending_ranges_nowait(endpoint);
}

void storage_service::update_pending_ranges_nowait(inet_address endpoint) {
    //FIXME: discarded future.
    (void)update_pending_ranges().handle_exception([endpoint] (std::exception_ptr ep) {
        slogger.info("Failed to update_pending_ranges for node {}: {}", endpoint, ep);
    });
}

void storage_service::handle_state_left(inet_address endpoint, std::vector<sstring> pieces) {
    slogger.debug("endpoint={} handle_state_left", endpoint);
    if (pieces.size() < 2) {
        slogger.warn("Fail to handle_state_left endpoint={} pieces={}", endpoint, pieces);
        return;
    }
    auto tokens = get_tokens_for(endpoint);
    slogger.debug("Node {} state left, tokens {}", endpoint, tokens);
    excise(tokens, endpoint, extract_expire_time(pieces));
}

void storage_service::handle_state_moving(inet_address endpoint, std::vector<sstring> pieces) {
    throw std::runtime_error(format("Move operation is not supported anymore, endpoint={}", endpoint));
}

void storage_service::handle_state_removing(inet_address endpoint, std::vector<sstring> pieces) {
    slogger.debug("endpoint={} handle_state_removing", endpoint);
    if (pieces.empty()) {
        slogger.warn("Fail to handle_state_removing endpoint={} pieces={}", endpoint, pieces);
        return;
    }
    if (endpoint == get_broadcast_address()) {
        slogger.info("Received removenode gossip about myself. Is this node rejoining after an explicit removenode?");
        try {
            drain().get();
        } catch (...) {
            slogger.error("Fail to drain: {}", std::current_exception());
            throw;
        }
        return;
    }
    if (_token_metadata.is_member(endpoint)) {
        auto state = pieces[0];
        auto remove_tokens = _token_metadata.get_tokens(endpoint);
        if (sstring(gms::versioned_value::REMOVED_TOKEN) == state) {
            std::unordered_set<token> tmp(remove_tokens.begin(), remove_tokens.end());
            excise(std::move(tmp), endpoint, extract_expire_time(pieces));
        } else if (sstring(gms::versioned_value::REMOVING_TOKEN) == state) {
            slogger.debug("Tokens {} removed manually (endpoint was {})", remove_tokens, endpoint);
            // Note that the endpoint is being removed
            _token_metadata.add_leaving_endpoint(endpoint);
            update_pending_ranges().get();
            // find the endpoint coordinating this removal that we need to notify when we're done
            auto* value = _gossiper.get_application_state_ptr(endpoint, application_state::REMOVAL_COORDINATOR);
            if (!value) {
                auto err = format("Can not find application_state for endpoint={}", endpoint);
                slogger.warn("{}", err);
                throw std::runtime_error(err);
            }
            std::vector<sstring> coordinator;
            boost::split(coordinator, value->value, boost::is_any_of(sstring(versioned_value::DELIMITER_STR)));
            if (coordinator.size() != 2) {
                auto err = format("Can not split REMOVAL_COORDINATOR for endpoint={}, value={}", endpoint, value->value);
                slogger.warn("{}", err);
                throw std::runtime_error(err);
            }
            UUID host_id(coordinator[1]);
            // grab any data we are now responsible for and notify responsible node
            auto ep = _token_metadata.get_endpoint_for_host_id(host_id);
            if (!ep) {
                auto err = format("Can not find host_id={}", host_id);
                slogger.warn("{}", err);
                throw std::runtime_error(err);
            }
            // Kick off streaming commands. No need to wait for
            // restore_replica_count to complete which can take a long time,
            // since when it completes, this node will send notification to
            // tell the removal_coordinator with IP address notify_endpoint
            // that the restore process is finished on this node. This node
            // will be removed from _replicating_nodes on the
            // removal_coordinator.
            auto notify_endpoint = ep.value();
            //FIXME: discarded future.
            (void)restore_replica_count(endpoint, notify_endpoint).handle_exception([endpoint, notify_endpoint] (auto ep) {
                slogger.info("Failed to restore_replica_count for node {}, notify_endpoint={} : {}", endpoint, notify_endpoint, ep);
            });
        }
    } else { // now that the gossiper has told us about this nonexistent member, notify the gossiper to remove it
        if (sstring(gms::versioned_value::REMOVED_TOKEN) == pieces[0]) {
            add_expire_time_if_found(endpoint, extract_expire_time(pieces));
        }
        remove_endpoint(endpoint);
    }
}

void storage_service::on_join(gms::inet_address endpoint, gms::endpoint_state ep_state) {
    slogger.debug("endpoint={} on_join", endpoint);
    for (const auto& e : ep_state.get_application_state_map()) {
        on_change(endpoint, e.first, e.second);
    }
    //FIXME: discarded future.
    (void)get_local_migration_manager().schedule_schema_pull(endpoint, ep_state).handle_exception([endpoint] (auto ep) {
        slogger.warn("Fail to pull schema from {}: {}", endpoint, ep);
    });
}

void storage_service::on_alive(gms::inet_address endpoint, gms::endpoint_state state) {
    slogger.debug("endpoint={} on_alive", endpoint);
    //FIXME: discarded future.
    (void)get_local_migration_manager().schedule_schema_pull(endpoint, state).handle_exception([endpoint] (auto ep) {
        slogger.warn("Fail to pull schema from {}: {}", endpoint, ep);
    });
    if (_token_metadata.is_member(endpoint)) {
        notify_up(endpoint);
    }
}

void storage_service::before_change(gms::inet_address endpoint, gms::endpoint_state current_state, gms::application_state new_state_key, const gms::versioned_value& new_value) {
    slogger.debug("endpoint={} before_change: new app_state={}, new versioned_value={}", endpoint, new_state_key, new_value);
}

void storage_service::on_change(inet_address endpoint, application_state state, const versioned_value& value) {
    slogger.debug("endpoint={} on_change:     app_state={}, versioned_value={}", endpoint, state, value);
    if (state == application_state::STATUS) {
        std::vector<sstring> pieces;
        boost::split(pieces, value.value, boost::is_any_of(sstring(versioned_value::DELIMITER_STR)));
        if (pieces.empty()) {
            slogger.warn("Fail to split status in on_change: endpoint={}, app_state={}, value={}", endpoint, state, value);
            return;
        }
        sstring move_name = pieces[0];
        if (move_name == sstring(versioned_value::STATUS_BOOTSTRAPPING)) {
            handle_state_bootstrap(endpoint);
        } else if (move_name == sstring(versioned_value::STATUS_NORMAL) ||
                   move_name == sstring(versioned_value::SHUTDOWN)) {
            handle_state_normal(endpoint);
        } else if (move_name == sstring(versioned_value::REMOVING_TOKEN) ||
                   move_name == sstring(versioned_value::REMOVED_TOKEN)) {
            handle_state_removing(endpoint, pieces);
        } else if (move_name == sstring(versioned_value::STATUS_LEAVING)) {
            handle_state_leaving(endpoint);
        } else if (move_name == sstring(versioned_value::STATUS_LEFT)) {
            handle_state_left(endpoint, pieces);
        } else if (move_name == sstring(versioned_value::STATUS_MOVING)) {
            handle_state_moving(endpoint, pieces);
        } else if (move_name == sstring(versioned_value::HIBERNATE)) {
            handle_state_replacing(endpoint);
        } else {
            return; // did nothing.
        }
        // we have (most likely) modified token metadata
        replicate_to_all_cores().get();
    } else {
        auto* ep_state = _gossiper.get_endpoint_state_for_endpoint_ptr(endpoint);
        if (!ep_state || _gossiper.is_dead_state(*ep_state)) {
            slogger.debug("Ignoring state change for dead or unknown endpoint: {}", endpoint);
            return;
        }
        if (get_token_metadata().is_member(endpoint)) {
            do_update_system_peers_table(endpoint, state, value);
            if (state == application_state::SCHEMA) {
                //FIXME: discarded future.
                (void)get_local_migration_manager().schedule_schema_pull(endpoint, *ep_state).handle_exception([endpoint] (auto ep) {
                    slogger.warn("Failed to pull schema from {}: {}", endpoint, ep);
                });
            } else if (state == application_state::RPC_READY) {
                slogger.debug("Got application_state::RPC_READY for node {}, is_cql_ready={}", endpoint, ep_state->is_cql_ready());
                notify_cql_change(endpoint, ep_state->is_cql_ready());
            }
        }
    }
}


void storage_service::on_remove(gms::inet_address endpoint) {
    slogger.debug("endpoint={} on_remove", endpoint);
    _token_metadata.remove_endpoint(endpoint);
    update_pending_ranges().get();
}

void storage_service::on_dead(gms::inet_address endpoint, gms::endpoint_state state) {
    slogger.debug("endpoint={} on_dead", endpoint);
    notify_down(endpoint);
}

void storage_service::on_restart(gms::inet_address endpoint, gms::endpoint_state state) {
    slogger.debug("endpoint={} on_restart", endpoint);
    // If we have restarted before the node was even marked down, we need to reset the connection pool
    if (state.is_alive()) {
        on_dead(endpoint, state);
    }
}

// Runs inside seastar::async context
template <typename T>
static void update_table(gms::inet_address endpoint, sstring col, T value) {
    db::system_keyspace::update_peer_info(endpoint, col, value).then_wrapped([col, endpoint] (auto&& f) {
        try {
            f.get();
        } catch (...) {
            slogger.error("fail to update {} for {}: {}", col, endpoint, std::current_exception());
        }
        return make_ready_future<>();
    }).get();
}

// Runs inside seastar::async context
void storage_service::do_update_system_peers_table(gms::inet_address endpoint, const application_state& state, const versioned_value& value) {
    slogger.debug("Update system.peers table: endpoint={}, app_state={}, versioned_value={}", endpoint, state, value);
    if (state == application_state::RELEASE_VERSION) {
        update_table(endpoint, "release_version", value.value);
    } else if (state == application_state::DC) {
        update_table(endpoint, "data_center", value.value);
    } else if (state == application_state::RACK) {
        update_table(endpoint, "rack", value.value);
    } else if (state == application_state::RPC_ADDRESS) {
        auto col = sstring("rpc_address");
        inet_address ep;
        try {
            ep = gms::inet_address(value.value);
        } catch (...) {
            slogger.error("fail to update {} for {}: invalid rcpaddr {}", col, endpoint, value.value);
            return;
        }
        update_table(endpoint, col, ep.addr());
    } else if (state == application_state::SCHEMA) {
        update_table(endpoint, "schema_version", utils::UUID(value.value));
    } else if (state == application_state::HOST_ID) {
        update_table(endpoint, "host_id", utils::UUID(value.value));
    } else if (state == application_state::SUPPORTED_FEATURES) {
        update_table(endpoint, "supported_features", value.value);
    }
}

// Runs inside seastar::async context
void storage_service::update_peer_info(gms::inet_address endpoint) {
    using namespace gms;
    auto* ep_state = _gossiper.get_endpoint_state_for_endpoint_ptr(endpoint);
    if (!ep_state) {
        return;
    }
    for (auto& entry : ep_state->get_application_state_map()) {
        auto& app_state = entry.first;
        auto& value = entry.second;
        do_update_system_peers_table(endpoint, app_state, value);
    }
}

std::unordered_set<locator::token> storage_service::get_tokens_for(inet_address endpoint) {
    auto tokens_string = _gossiper.get_application_state_value(endpoint, application_state::TOKENS);
    slogger.trace("endpoint={}, tokens_string={}", endpoint, tokens_string);
    auto ret = versioned_value::tokens_from_string(tokens_string);
    slogger.trace("endpoint={}, tokens={}", endpoint, ret);
    return ret;
}

// Runs inside seastar::async context
// Assumes that no other functions modify CDC_STREAMS_TIMESTAMP, TOKENS or STATUS
// in the gossiper's local application state while this function runs.
void storage_service::set_gossip_tokens(
        const std::unordered_set<dht::token>& tokens, std::optional<db_clock::time_point> cdc_streams_ts) {
    assert(!tokens.empty());

    // Order is important: both the CDC streams timestamp and tokens must be known when a node handles our status.
    _gossiper.add_local_application_state({
        { gms::application_state::TOKENS, versioned_value::tokens(tokens) },
        { gms::application_state::CDC_STREAMS_TIMESTAMP, versioned_value::cdc_streams_timestamp(cdc_streams_ts) },
        { gms::application_state::STATUS, versioned_value::normal(tokens) }
    }).get();
}

void storage_service::register_subscriber(endpoint_lifecycle_subscriber* subscriber)
{
    _lifecycle_subscribers.emplace_back(subscriber);
}

void storage_service::unregister_subscriber(endpoint_lifecycle_subscriber* subscriber)
{
    _lifecycle_subscribers.erase(std::remove(_lifecycle_subscribers.begin(), _lifecycle_subscribers.end(), subscriber), _lifecycle_subscribers.end());
}

static std::optional<future<>> drain_in_progress;

future<> storage_service::stop_transport() {
    return seastar::async([this] {
        slogger.info("Stop transport: starts");

        shutdown_client_servers();
        slogger.info("Stop transport: shutdown rpc and cql server done");

        gms::stop_gossiping().get();
        slogger.info("Stop transport: stop_gossiping done");

        do_stop_ms().get();
        slogger.info("Stop transport: shutdown messaging_service done");

        do_stop_stream_manager().get();
        slogger.info("Stop transport: shutdown stream_manager done");

        slogger.info("Stop transport: done");
    });
}

future<> storage_service::drain_on_shutdown() {
    return run_with_no_api_lock([] (storage_service& ss) {
        if (drain_in_progress) {
            return std::move(*drain_in_progress);
        }
        return seastar::async([&ss] {
            slogger.info("Drain on shutdown: starts");

            ss.stop_transport().get();
            slogger.info("Drain on shutdown: stop_transport done");

            tracing::tracing::tracing_instance().invoke_on_all([] (auto& tr) {
                return tr.shutdown();
            }).get();

            tracing::tracing::tracing_instance().stop().get();
            slogger.info("Drain on shutdown: tracing is stopped");

            //unregister the system distributed accessors before stopping the system_dystributed_keyspace service
            ss._sl_controller.invoke_on_all(&qos::service_level_controller::set_distributed_data_accessor,
                    shared_ptr<qos::service_level_controller::service_level_distributed_data_accessor>()).get();
            ss._sys_dist_ks.invoke_on_all(&db::system_distributed_keyspace::stop).get();
            slogger.info("Drain on shutdown: system distributed keyspace stopped");

            get_storage_proxy().invoke_on_all([] (storage_proxy& local_proxy) mutable {
                auto& ss = service::get_local_storage_service();
                ss.unregister_subscriber(&local_proxy);
                return local_proxy.drain_on_shutdown();
            }).get();
            slogger.info("Drain on shutdown: hints manager is stopped");

            audit::audit::stop_audit().get();

            ss.flush_column_families();
            slogger.info("Drain on shutdown: flush column_families done");

            ss.db().invoke_on_all([] (auto& db) {
                return db.commitlog()->shutdown();
            }).get();
            slogger.info("Drain on shutdown: shutdown commitlog done");

            ss._mnotifier.local().unregister_listener(&ss).get();

            slogger.info("Drain on shutdown: done");
        });
    });
}

future<> storage_service::init_messaging_service_part() {
    return get_storage_service().invoke_on_all(&service::storage_service::init_messaging_service);
}

future<> storage_service::init_server(bind_messaging_port do_bind) {
    return seastar::async([this, do_bind] {
        _initialized = true;

        // Register storage_service to migration_notifier so we can update
        // pending ranges when keyspace is chagned
        _mnotifier.local().register_listener(this);

        std::vector<inet_address> loaded_endpoints;
        if (get_property_load_ring_state()) {
            slogger.info("Loading persisted ring state");
            auto loaded_tokens = db::system_keyspace::load_tokens().get0();
            auto loaded_host_ids = db::system_keyspace::load_host_ids().get0();

            for (auto& x : loaded_tokens) {
                slogger.debug("Loaded tokens: endpoint={}, tokens={}", x.first, x.second);
            }

            for (auto& x : loaded_host_ids) {
                slogger.debug("Loaded host_id: endpoint={}, uuid={}", x.first, x.second);
            }

            for (auto x : loaded_tokens) {
                auto ep = x.first;
                auto tokens = x.second;
                if (ep == get_broadcast_address()) {
                    // entry has been mistakenly added, delete it
                    db::system_keyspace::remove_endpoint(ep).get();
                } else {
                    _token_metadata.update_normal_tokens(tokens, ep);
                    if (loaded_host_ids.count(ep)) {
                        _token_metadata.update_host_id(loaded_host_ids.at(ep), ep);
                    }
                    loaded_endpoints.push_back(ep);
                    _gossiper.add_saved_endpoint(ep);
                }
            }
        }

        auto loaded_peer_features = db::system_keyspace::load_peer_features().get0();
        slogger.info("loaded_peer_features: peer_features size={}", loaded_peer_features.size());
        for (auto& x : loaded_peer_features) {
            slogger.info("loaded_peer_features: peer={}, supported_features={}", x.first, x.second);
        }

        prepare_to_join(std::move(loaded_endpoints), loaded_peer_features, do_bind);
    });
}

future<> storage_service::join_cluster() {
    return seastar::async([this] {
        join_token_ring(get_ring_delay().count());
    });
}

// Serialized
future<> storage_service::replicate_tm_only() {
    auto tm = _token_metadata;

    return do_with(std::move(tm), [] (token_metadata& tm) {
        return get_storage_service().invoke_on_all([&tm] (storage_service& local_ss){
            if (this_shard_id() != 0) {
                local_ss._token_metadata = tm;
            }
        });
    });
}

future<> storage_service::replicate_to_all_cores() {
    // sanity checks: this function is supposed to be run on shard 0 only and
    // when gossiper has already been initialized.
    if (this_shard_id() != 0) {
        auto err = format("replicate_to_all_cores is not ran on cpu zero");
        slogger.warn("{}", err);
        throw std::runtime_error(err);
    }

    return _replicate_action.trigger_later().then([self = shared_from_this()] {});
}

future<> storage_service::do_replicate_to_all_cores() {
    return replicate_tm_only().handle_exception([] (auto e) {
        slogger.error("Fail to replicate _token_metadata: {}", e);
    });
}

future<> storage_service::gossip_snitch_info() {
    auto& snitch = locator::i_endpoint_snitch::get_local_snitch_ptr();
    auto addr = get_broadcast_address();
    auto dc = snitch->get_datacenter(addr);
    auto rack = snitch->get_rack(addr);
    return _gossiper.add_local_application_state({
        { gms::application_state::DC, versioned_value::datacenter(dc) },
        { gms::application_state::RACK, versioned_value::rack(rack) },
    });
}

future<> storage_service::gossip_sharder() {
    return _gossiper.add_local_application_state({
        { gms::application_state::SHARD_COUNT, versioned_value::shard_count(smp::count) },
        { gms::application_state::IGNORE_MSB_BITS, versioned_value::ignore_msb_bits(_db.local().get_config().murmur3_partitioner_ignore_msb_bits()) },
    });
}

future<> storage_service::stop() {
    return uninit_messaging_service().then([this] {
        return _service_memory_limiter.wait(_service_memory_total); // make sure nobody uses the semaphore
    });
}

future<> storage_service::check_for_endpoint_collision(const std::unordered_map<gms::inet_address, sstring>& loaded_peer_features) {
    slogger.debug("Starting shadow gossip round to check for endpoint collision");

    return seastar::async([this, loaded_peer_features] {
        auto t = gms::gossiper::clk::now();
        bool found_bootstrapping_node = false;
        auto local_features = _feature_service.known_feature_set();
        do {
            slogger.info("Checking remote features with gossip");
            _gossiper.do_shadow_round().get();
            _gossiper.check_knows_remote_features(local_features, loaded_peer_features);
            auto addr = get_broadcast_address();
            if (!_gossiper.is_safe_for_bootstrap(addr)) {
                throw std::runtime_error(sprint("A node with address %s already exists, cancelling join. "
                    "Use replace_address if you want to replace this node.", addr));
            }
            if (dht::range_streamer::use_strict_consistency()) {
                found_bootstrapping_node = false;
                for (auto& x : _gossiper.get_endpoint_states()) {
                    auto state = _gossiper.get_gossip_status(x.second);
                    if (state == sstring(versioned_value::STATUS_UNKNOWN)) {
                        continue;
                    }
                    auto addr = x.first;
                    slogger.debug("Checking bootstrapping/leaving/moving nodes: node={}, status={} (check_for_endpoint_collision)", addr, state);
                    if (state == sstring(versioned_value::STATUS_BOOTSTRAPPING) ||
                        state == sstring(versioned_value::STATUS_LEAVING) ||
                        state == sstring(versioned_value::STATUS_MOVING)) {
                        if (gms::gossiper::clk::now() > t + std::chrono::seconds(60)) {
                            throw std::runtime_error("Other bootstrapping/leaving/moving nodes detected, cannot bootstrap while consistent_rangemovement is true (check_for_endpoint_collision)");
                        } else {
                            _gossiper.goto_shadow_round();
                            _gossiper.reset_endpoint_state_map().get();
                            found_bootstrapping_node = true;
                            auto elapsed = std::chrono::duration_cast<std::chrono::seconds>(gms::gossiper::clk::now() - t).count();
                            slogger.info("Checking bootstrapping/leaving/moving nodes: node={}, status={}, sleep 1 second and check again ({} seconds elapsed) (check_for_endpoint_collision)", addr, state, elapsed);
                            sleep_abortable(std::chrono::seconds(1), _abort_source).get();
                            break;
                        }
                    }
                }
            }
        } while (found_bootstrapping_node);
        slogger.info("Checking bootstrapping/leaving/moving nodes: ok (check_for_endpoint_collision)");
        _gossiper.reset_endpoint_state_map().get();
    });
}

// Runs inside seastar::async context
void storage_service::remove_endpoint(inet_address endpoint) {
    _gossiper.remove_endpoint(endpoint);
    db::system_keyspace::remove_endpoint(endpoint).then_wrapped([endpoint] (auto&& f) {
        try {
            f.get();
        } catch (...) {
            slogger.error("fail to remove endpoint={}: {}", endpoint, std::current_exception());
        }
        return make_ready_future<>();
    }).get();
}

future<storage_service::replacement_info>
storage_service::prepare_replacement_info(const std::unordered_map<gms::inet_address, sstring>& loaded_peer_features) {
    if (!db().local().get_replace_address()) {
        throw std::runtime_error(format("replace_address is empty"));
    }
    auto replace_address = db().local().get_replace_address().value();
    slogger.info("Gathering node replacement information for {}", replace_address);

    // if (!MessagingService.instance().isListening())
    //     MessagingService.instance().listen(FBUtilities.getLocalAddress());
    auto seeds = _gossiper.get_seeds();
    if (seeds.size() == 1 && seeds.count(replace_address)) {
        throw std::runtime_error(format("Cannot replace_address {} because no seed node is up", replace_address));
    }

    // make magic happen
    slogger.info("Checking remote features with gossip");
    return _gossiper.do_shadow_round().then([this, loaded_peer_features, replace_address] {
        auto local_features = _feature_service.known_feature_set();
        _gossiper.check_knows_remote_features(local_features, loaded_peer_features);

        // now that we've gossiped at least once, we should be able to find the node we're replacing
        auto* state = _gossiper.get_endpoint_state_for_endpoint_ptr(replace_address);
        if (!state) {
            throw std::runtime_error(format("Cannot replace_address {} because it doesn't exist in gossip", replace_address));
        }

        auto tokens = get_tokens_for(replace_address);
        if (tokens.empty()) {
            throw std::runtime_error(format("Could not find tokens for {} to replace", replace_address));
        }

        auto cdc_streams_ts = cdc::get_streams_timestamp_for(replace_address, _gossiper);
        replacement_info ret {tokens, cdc_streams_ts};

        // use the replacee's host Id as our own so we receive hints, etc
        auto host_id = _gossiper.get_host_id(replace_address);
        return db::system_keyspace::set_local_host_id(host_id).discard_result().then([this, ret = std::move(ret)] () mutable {
            return _gossiper.reset_endpoint_state_map().then([ret = std::move(ret)] () mutable { // clean up since we have what we need
                return make_ready_future<replacement_info>(std::move(ret));
            });
        });
    });
}

future<std::map<gms::inet_address, float>> storage_service::get_ownership() {
    return run_with_no_api_lock([] (storage_service& ss) {
        auto token_map = dht::token::describe_ownership(ss._token_metadata.sorted_tokens());
        // describeOwnership returns tokens in an unspecified order, let's re-order them
        std::map<gms::inet_address, float> ownership;
        for (auto entry : token_map) {
            gms::inet_address endpoint = ss._token_metadata.get_endpoint(entry.first).value();
            auto token_ownership = entry.second;
            ownership[endpoint] += token_ownership;
        }
        return ownership;
    });
}

future<std::map<gms::inet_address, float>> storage_service::effective_ownership(sstring keyspace_name) {
    return run_with_no_api_lock([keyspace_name] (storage_service& ss) mutable {
        if (keyspace_name != "") {
            //find throws no such keyspace if it is missing
            const keyspace& ks = ss._db.local().find_keyspace(keyspace_name);
            // This is ugly, but it follows origin
            auto&& rs = ks.get_replication_strategy();  // clang complains about typeid(ks.get_replication_strategy());
            if (typeid(rs) == typeid(locator::local_strategy)) {
                throw std::runtime_error("Ownership values for keyspaces with LocalStrategy are meaningless");
            }
        } else {
            auto non_system_keyspaces = ss._db.local().get_non_system_keyspaces();

            //system_traces is a non-system keyspace however it needs to be counted as one for this process
            size_t special_table_count = 0;
            if (std::find(non_system_keyspaces.begin(), non_system_keyspaces.end(), "system_traces") !=
                    non_system_keyspaces.end()) {
                special_table_count += 1;
            }
            if (non_system_keyspaces.size() > special_table_count) {
                throw std::runtime_error("Non-system keyspaces don't have the same replication settings, effective ownership information is meaningless");
            }
            keyspace_name = "system_traces";
        }

        // The following loops seems computationally heavy, but it's not as bad.
        // The upper two simply iterate over all the endpoints by iterating over all the
        // DC and all the instances in each DC.
        //
        // The call for get_range_for_endpoint is done once per endpoint
        return do_with(dht::token::describe_ownership(ss._token_metadata.sorted_tokens()),
                ss._token_metadata.get_topology().get_datacenter_endpoints(),
                std::map<gms::inet_address, float>(),
                [&ss, keyspace_name](const std::map<token, float>& token_ownership, std::unordered_map<sstring,
                        std::unordered_set<gms::inet_address>>& datacenter_endpoints,
                        std::map<gms::inet_address, float>& final_ownership) {
            return do_for_each(datacenter_endpoints, [&ss, &keyspace_name, &final_ownership, &token_ownership](std::pair<sstring,std::unordered_set<inet_address>>&& endpoints) mutable {
                return do_with(std::unordered_set<inet_address>(endpoints.second), [&ss, &keyspace_name, &final_ownership, &token_ownership](const std::unordered_set<inet_address>& endpoints_map) mutable {
                    return do_for_each(endpoints_map, [&ss, &keyspace_name, &final_ownership, &token_ownership](const gms::inet_address& endpoint) mutable {
                        // calculate the ownership with replication and add the endpoint to the final ownership map
                        try {
                            return do_with(float(0.0f), dht::token_range_vector(ss.get_ranges_for_endpoint(keyspace_name, endpoint)),
                                    [&final_ownership, &token_ownership, &endpoint](float& ownership, const dht::token_range_vector& ranges) mutable {
                                ownership = 0.0f;
                                return do_for_each(ranges, [&token_ownership,&ownership](const dht::token_range& r) mutable {
                                    // get_ranges_for_endpoint will unwrap the first range.
                                    // With t0 t1 t2 t3, the first range (t3,t0] will be splitted
                                    // as (min,t0] and (t3,max]. Skippping the range (t3,max]
                                    // we will get the correct ownership number as if the first
                                    // range were not splitted.
                                    if (!r.end()) {
                                        return make_ready_future<>();
                                    }
                                    auto end_token = r.end()->value();
                                    auto loc = token_ownership.find(end_token);
                                    if (loc != token_ownership.end()) {
                                        ownership += loc->second;
                                    }
                                    return make_ready_future<>();
                                }).then([&final_ownership, &ownership, &endpoint]() mutable {
                                    final_ownership[endpoint] = ownership;
                                });
                            });
                        }  catch (no_such_keyspace&) {
                            // In case ss.get_ranges_for_endpoint(keyspace_name, endpoint) is not found, just mark it as zero and continue
                            final_ownership[endpoint] = 0;
                            return make_ready_future<>();
                        }

                    });
                });
            }).then([&final_ownership] {
                return final_ownership;
            });
        });
    });
}

static const std::map<storage_service::mode, sstring> mode_names = {
    {storage_service::mode::STARTING,       "STARTING"},
    {storage_service::mode::NORMAL,         "NORMAL"},
    {storage_service::mode::JOINING,        "JOINING"},
    {storage_service::mode::LEAVING,        "LEAVING"},
    {storage_service::mode::DECOMMISSIONED, "DECOMMISSIONED"},
    {storage_service::mode::MOVING,         "MOVING"},
    {storage_service::mode::DRAINING,       "DRAINING"},
    {storage_service::mode::DRAINED,        "DRAINED"},
};

std::ostream& operator<<(std::ostream& os, const storage_service::mode& m) {
    os << mode_names.at(m);
    return os;
}

void storage_service::set_mode(mode m, bool log) {
    set_mode(m, "", log);
}

void storage_service::set_mode(mode m, sstring msg, bool log) {
    _operation_mode = m;
    if (log) {
        slogger.info("{}: {}", m, msg);
    } else {
        slogger.debug("{}: {}", m, msg);
    }
}

sstring storage_service::get_release_version() {
    return version::release();
}

sstring storage_service::get_schema_version() {
    return _db.local().get_version().to_sstring();
}

static constexpr auto UNREACHABLE = "UNREACHABLE";

future<std::unordered_map<sstring, std::vector<sstring>>> storage_service::describe_schema_versions() {
    auto live_hosts = _gossiper.get_live_members();
    std::unordered_map<sstring, std::vector<sstring>> results;
    return map_reduce(std::move(live_hosts), [] (auto host) {
        auto f0 = netw::get_messaging_service().local().send_schema_check(netw::msg_addr{ host, 0 });
        return std::move(f0).then_wrapped([host] (auto f) {
            if (f.failed()) {
                f.ignore_ready_future();
                return std::pair<gms::inet_address, std::optional<utils::UUID>>(host, std::nullopt);
            }
            return std::pair<gms::inet_address, std::optional<utils::UUID>>(host, f.get0());
        });
    }, std::move(results), [] (auto results, auto host_and_version) {
        auto version = host_and_version.second ? host_and_version.second->to_sstring() : UNREACHABLE;
        auto it = results.find(version);
        if (it == results.end()) {
            results.emplace(std::move(version), std::vector<sstring> { host_and_version.first.to_sstring() });
        } else {
            it->second.emplace_back(host_and_version.first.to_sstring());
        }
        return results;
    }).then([] (auto results) {
        // we're done: the results map is ready to return to the client.  the rest is just debug logging:
        auto it_unreachable = results.find(UNREACHABLE);
        if (it_unreachable != results.end()) {
            slogger.debug("Hosts not in agreement. Didn't get a response from everybody: {}", ::join( ",", it_unreachable->second));
        }
        auto my_version = get_local_storage_service().get_schema_version();
        for (auto&& entry : results) {
            // check for version disagreement. log the hosts that don't agree.
            if (entry.first == UNREACHABLE || entry.first == my_version) {
                continue;
            }
            for (auto&& host : entry.second) {
                slogger.debug("{} disagrees ({})", host, entry.first);
            }
        }
        if (results.size() == 1) {
            slogger.debug("Schemas are in agreement.");
        }
        return results;
    });
};

future<sstring> storage_service::get_operation_mode() {
    return run_with_no_api_lock([] (storage_service& ss) {
        auto mode = ss._operation_mode;
        return make_ready_future<sstring>(format("{}", mode));
    });
}

future<bool> storage_service::is_starting() {
    return run_with_no_api_lock([] (storage_service& ss) {
        auto mode = ss._operation_mode;
        return mode == storage_service::mode::STARTING;
    });
}

future<bool> storage_service::is_gossip_running() {
    return run_with_no_api_lock([] (storage_service& ss) {
        return ss._gossiper.is_enabled();
    });
}

future<> storage_service::start_gossiping(bind_messaging_port do_bind) {
    return run_with_api_lock(sstring("start_gossiping"), [do_bind] (storage_service& ss) {
        return seastar::async([&ss, do_bind] {
            if (!ss._initialized) {
                slogger.warn("Starting gossip by operator request");
                bool cdc_enabled = ss.db().local().get_config().check_experimental(db::experimental_features_t::CDC);
                ss.set_gossip_tokens(db::system_keyspace::get_local_tokens().get0(),
                        cdc_enabled ? std::make_optional(cdc::get_local_streams_timestamp().get0()) : std::nullopt);
                ss._gossiper.force_newer_generation();
                ss._gossiper.start_gossiping(utils::get_generation_number(), gms::bind_messaging_port(bool(do_bind))).then([&ss] {
                    ss._initialized = true;
                }).get();
            }
        });
    });
}

future<> storage_service::stop_gossiping() {
    return run_with_api_lock(sstring("stop_gossiping"), [] (storage_service& ss) {
        if (ss._initialized) {
            slogger.warn("Stopping gossip by operator request");
            return gms::stop_gossiping().then([&ss] {
                ss._initialized = false;
            });
        }
        return make_ready_future<>();
    });
}

future<> storage_service::do_stop_ms() {
    if (_ms_stopped) {
        return make_ready_future<>();
    }
    _ms_stopped = true;
    return netw::get_messaging_service().invoke_on_all([] (auto& ms) {
        return ms.stop();
    }).then([] {
        slogger.info("messaging_service stopped");
    });
}

future<> storage_service::do_stop_stream_manager() {
    if (_stream_manager_stopped) {
        return make_ready_future<>();
    }
    _stream_manager_stopped = true;
    return streaming::get_stream_manager().invoke_on_all([] (auto& sm) {
        return sm.stop();
    }).then([] {
        slogger.info("stream_manager stopped");
    });
}

future<> check_snapshot_not_exist(database& db, sstring ks_name, sstring name) {
    auto& ks = db.find_keyspace(ks_name);
    return parallel_for_each(ks.metadata()->cf_meta_data(), [&db, ks_name = std::move(ks_name), name = std::move(name)] (auto& pair) {
        auto& cf = db.find_column_family(pair.second);
        return cf.snapshot_exists(name).then([ks_name = std::move(ks_name), name] (bool exists) {
            if (exists) {
                throw std::runtime_error(format("Keyspace {}: snapshot {} already exists.", ks_name, name));
            }
        });
    });
}

template <typename Func>
std::result_of_t<Func()> storage_service::run_snapshot_modify_operation(Func&& f) {
    auto& ss = get_storage_service();
    return with_gate(ss.local()._snapshot_ops, [f = std::move(f), &ss] () {
        return ss.invoke_on(0, [f = std::move(f)] (auto& ss) mutable {
            return with_lock(ss._snapshot_lock.for_write(), std::move(f));
        });
    });
}

template <typename Func>
std::result_of_t<Func()> storage_service::run_snapshot_list_operation(Func&& f) {
    auto& ss = get_storage_service();
    return with_gate(ss.local()._snapshot_ops, [f = std::move(f), &ss] () {
        return ss.invoke_on(0, [f = std::move(f)] (auto& ss) mutable {
            return with_lock(ss._snapshot_lock.for_read(), std::move(f));
        });
    });
}

future<> storage_service::take_snapshot(sstring tag, std::vector<sstring> keyspace_names) {
    if (tag.empty()) {
        throw std::runtime_error("You must supply a snapshot name.");
    }

    if (keyspace_names.size() == 0) {
        boost::copy(_db.local().get_keyspaces() | boost::adaptors::map_keys, std::back_inserter(keyspace_names));
    };

    return run_snapshot_modify_operation([tag = std::move(tag), keyspace_names = std::move(keyspace_names), this] {
        return parallel_for_each(keyspace_names, [tag, this] (auto& ks_name) {
            return check_snapshot_not_exist(_db.local(), ks_name, tag);
        }).then([this, tag, keyspace_names] {
            return _db.invoke_on_all([tag = std::move(tag), keyspace_names] (database& db) {
                return parallel_for_each(keyspace_names, [&db, tag = std::move(tag)] (auto& ks_name) {
                    auto& ks = db.find_keyspace(ks_name);
                    return parallel_for_each(ks.metadata()->cf_meta_data(), [&db, tag = std::move(tag)] (auto& pair) {
                        auto& cf = db.find_column_family(pair.second);
                        return cf.snapshot(tag);
                    });
                });
            });
        });
    });

}

future<> storage_service::take_column_family_snapshot(sstring ks_name, std::vector<sstring> tables, sstring tag) {
    if (ks_name.empty()) {
        throw std::runtime_error("You must supply a keyspace name");
    }
    if (tables.empty()) {
        throw std::runtime_error("You must supply a table name");
    }
    if (tag.empty()) {
        throw std::runtime_error("You must supply a snapshot name.");
    }

    return run_snapshot_modify_operation([this, ks_name = std::move(ks_name), tables = std::move(tables), tag = std::move(tag)] {
        return check_snapshot_not_exist(_db.local(), ks_name, tag).then([this, ks_name, tables = std::move(tables), tag] {
            return do_with(std::vector<sstring>(std::move(tables)),[this, ks_name, tag](const std::vector<sstring>& tables) {
                return do_for_each(tables, [ks_name, tag, this] (const sstring& table_name) {
                    if (table_name.find(".") != sstring::npos) {
                        throw std::invalid_argument("Cannot take a snapshot of a secondary index by itself. Run snapshot on the table that owns the index.");
                    }
                    return _db.invoke_on_all([ks_name, table_name, tag] (database &db) {
                        auto& cf = db.find_column_family(ks_name, table_name);
                        return cf.snapshot(tag);
                    });
                });
            });
        });
    });
}
future<> storage_service::take_column_family_snapshot(sstring ks_name, sstring cf_name, sstring tag) {
    return take_column_family_snapshot(ks_name, std::vector<sstring>{cf_name}, tag);
}


future<> storage_service::clear_snapshot(sstring tag, std::vector<sstring> keyspace_names, sstring cf_name) {
    return run_snapshot_modify_operation([this, tag = std::move(tag), keyspace_names = std::move(keyspace_names), cf_name = std::move(cf_name)] {
        return _db.local().clear_snapshot(tag, keyspace_names, cf_name);
    });
}

future<std::unordered_map<sstring, std::vector<service::storage_service::snapshot_details>>>
storage_service::get_snapshot_details() {
    using cf_snapshot_map = std::unordered_map<utils::UUID, column_family::snapshot_details>;
    using snapshot_map = std::unordered_map<sstring, cf_snapshot_map>;

    class snapshot_reducer {
    private:
        snapshot_map _result;
    public:
        future<> operator()(const snapshot_map& value) {
            for (auto&& vp: value) {
                if (_result.count(vp.first) == 0) {
                    _result.emplace(vp.first, std::move(vp.second));
                    continue;
                }

                auto& rp = _result.at(vp.first);
                for (auto&& cf: vp.second) {
                    if (rp.count(cf.first) == 0) {
                        rp.emplace(cf.first, std::move(cf.second));
                        continue;
                    }
                    auto& rcf = rp.at(cf.first);
                    rcf.live = cf.second.live;
                    rcf.total = cf.second.total;
                }
            }
            return make_ready_future<>();
        }
        snapshot_map get() && {
            return std::move(_result);
        }
    };
  return run_snapshot_list_operation([] {
    return get_local_storage_service()._db.map_reduce(snapshot_reducer(), [] (database& db) {
        auto local_snapshots = make_lw_shared<snapshot_map>();
        return parallel_for_each(db.get_column_families(), [local_snapshots] (auto& cf_pair) {
            return cf_pair.second->get_snapshot_details().then([uuid = cf_pair.first, local_snapshots] (auto map) {
                for (auto&& snap_map: map) {
                    if (local_snapshots->count(snap_map.first) == 0) {
                        local_snapshots->emplace(snap_map.first, cf_snapshot_map());
                    }
                    local_snapshots->at(snap_map.first).emplace(uuid, snap_map.second);
                }
                return make_ready_future<>();
            });
        }).then([local_snapshots] {
            return make_ready_future<snapshot_map>(std::move(*local_snapshots));
        });
    }).then([] (snapshot_map&& map) {
        std::unordered_map<sstring, std::vector<service::storage_service::snapshot_details>> result;
        for (auto&& pair: map) {
            std::vector<service::storage_service::snapshot_details> details;

            for (auto&& snap_map: pair.second) {
                auto& cf = get_local_storage_service()._db.local().find_column_family(snap_map.first);
                details.push_back({ snap_map.second.live, snap_map.second.total, cf.schema()->cf_name(), cf.schema()->ks_name() });
            }
            result.emplace(pair.first, std::move(details));
        }

        return make_ready_future<std::unordered_map<sstring, std::vector<service::storage_service::snapshot_details>>>(std::move(result));
    });
  });
}

future<int64_t> storage_service::true_snapshots_size() {
  return run_snapshot_list_operation([] {
    return get_local_storage_service()._db.map_reduce(adder<int64_t>(), [] (database& db) {
        return do_with(int64_t(0), [&db] (auto& local_total) {
            return parallel_for_each(db.get_column_families(), [&local_total] (auto& cf_pair) {
                return cf_pair.second->get_snapshot_details().then([&local_total] (auto map) {
                    for (auto&& snap_map: map) {
                        local_total += snap_map.second.live;
                    }
                    return make_ready_future<>();
                 });
            }).then([&local_total] {
                return make_ready_future<int64_t>(local_total);
            });
        });
    });
  });
}

<<<<<<< HEAD
static std::atomic<bool> isolated = { false };

future<> storage_service::start_rpc_server() {
    return run_with_api_lock(sstring("start_rpc_server"), [] (storage_service& ss) {
        if (ss._thrift_server || isolated.load()) {
            return make_ready_future<>();
        }

        ss._thrift_server = std::make_unique<distributed<thrift_server>>();
        auto tserver = &*ss._thrift_server;

        auto& cfg = ss._db.local().get_config();
        auto port = cfg.rpc_port();
        auto addr = cfg.rpc_address();
        auto preferred = cfg.rpc_interface_prefer_ipv6() ? std::make_optional(net::inet_address::family::INET6) : std::nullopt;
        auto family = cfg.enable_ipv6_dns_lookup() || preferred ? std::nullopt : std::make_optional(net::inet_address::family::INET);
        auto keepalive = cfg.rpc_keepalive();
        thrift_server_config tsc;
        tsc.timeout_config = make_timeout_config(cfg);
        tsc.max_request_size = cfg.thrift_max_message_length_in_mb() * (uint64_t(1) << 20);
        return gms::inet_address::lookup(addr, family, preferred).then([&ss, tserver, addr, port, keepalive, tsc] (gms::inet_address ip) {
            return tserver->start(std::ref(ss._db), std::ref(cql3::get_query_processor()), std::ref(ss._auth_service), tsc).then([tserver, port, addr, ip, keepalive] {
                // #293 - do not stop anything
                //engine().at_exit([tserver] {
                //    return tserver->stop();
                //});
                return tserver->invoke_on_all(&thrift_server::listen, socket_address{ip, port}, keepalive);
            });
        }).then([addr, port] {
            slogger.info("Thrift server listening on {}:{} ...", addr, port);
        });
    });
}

future<> storage_service::do_stop_rpc_server() {
    return do_with(std::move(_thrift_server), [this] (std::unique_ptr<distributed<thrift_server>>& tserver) {
        if (tserver) {
            return tserver->stop().then([] {
                slogger.info("Thrift server stopped");
            });
        }
        return make_ready_future<>();
    });
}

future<> storage_service::stop_rpc_server() {
    return run_with_api_lock(sstring("stop_rpc_server"), [] (storage_service& ss) {
        return ss.do_stop_rpc_server();
    });
}

future<bool> storage_service::is_rpc_server_running() {
    return run_with_no_api_lock([] (storage_service& ss) {
        return bool(ss._thrift_server);
    });
}

future<> storage_service::start_native_transport() {
    return run_with_api_lock(sstring("start_native_transport"), [this] (storage_service& ss) {
        if (ss._cql_server || isolated.load()) {
            return make_ready_future<>();
        }
        return seastar::async([&ss] {
            ss._cql_server = std::make_unique<distributed<cql_transport::cql_server>>();
            auto cserver = &*ss._cql_server;

            auto& cfg = ss._db.local().get_config();
            auto addr = cfg.rpc_address();
            auto preferred = cfg.rpc_interface_prefer_ipv6() ? std::make_optional(net::inet_address::family::INET6) : std::nullopt;
            auto family = cfg.enable_ipv6_dns_lookup() || preferred ? std::nullopt : std::make_optional(net::inet_address::family::INET);
            auto ceo = cfg.client_encryption_options();
            auto keepalive = cfg.rpc_keepalive();
            cql_transport::cql_server_config cql_server_config;
            cql_server_config.timeout_config = make_timeout_config(cfg);
            cql_server_config.max_request_size = ss._service_memory_total;
            cql_server_config.get_service_memory_limiter_semaphore = [ss = std::ref(get_storage_service())] () -> semaphore& { return ss.get().local()._service_memory_limiter; };
            cql_server_config.allow_shard_aware_drivers = cfg.enable_shard_aware_drivers();
            cql_server_config.sharding_ignore_msb = cfg.murmur3_partitioner_ignore_msb_bits();
            cql_server_config.partitioner_name = cfg.partitioner();
            smp_service_group_config cql_server_smp_service_group_config;
            cql_server_smp_service_group_config.max_nonlocal_requests = 5000;
            cql_server_config.bounce_request_smp_service_group = create_smp_service_group(cql_server_smp_service_group_config).get0();
            seastar::net::inet_address ip = gms::inet_address::lookup(addr, family, preferred).get0();
            cserver->start(std::ref(cql3::get_query_processor()), std::ref(ss._auth_service), std::ref(ss._mnotifier), cql_server_config, std::ref(ss._sl_controller)).get();
            struct listen_cfg {
                socket_address addr;
                std::shared_ptr<seastar::tls::credentials_builder> cred;
            };

            std::vector<listen_cfg> configs({ { socket_address{ip, cfg.native_transport_port()} }});

            // main should have made sure values are clean and neatish
            if (ceo.at("enabled") == "true") {
                auto cred = std::make_shared<seastar::tls::credentials_builder>();

                cred->set_dh_level(seastar::tls::dh_params::level::MEDIUM);
                cred->set_priority_string(db::config::default_tls_priority);

                if (ceo.count("priority_string")) {
                    cred->set_priority_string(ceo.at("priority_string"));
                }
                if (ceo.count("require_client_auth") && ceo.at("require_client_auth") == "true") {
                    cred->set_client_auth(seastar::tls::client_auth::REQUIRE);
                }

                cred->set_x509_key_file(ceo.at("certificate"), ceo.at("keyfile"), seastar::tls::x509_crt_format::PEM).get();

                if (ceo.count("truststore")) {
                    cred->set_x509_trust_file(ceo.at("truststore"), seastar::tls::x509_crt_format::PEM).get();
                }

                slogger.info("Enabling encrypted CQL connections between client and server");

                if (cfg.native_transport_port_ssl.is_set() && cfg.native_transport_port_ssl() != cfg.native_transport_port()) {
                    configs.emplace_back(listen_cfg{{ip, cfg.native_transport_port_ssl()}, std::move(cred)});
                } else {
                    configs.back().cred = std::move(cred);
                }
            }

            parallel_for_each(configs, [cserver, keepalive](const listen_cfg & cfg) {
                return cserver->invoke_on_all(&cql_transport::cql_server::listen, cfg.addr, cfg.cred, keepalive).then([cfg] {
                    slogger.info("Starting listening for CQL clients on {} ({})"
                            , cfg.addr, cfg.cred ? "encrypted" : "unencrypted"
                    );
                });
            }).get();

            ss.set_cql_ready(true).get();
        });
    });
}

future<> storage_service::do_stop_native_transport() {
    return do_with(std::move(_cql_server), [this] (std::unique_ptr<distributed<cql_transport::cql_server>>& cserver) {
        if (cserver) {
            // FIXME: cql_server::stop() doesn't kill existing connections and wait for them
            return set_cql_ready(false).then([&cserver] {
                return cserver->stop().then([] {
                    slogger.info("CQL server stopped");
                });
            });
        }
        return make_ready_future<>();
    });
}

future<> storage_service::stop_native_transport() {
    return run_with_api_lock(sstring("stop_native_transport"), [] (storage_service& ss) {
        return ss.do_stop_native_transport();
    });
}

future<bool> storage_service::is_native_transport_running() {
    return run_with_no_api_lock([] (storage_service& ss) {
        return bool(ss._cql_server);
    });
}

=======
>>>>>>> ba590344
future<> storage_service::decommission() {
    return run_with_api_lock(sstring("decommission"), [] (storage_service& ss) {
        return seastar::async([&ss] {
            auto& tm = ss.get_token_metadata();
            auto& db = ss.db().local();
            if (!tm.is_member(ss.get_broadcast_address())) {
                throw std::runtime_error("local node is not a member of the token ring yet");
            }

            if (tm.clone_after_all_left().sorted_tokens().size() < 2) {
                throw std::runtime_error("no other normal nodes in the ring; decommission would be pointless");
            }

            if (ss._operation_mode != mode::NORMAL) {
                throw std::runtime_error(format("Node in {} state; wait for status to become normal or restart", ss._operation_mode));
            }

            ss.update_pending_ranges().get();

            auto non_system_keyspaces = db.get_non_system_keyspaces();
            for (const auto& keyspace_name : non_system_keyspaces) {
                if (tm.get_pending_ranges(keyspace_name, ss.get_broadcast_address()).size() > 0) {
                    throw std::runtime_error("data is currently moving to this node; unable to leave the ring");
                }
            }

            slogger.info("DECOMMISSIONING: starts");
            ss.start_leaving().get();
            // FIXME: long timeout = Math.max(RING_DELAY, BatchlogManager.instance.getBatchlogTimeout());
            auto timeout = ss.get_ring_delay();
            ss.set_mode(mode::LEAVING, format("sleeping {} ms for batch processing and pending range setup", timeout.count()), true);
            sleep_abortable(timeout, ss._abort_source).get();

            slogger.info("DECOMMISSIONING: unbootstrap starts");
            ss.unbootstrap();
            slogger.info("DECOMMISSIONING: unbootstrap done");

            ss.shutdown_client_servers();
            slogger.info("DECOMMISSIONING: shutdown rpc and cql server done");

            db::get_batchlog_manager().invoke_on_all([] (auto& bm) {
                return bm.stop();
            }).get();
            slogger.info("DECOMMISSIONING: stop batchlog_manager done");

            gms::stop_gossiping().get();
            slogger.info("DECOMMISSIONING: stop_gossiping done");
            ss.do_stop_ms().get();
            slogger.info("DECOMMISSIONING: stop messaging_service done");
            // StageManager.shutdownNow();
            db::system_keyspace::set_bootstrap_state(db::system_keyspace::bootstrap_state::DECOMMISSIONED).get();
            slogger.info("DECOMMISSIONING: set_bootstrap_state done");
            ss.set_mode(mode::DECOMMISSIONED, true);
            slogger.info("DECOMMISSIONING: done");
            // let op be responsible for killing the process
        });
    });
}

future<> storage_service::removenode(sstring host_id_string) {
    return run_with_api_lock(sstring("removenode"), [host_id_string] (storage_service& ss) mutable {
        return seastar::async([&ss, host_id_string] {
            slogger.debug("removenode: host_id = {}", host_id_string);
            auto my_address = ss.get_broadcast_address();
            auto& tm = ss._token_metadata;
            auto local_host_id = tm.get_host_id(my_address);
            auto host_id = utils::UUID(host_id_string);
            auto endpoint_opt = tm.get_endpoint_for_host_id(host_id);
            if (!endpoint_opt) {
                throw std::runtime_error("Host ID not found.");
            }
            auto endpoint = *endpoint_opt;

            auto tokens = tm.get_tokens(endpoint);

            slogger.debug("removenode: endpoint = {}", endpoint);

            if (endpoint == my_address) {
                throw std::runtime_error("Cannot remove self");
            }

            if (ss._gossiper.get_live_members().count(endpoint)) {
                throw std::runtime_error(format("Node {} is alive and owns this ID. Use decommission command to remove it from the ring", endpoint));
            }

            // A leaving endpoint that is dead is already being removed.
            if (tm.is_leaving(endpoint)) {
                slogger.warn("Node {} is already being removed, continuing removal anyway", endpoint);
            }

            if (!ss._replicating_nodes.empty()) {
                throw std::runtime_error("This node is already processing a removal. Wait for it to complete, or use 'removenode force' if this has failed.");
            }

            auto non_system_keyspaces = ss.db().local().get_non_system_keyspaces();
            // Find the endpoints that are going to become responsible for data
            for (const auto& keyspace_name : non_system_keyspaces) {
                auto& ks = ss.db().local().find_keyspace(keyspace_name);
                // if the replication factor is 1 the data is lost so we shouldn't wait for confirmation
                if (ks.get_replication_strategy().get_replication_factor() == 1) {
                    slogger.warn("keyspace={} has replication factor 1, the data is probably lost", keyspace_name);
                    continue;
                }

                // get all ranges that change ownership (that is, a node needs
                // to take responsibility for new range)
                std::unordered_multimap<dht::token_range, inet_address> changed_ranges =
                    ss.get_changed_ranges_for_leaving(keyspace_name, endpoint);
                for (auto& x: changed_ranges) {
                    auto ep = x.second;
                    if (ss._gossiper.is_alive(ep)) {
                        ss._replicating_nodes.emplace(ep);
                    } else {
                        slogger.warn("Endpoint {} is down and will not receive data for re-replication of {}", ep, endpoint);
                    }
                }
            }
            slogger.info("removenode: endpoint = {}, replicating_nodes = {}", endpoint, ss._replicating_nodes);
            ss._removing_node = endpoint;
            tm.add_leaving_endpoint(endpoint);
            ss.update_pending_ranges().get();

            // the gossiper will handle spoofing this node's state to REMOVING_TOKEN for us
            // we add our own token so other nodes to let us know when they're done
            ss._gossiper.advertise_removing(endpoint, host_id, local_host_id).get();

            // kick off streaming commands
            // No need to wait for restore_replica_count to complete, since
            // when it completes, the node will be removed from _replicating_nodes,
            // and we wait for _replicating_nodes to become empty below
            //FIXME: discarded future.
            (void)ss.restore_replica_count(endpoint, my_address).handle_exception([endpoint, my_address] (auto ep) {
                slogger.info("Failed to restore_replica_count for node {} on node {}", endpoint, my_address);
            });

            // wait for ReplicationFinishedVerbHandler to signal we're done
            while (!(ss._replicating_nodes.empty() || ss._force_remove_completion)) {
                sleep_abortable(std::chrono::milliseconds(100), ss._abort_source).get();
            }

            if (ss._force_remove_completion) {
                throw std::runtime_error("nodetool removenode force is called by user");
            }

            std::unordered_set<token> tmp(tokens.begin(), tokens.end());
            ss.excise(std::move(tmp), endpoint);

            // gossiper will indicate the token has left
            ss._gossiper.advertise_token_removed(endpoint, host_id).get();

            ss._replicating_nodes.clear();
            ss._removing_node = std::nullopt;
        });
    });
}

// Runs inside seastar::async context
void storage_service::flush_column_families() {
    service::get_storage_service().invoke_on_all([] (auto& ss) {
        auto& local_db = ss.db().local();
        auto non_system_cfs = local_db.get_column_families() | boost::adaptors::filtered([] (auto& uuid_and_cf) {
            auto cf = uuid_and_cf.second;
            return !is_system_keyspace(cf->schema()->ks_name());
        });
        // count CFs first
        auto total_cfs = boost::distance(non_system_cfs);
        ss._drain_progress.total_cfs = total_cfs;
        ss._drain_progress.remaining_cfs = total_cfs;
        // flush
        return parallel_for_each(non_system_cfs, [&ss] (auto&& uuid_and_cf) {
            auto cf = uuid_and_cf.second;
            return cf->flush().then([&ss] {
                ss._drain_progress.remaining_cfs--;
            });
        });
    }).get();
    // flush the system ones after all the rest are done, just in case flushing modifies any system state
    // like CASSANDRA-5151. don't bother with progress tracking since system data is tiny.
    service::get_storage_service().invoke_on_all([] (auto& ss) {
        auto& local_db = ss.db().local();
        auto system_cfs = local_db.get_column_families() | boost::adaptors::filtered([] (auto& uuid_and_cf) {
            auto cf = uuid_and_cf.second;
            return is_system_keyspace(cf->schema()->ks_name());
        });
        return parallel_for_each(system_cfs, [&ss] (auto&& uuid_and_cf) {
            auto cf = uuid_and_cf.second;
            return cf->flush();
        });
    }).get();
}

future<> storage_service::drain() {
    return run_with_api_lock(sstring("drain"), [] (storage_service& ss) {
        return seastar::async([&ss] {
            if (ss._operation_mode == mode::DRAINED) {
                slogger.warn("Cannot drain node (did it already happen?)");
                return;
            }

            promise<> p;
            drain_in_progress = p.get_future();

            ss.set_mode(mode::DRAINING, "starting drain process", true);
            ss.shutdown_client_servers();
            gms::stop_gossiping().get();

            ss.set_mode(mode::DRAINING, "shutting down messaging_service", false);
            ss.do_stop_ms().get();

            // Interrupt on going compaction and shutdown to prevent further compaction
            ss.db().invoke_on_all([] (auto& db) {
                return db.get_compaction_manager().drain();
            }).get();

            ss.set_mode(mode::DRAINING, "flushing column families", false);
            ss.flush_column_families();

            db::get_batchlog_manager().invoke_on_all([] (auto& bm) {
                return bm.stop();
            }).get();

            ss.set_mode(mode::DRAINING, "shutting down migration manager", false);
            service::get_migration_manager().stop().get();

            ss.db().invoke_on_all([] (auto& db) {
                return db.commitlog()->shutdown();
            }).get();

            ss.set_mode(mode::DRAINED, true);
            p.set_value();
        });
    });
}

future<> storage_service::rebuild(sstring source_dc) {
    return run_with_api_lock(sstring("rebuild"), [source_dc] (storage_service& ss) {
        slogger.info("rebuild from dc: {}", source_dc == "" ? "(any dc)" : source_dc);
        if (ss.is_repair_based_node_ops_enabled()) {
            return rebuild_with_repair(ss._db, ss._token_metadata, std::move(source_dc));
        } else {
            auto streamer = make_lw_shared<dht::range_streamer>(ss._db, ss._token_metadata, ss._abort_source,
                    ss.get_broadcast_address(), "Rebuild", streaming::stream_reason::rebuild);
            streamer->add_source_filter(std::make_unique<dht::range_streamer::failure_detector_source_filter>(ss._gossiper.get_unreachable_members()));
            if (source_dc != "") {
                streamer->add_source_filter(std::make_unique<dht::range_streamer::single_datacenter_filter>(source_dc));
            }
            auto keyspaces = make_lw_shared<std::vector<sstring>>(ss._db.local().get_non_system_keyspaces());
            return do_for_each(*keyspaces, [keyspaces, streamer, &ss] (sstring& keyspace_name) {
                return streamer->add_ranges(keyspace_name, ss.get_local_ranges(keyspace_name));
            }).then([streamer] {
                return streamer->stream_async().then([streamer] {
                    slogger.info("Streaming for rebuild successful");
                }).handle_exception([] (auto ep) {
                    // This is used exclusively through JMX, so log the full trace but only throw a simple RTE
                    slogger.warn("Error while rebuilding node: {}", std::current_exception());
                    return make_exception_future<>(std::move(ep));
                });
            });
        }
    });
}

int32_t storage_service::get_exception_count() {
    // FIXME
    // We return 0 for no exceptions, it should probably be
    // replaced by some general exception handling that would count
    // the unhandled exceptions.
    //return (int)StorageMetrics.exceptions.count();
    return 0;
}

future<bool> storage_service::is_initialized() {
    return run_with_no_api_lock([] (storage_service& ss) {
        return ss._initialized;
    });
}

// Runs inside seastar::async context
std::unordered_multimap<dht::token_range, inet_address> storage_service::get_changed_ranges_for_leaving(sstring keyspace_name, inet_address endpoint) {
    // First get all ranges the leaving endpoint is responsible for
    auto ranges = get_ranges_for_endpoint(keyspace_name, endpoint);

    slogger.debug("Node {} ranges [{}]", endpoint, ranges);

    std::unordered_map<dht::token_range, std::vector<inet_address>> current_replica_endpoints;

    // Find (for each range) all nodes that store replicas for these ranges as well
    auto metadata = _token_metadata.clone_only_token_map(); // don't do this in the loop! #7758
    for (auto& r : ranges) {
        seastar::thread::maybe_yield();
        auto& ks = _db.local().find_keyspace(keyspace_name);
        auto end_token = r.end() ? r.end()->value() : dht::maximum_token();
        auto eps = ks.get_replication_strategy().calculate_natural_endpoints(end_token, metadata);
        current_replica_endpoints.emplace(r, std::move(eps));
    }

    auto temp = _token_metadata.clone_after_all_left();

    // endpoint might or might not be 'leaving'. If it was not leaving (that is, removenode
    // command was used), it is still present in temp and must be removed.
    if (temp.is_member(endpoint)) {
        temp.remove_endpoint(endpoint);
    }

    std::unordered_multimap<dht::token_range, inet_address> changed_ranges;

    // Go through the ranges and for each range check who will be
    // storing replicas for these ranges when the leaving endpoint
    // is gone. Whoever is present in newReplicaEndpoints list, but
    // not in the currentReplicaEndpoints list, will be needing the
    // range.
    for (auto& r : ranges) {
        seastar::thread::maybe_yield();
        auto& ks = _db.local().find_keyspace(keyspace_name);
        auto end_token = r.end() ? r.end()->value() : dht::maximum_token();
        auto new_replica_endpoints = ks.get_replication_strategy().calculate_natural_endpoints(end_token, temp);

        auto rg = current_replica_endpoints.equal_range(r);
        for (auto it = rg.first; it != rg.second; it++) {
            const dht::token_range& range_ = it->first;
            std::vector<inet_address>& current_eps = it->second;
            slogger.debug("range={}, current_replica_endpoints={}, new_replica_endpoints={}", range_, current_eps, new_replica_endpoints);
            for (auto ep : it->second) {
                auto beg = new_replica_endpoints.begin();
                auto end = new_replica_endpoints.end();
                new_replica_endpoints.erase(std::remove(beg, end, ep), end);
            }
        }

        if (slogger.is_enabled(logging::log_level::debug)) {
            if (new_replica_endpoints.empty()) {
                slogger.debug("Range {} already in all replicas", r);
            } else {
                slogger.debug("Range {} will be responsibility of {}", r, new_replica_endpoints);
            }
        }
        for (auto& ep : new_replica_endpoints) {
            changed_ranges.emplace(r, ep);
        }
    }

    return changed_ranges;
}

// Runs inside seastar::async context
void storage_service::unbootstrap() {
    db::get_local_batchlog_manager().do_batch_log_replay().get();
    if (is_repair_based_node_ops_enabled()) {
        decommission_with_repair(_db, _token_metadata).get();
    } else {
        std::unordered_map<sstring, std::unordered_multimap<dht::token_range, inet_address>> ranges_to_stream;

        auto non_system_keyspaces = _db.local().get_non_system_keyspaces();
        for (const auto& keyspace_name : non_system_keyspaces) {
            auto ranges_mm = get_changed_ranges_for_leaving(keyspace_name, get_broadcast_address());
            if (slogger.is_enabled(logging::log_level::debug)) {
                std::vector<range<token>> ranges;
                for (auto& x : ranges_mm) {
                    ranges.push_back(x.first);
                }
                slogger.debug("Ranges needing transfer for keyspace={} are [{}]", keyspace_name, ranges);
            }
            ranges_to_stream.emplace(keyspace_name, std::move(ranges_mm));
        }

        set_mode(mode::LEAVING, "replaying batch log and streaming data to other nodes", true);

        auto stream_success = stream_ranges(ranges_to_stream);
        // Wait for batch log to complete before streaming hints.
        slogger.debug("waiting for batch log processing.");
        // Start with BatchLog replay, which may create hints but no writes since this is no longer a valid endpoint.
        db::get_local_batchlog_manager().do_batch_log_replay().get();

        set_mode(mode::LEAVING, "streaming hints to other nodes", true);

        // wait for the transfer runnables to signal the latch.
        slogger.debug("waiting for stream acks.");
        try {
            stream_success.get();
        } catch (...) {
            slogger.warn("unbootstrap fails to stream : {}", std::current_exception());
            throw;
        }
        slogger.debug("stream acks all received.");
    }
    leave_ring();
}

future<> storage_service::restore_replica_count(inet_address endpoint, inet_address notify_endpoint) {
    if (is_repair_based_node_ops_enabled()) {
        return removenode_with_repair(_db, _token_metadata, endpoint).finally([this, notify_endpoint] () {
            return send_replication_notification(notify_endpoint);
        });
    }
  return seastar::async([this, endpoint, notify_endpoint] {
    auto streamer = make_lw_shared<dht::range_streamer>(_db, get_token_metadata(), _abort_source, get_broadcast_address(), "Restore_replica_count", streaming::stream_reason::removenode);
    auto my_address = get_broadcast_address();
    auto non_system_keyspaces = _db.local().get_non_system_keyspaces();
    for (const auto& keyspace_name : non_system_keyspaces) {
        std::unordered_multimap<dht::token_range, inet_address> changed_ranges = get_changed_ranges_for_leaving(keyspace_name, endpoint);
        dht::token_range_vector my_new_ranges;
        for (auto& x : changed_ranges) {
            if (x.second == my_address) {
                my_new_ranges.emplace_back(x.first);
            }
        }
        std::unordered_multimap<inet_address, dht::token_range> source_ranges = get_new_source_ranges(keyspace_name, my_new_ranges);
        std::unordered_map<inet_address, dht::token_range_vector> ranges_per_endpoint;
        for (auto& x : source_ranges) {
            ranges_per_endpoint[x.first].emplace_back(x.second);
        }
        streamer->add_rx_ranges(keyspace_name, std::move(ranges_per_endpoint));
    }
    streamer->stream_async().then_wrapped([this, streamer, notify_endpoint] (auto&& f) {
        try {
            f.get();
            return this->send_replication_notification(notify_endpoint);
        } catch (...) {
            slogger.warn("Streaming to restore replica count failed: {}", std::current_exception());
            // We still want to send the notification
            return this->send_replication_notification(notify_endpoint);
        }
        return make_ready_future<>();
    }).get();
  });
}

// Runs inside seastar::async context
void storage_service::excise(std::unordered_set<token> tokens, inet_address endpoint) {
    slogger.info("Removing tokens {} for {}", tokens, endpoint);
    // FIXME: HintedHandOffManager.instance.deleteHintsForEndpoint(endpoint);
    remove_endpoint(endpoint);
    _token_metadata.remove_endpoint(endpoint);
    _token_metadata.remove_bootstrap_tokens(tokens);

    notify_left(endpoint);

    update_pending_ranges().get();
}

void storage_service::excise(std::unordered_set<token> tokens, inet_address endpoint, int64_t expire_time) {
    add_expire_time_if_found(endpoint, expire_time);
    excise(tokens, endpoint);
}

future<> storage_service::send_replication_notification(inet_address remote) {
    // notify the remote token
    auto done = make_shared<bool>(false);
    auto local = get_broadcast_address();
    auto sent = make_lw_shared<int>(0);
    slogger.debug("Notifying {} of replication completion", remote);
    return do_until(
        [this, done, sent, remote] {
            // The node can send REPLICATION_FINISHED to itself, in which case
            // is_alive will be true. If the messaging_service is stopped,
            // REPLICATION_FINISHED can be sent infinitely here. To fix, limit
            // the number of retries.
            return *done || !_gossiper.is_alive(remote) || *sent >= 3;
        },
        [done, sent, remote, local] {
            auto& ms = netw::get_local_messaging_service();
            netw::msg_addr id{remote, 0};
            (*sent)++;
            return ms.send_replication_finished(id, local).then_wrapped([id, done] (auto&& f) {
                try {
                    f.get();
                    *done = true;
                } catch (...) {
                    slogger.warn("Fail to send REPLICATION_FINISHED to {}: {}", id, std::current_exception());
                }
            });
        }
    );
}

future<> storage_service::confirm_replication(inet_address node) {
    return run_with_no_api_lock([node] (storage_service& ss) {
        auto removing_node = bool(ss._removing_node) ? format("{}", *ss._removing_node) : "NONE";
        slogger.info("Got confirm_replication from {}, removing_node {}", node, removing_node);
        // replicatingNodes can be empty in the case where this node used to be a removal coordinator,
        // but restarted before all 'replication finished' messages arrived. In that case, we'll
        // still go ahead and acknowledge it.
        if (!ss._replicating_nodes.empty()) {
            ss._replicating_nodes.erase(node);
        } else {
            slogger.info("Received unexpected REPLICATION_FINISHED message from {}. Was this node recently a removal coordinator?", node);
        }
    });
}

// Runs inside seastar::async context
void storage_service::leave_ring() {
    db::system_keyspace::set_bootstrap_state(db::system_keyspace::bootstrap_state::NEEDS_BOOTSTRAP).get();
    _token_metadata.remove_endpoint(get_broadcast_address());
    update_pending_ranges().get();

    auto expire_time = _gossiper.compute_expire_time().time_since_epoch().count();
    _gossiper.add_local_application_state(gms::application_state::STATUS,
            versioned_value::left(db::system_keyspace::get_local_tokens().get0(), expire_time)).get();
    auto delay = std::max(get_ring_delay(), gms::gossiper::INTERVAL);
    slogger.info("Announcing that I have left the ring for {}ms", delay.count());
    sleep_abortable(delay, _abort_source).get();
}

future<>
storage_service::stream_ranges(std::unordered_map<sstring, std::unordered_multimap<dht::token_range, inet_address>> ranges_to_stream_by_keyspace) {
    auto streamer = make_lw_shared<dht::range_streamer>(_db, get_token_metadata(), _abort_source, get_broadcast_address(), "Unbootstrap", streaming::stream_reason::decommission);
    for (auto& entry : ranges_to_stream_by_keyspace) {
        const auto& keyspace = entry.first;
        auto& ranges_with_endpoints = entry.second;

        if (ranges_with_endpoints.empty()) {
            continue;
        }

        std::unordered_map<inet_address, dht::token_range_vector> ranges_per_endpoint;
        for (auto& end_point_entry : ranges_with_endpoints) {
            dht::token_range r = end_point_entry.first;
            inet_address endpoint = end_point_entry.second;
            ranges_per_endpoint[endpoint].emplace_back(r);
        }
        streamer->add_tx_ranges(keyspace, std::move(ranges_per_endpoint));
    }
    return streamer->stream_async().then([streamer] {
        slogger.info("stream_ranges successful");
    }).handle_exception([] (auto ep) {
        slogger.warn("stream_ranges failed: {}", ep);
        return make_exception_future<>(std::move(ep));
    });
}

future<> storage_service::start_leaving() {
    return _gossiper.add_local_application_state(application_state::STATUS, versioned_value::leaving(db::system_keyspace::get_local_tokens().get0())).then([this] {
        _token_metadata.add_leaving_endpoint(get_broadcast_address());
        return update_pending_ranges();
    });
}

void storage_service::add_expire_time_if_found(inet_address endpoint, int64_t expire_time) {
    if (expire_time != 0L) {
        using clk = gms::gossiper::clk;
        auto time = clk::time_point(clk::duration(expire_time));
        _gossiper.add_expire_time_for_endpoint(endpoint, time);
    }
}

// For more details, see the commends on column_family::load_new_sstables
// All the global operations are going to happen here, and just the reloading happens
// in there.
future<> storage_service::load_new_sstables(sstring ks_name, sstring cf_name) {
    class max_element {
        int64_t _result = 0;
    public:
        future<> operator()(int64_t value) {
            _result = std::max(value, _result);
            return make_ready_future<>();
        }
        int64_t get() && {
            return _result;
        }
    };

    if (_loading_new_sstables) {
        throw std::runtime_error("Already loading SSTables. Try again later");
    } else {
        _loading_new_sstables = true;
    }

    slogger.info("Loading new SSTables for {}.{}...", ks_name, cf_name);

    return distributed_loader::process_upload_dir(_db, ks_name, cf_name).then([this, ks_name, cf_name] {
    // First, we need to stop SSTable creation for that CF in all shards. This is a really horrible
    // thing to do, because under normal circumnstances this can make dirty memory go up to the point
    // of explosion.
    //
    // Remember, however, that we are assuming this is going to be ran on an empty CF. In that scenario,
    // stopping the SSTables should have no effect, while guaranteeing we will see no data corruption
    // * in case * this is ran on a live CF.
    //
    // The statement above is valid at least from the Scylla side of things: it is still totally possible
    // that someones just copies the table over existing ones. There isn't much we can do about it.
    return _db.map_reduce(max_element(), [ks_name, cf_name] (database& db) {
        auto& cf = db.find_column_family(ks_name, cf_name);
        return cf.disable_sstable_write();
    }).then([this, cf_name, ks_name] (int64_t max_seen_sstable) {
        // Then, we will reshuffle the tables to make sure that the generation numbers don't go too high.
        // We will do all of it the same CPU, to make sure that we won't have two parallel shufflers stepping
        // onto each other.

        class all_generations {
            std::set<int64_t> _result;
        public:
            future<> operator()(std::set<int64_t> value) {
                _result.insert(value.begin(), value.end());
                return make_ready_future<>();
            }
            std::set<int64_t> get() && {
                return _result;
            }
        };

        // We provide to reshuffle_sstables() the generation of all existing sstables, such that it will
        // easily know which sstables are new.
        return _db.map_reduce(all_generations(), [ks_name, cf_name] (database& db) {
            auto& cf = db.find_column_family(ks_name, cf_name);
            std::set<int64_t> generations;
            for (auto& p : *(cf.get_sstables())) {
                generations.insert(p->generation());
            }
            return make_ready_future<std::set<int64_t>>(std::move(generations));
        }).then([this, max_seen_sstable, ks_name, cf_name] (std::set<int64_t> all_generations) {
            auto shard = std::hash<sstring>()(cf_name) % smp::count;
            return _db.invoke_on(shard, [ks_name, cf_name, max_seen_sstable, all_generations = std::move(all_generations)] (database& db) {
                auto& cf = db.find_column_family(ks_name, cf_name);
                return cf.reshuffle_sstables(std::move(all_generations), max_seen_sstable + 1);
            });
        });
    }).then_wrapped([this, ks_name, cf_name] (future<std::vector<sstables::entry_descriptor>> f) {
        std::vector<sstables::entry_descriptor> new_tables;
        std::exception_ptr eptr;
        int64_t new_gen = -1;

        try {
            new_tables = f.get0();
        } catch(std::exception& e) {
            slogger.error("Loading of new tables failed to {}.{} due to {}", ks_name, cf_name, e.what());
            eptr = std::current_exception();
        } catch(...) {
            slogger.error("Loading of new tables failed to {}.{} due to unexpected reason", ks_name, cf_name);
            eptr = std::current_exception();
        }

        if (new_tables.size() > 0) {
            new_gen = new_tables.back().generation;
        }

        slogger.debug("Now accepting writes for sstables with generation larger or equal than {}", new_gen);
        return _db.invoke_on_all([ks_name, cf_name, new_gen] (database& db) {
            auto& cf = db.find_column_family(ks_name, cf_name);
            auto disabled = std::chrono::duration_cast<std::chrono::microseconds>(cf.enable_sstable_write(new_gen)).count();
            slogger.info("CF {}.{} at shard {} had SSTables writes disabled for {} usec", ks_name, cf_name, this_shard_id(), disabled);
            return make_ready_future<>();
        }).then([new_tables = std::move(new_tables), eptr = std::move(eptr)] {
            if (eptr) {
                return make_exception_future<std::vector<sstables::entry_descriptor>>(eptr);
            }
            return make_ready_future<std::vector<sstables::entry_descriptor>>(std::move(new_tables));
        });
    }).then([this, ks_name, cf_name] (std::vector<sstables::entry_descriptor> new_tables) {
        auto f = distributed_loader::flush_upload_dir(_db, _sys_dist_ks, ks_name, cf_name);
        return f.then([new_tables = std::move(new_tables), ks_name, cf_name] (std::vector<sstables::entry_descriptor> new_tables_from_upload) mutable {
            if (new_tables.empty() && new_tables_from_upload.empty()) {
                slogger.info("No new SSTables were found for {}.{}", ks_name, cf_name);
            }
            // merge new sstables found in both column family and upload directories, if any.
            new_tables.insert(new_tables.end(), new_tables_from_upload.begin(), new_tables_from_upload.end());
            return make_ready_future<std::vector<sstables::entry_descriptor>>(std::move(new_tables));
        });
    }).then([this, ks_name, cf_name] (std::vector<sstables::entry_descriptor> new_tables) {
        return distributed_loader::load_new_sstables(_db, _view_update_generator, ks_name, cf_name, std::move(new_tables)).then([ks_name, cf_name] {
            slogger.info("Done loading new SSTables for {}.{} for all shards", ks_name, cf_name);
        });
    });
    }).finally([this] {
        _loading_new_sstables = false;
    });
}

void storage_service::shutdown_client_servers() {
    for (auto& [name, hook] : _client_shutdown_hooks) {
        slogger.info("Shutting down {}", name);
        try {
            hook();
        } catch (...) {
            slogger.error("Unexpected error shutting down {}: {}",
                    name, std::current_exception());
            throw;
        }
        slogger.info("Shutting down {} was successful", name);
    }
}

std::unordered_multimap<inet_address, dht::token_range>
storage_service::get_new_source_ranges(const sstring& keyspace_name, const dht::token_range_vector& ranges) {
    auto my_address = get_broadcast_address();
    auto& ks = _db.local().find_keyspace(keyspace_name);
    auto& strat = ks.get_replication_strategy();
    auto tm = _token_metadata.clone_only_token_map();
    std::unordered_map<dht::token_range, std::vector<inet_address>> range_addresses = strat.get_range_addresses(tm);
    std::unordered_multimap<inet_address, dht::token_range> source_ranges;

    // find alive sources for our new ranges
    for (auto r : ranges) {
        std::vector<inet_address> possible_nodes;
        auto it = range_addresses.find(r);
        if (it != range_addresses.end()) {
            possible_nodes = it->second;
        }

        auto& snitch = locator::i_endpoint_snitch::get_local_snitch_ptr();
        std::vector<inet_address> sources = snitch->get_sorted_list_by_proximity(my_address, possible_nodes);

        if (std::find(sources.begin(), sources.end(), my_address) != sources.end()) {
            auto err = format("get_new_source_ranges: sources={}, my_address={}", sources, my_address);
            slogger.warn("{}", err);
            throw std::runtime_error(err);
        }


        for (auto& source : sources) {
            if (_gossiper.is_alive(source)) {
                source_ranges.emplace(source, r);
                break;
            }
        }
    }
    return source_ranges;
}

future<> storage_service::move(token new_token) {
    return run_with_api_lock(sstring("move"), [new_token] (storage_service& ss) mutable {
        return make_exception_future<>(std::runtime_error("Move opeartion is not supported only more"));
    });
}

std::vector<storage_service::token_range_endpoints>
storage_service::describe_ring(const sstring& keyspace, bool include_only_local_dc) const {
    std::vector<token_range_endpoints> ranges;
    //Token.TokenFactory tf = getPartitioner().getTokenFactory();

    std::unordered_map<dht::token_range, std::vector<inet_address>> range_to_address_map =
            include_only_local_dc
                    ? get_range_to_address_map_in_local_dc(keyspace)
                    : get_range_to_address_map(keyspace);
    for (auto entry : range_to_address_map) {
        auto range = entry.first;
        auto addresses = entry.second;
        token_range_endpoints tr;
        if (range.start()) {
            tr._start_token = range.start()->value().to_sstring();
        }
        if (range.end()) {
            tr._end_token = range.end()->value().to_sstring();
        }
        for (auto endpoint : addresses) {
            endpoint_details details;
            details._host = boost::lexical_cast<std::string>(endpoint);
            details._datacenter = locator::i_endpoint_snitch::get_local_snitch_ptr()->get_datacenter(endpoint);
            details._rack = locator::i_endpoint_snitch::get_local_snitch_ptr()->get_rack(endpoint);
            tr._rpc_endpoints.push_back(get_rpc_address(endpoint));
            tr._endpoints.push_back(details._host);
            tr._endpoint_details.push_back(details);
        }
        ranges.push_back(tr);
    }
    // Convert to wrapping ranges
    auto left_inf = boost::find_if(ranges, [] (const token_range_endpoints& tr) {
        return tr._start_token.empty();
    });
    auto right_inf = boost::find_if(ranges, [] (const token_range_endpoints& tr) {
        return tr._end_token.empty();
    });
    using set = std::unordered_set<sstring>;
    if (left_inf != right_inf
            && left_inf != ranges.end()
            && right_inf != ranges.end()
            && (boost::copy_range<set>(left_inf->_endpoints)
                 == boost::copy_range<set>(right_inf->_endpoints))) {
        left_inf->_start_token = std::move(right_inf->_start_token);
        ranges.erase(right_inf);
    }
    return ranges;
}

std::unordered_map<dht::token_range, std::vector<inet_address>>
storage_service::construct_range_to_endpoint_map(
        const sstring& keyspace,
        const dht::token_range_vector& ranges) const {
    std::unordered_map<dht::token_range, std::vector<inet_address>> res;
    for (auto r : ranges) {
        res[r] = _db.local().find_keyspace(keyspace).get_replication_strategy().get_natural_endpoints(
                r.end() ? r.end()->value() : dht::maximum_token());
    }
    return res;
}


std::map<token, inet_address> storage_service::get_token_to_endpoint_map() {
    return _token_metadata.get_normal_and_bootstrapping_token_to_endpoint_map();
}

std::chrono::milliseconds storage_service::get_ring_delay() {
    auto ring_delay = _db.local().get_config().ring_delay_ms();
    slogger.trace("Get RING_DELAY: {}ms", ring_delay);
    return std::chrono::milliseconds(ring_delay);
}

future<> storage_service::do_update_pending_ranges() {
    if (this_shard_id() != 0) {
        return make_exception_future<>(std::runtime_error("do_update_pending_ranges should be called on cpu zero"));
    }
    // long start = System.currentTimeMillis();
    return do_with(_db.local().get_non_system_keyspaces(), [this] (auto& keyspaces){
        return do_for_each(keyspaces, [this] (auto& keyspace_name) {
            auto& ks = this->_db.local().find_keyspace(keyspace_name);
            auto& strategy = ks.get_replication_strategy();
            slogger.debug("Calculating pending ranges for keyspace={} starts", keyspace_name);
            return get_token_metadata().calculate_pending_ranges(strategy, keyspace_name).finally([&keyspace_name] {
                slogger.debug("Calculating pending ranges for keyspace={} ends", keyspace_name);
            });
        });
    });
    // slogger.debug("finished calculation for {} keyspaces in {}ms", keyspaces.size(), System.currentTimeMillis() - start);
}

future<> storage_service::update_pending_ranges() {
    return get_storage_service().invoke_on(0, [] (auto& ss){
        return ss._update_pending_ranges_action.trigger_later().then([&ss] {
            // calculate_pending_ranges will modify token_metadata, we need to repliate to other cores
            return ss.replicate_to_all_cores().then([s = ss.shared_from_this()] { });
        });
    });
}

future<> storage_service::keyspace_changed(const sstring& ks_name) {
    // Update pending ranges since keyspace can be changed after we calculate pending ranges.
    return update_pending_ranges().handle_exception([ks_name] (auto ep) {
        slogger.warn("Failed to update pending ranges for ks = {}: {}", ks_name, ep);
    });
}

void storage_service::init_messaging_service() {
    auto& ms = netw::get_local_messaging_service();
    ms.register_replication_finished([] (gms::inet_address from) {
        return get_local_storage_service().confirm_replication(from);
    });
}

future<> storage_service::uninit_messaging_service() {
    auto& ms = netw::get_local_messaging_service();
    return ms.unregister_replication_finished();
}

void storage_service::do_isolate_on_error(disk_error type)
{
    static std::atomic<bool> isolated = { false };

    if (!isolated.exchange(true)) {
        slogger.warn("Shutting down communications due to I/O errors until operator intervention");
        slogger.warn("{} error: {}", type == disk_error::commit ? "Commitlog" : "Disk", std::current_exception());
        // isolated protect us against multiple stops
        //FIXME: discarded future.
        (void)isolate();
    }
}

future<> storage_service::isolate() {
    return run_with_no_api_lock([] (storage_service& ss) {
        return ss.stop_transport();
    });
}

future<sstring> storage_service::get_removal_status() {
    return run_with_no_api_lock([] (storage_service& ss) {
        if (!ss._removing_node) {
            return make_ready_future<sstring>(sstring("No token removals in process."));
        }
        auto tokens = ss._token_metadata.get_tokens(*ss._removing_node);
        if (tokens.empty()) {
            return make_ready_future<sstring>(sstring("Node has no token"));
        }
        auto status = format("Removing token ({}). Waiting for replication confirmation from [{}].",
                tokens.front(), join(",", ss._replicating_nodes));
        return make_ready_future<sstring>(status);
    });
}

future<> storage_service::force_remove_completion() {
    return run_with_no_api_lock([] (storage_service& ss) {
        return seastar::async([&ss] {
            while (!ss._operation_in_progress.empty()) {
                if (ss._operation_in_progress != sstring("removenode")) {
                    throw std::runtime_error(format("Operation {} is in progress, try again", ss._operation_in_progress));
                }

                // This flag will make removenode stop waiting for the confirmation,
                // wait it to complete
                slogger.info("Operation removenode is in progress, wait for it to complete");

                ss._force_remove_completion = true;
                sleep_abortable(std::chrono::seconds(1), ss._abort_source).get();
                ss._force_remove_completion = false;
            }
            ss._operation_in_progress = sstring("removenode_force");

            try {
                if (!ss._replicating_nodes.empty() || !ss._token_metadata.get_leaving_endpoints().empty()) {
                    auto leaving = ss._token_metadata.get_leaving_endpoints();
                    slogger.warn("Removal not confirmed for {}, Leaving={}", join(",", ss._replicating_nodes), leaving);
                    for (auto endpoint : leaving) {
                        utils::UUID host_id;
                        auto tokens = ss._token_metadata.get_tokens(endpoint);
                        try {
                            host_id = ss._token_metadata.get_host_id(endpoint);
                        } catch (...) {
                            slogger.warn("No host_id is found for endpoint {}", endpoint);
                            continue;
                        }
                        ss._gossiper.advertise_token_removed(endpoint, host_id).get();
                        std::unordered_set<token> tokens_set(tokens.begin(), tokens.end());
                        ss.excise(tokens_set, endpoint);
                    }
                    ss._replicating_nodes.clear();
                    ss._removing_node = std::nullopt;
                } else {
                    slogger.warn("No tokens to force removal on, call 'removenode' first");
                }
                ss._operation_in_progress = {};
            } catch (...) {
                ss._operation_in_progress = {};
                throw;
            }
        });
    });
}

/**
 * Takes an ordered list of adjacent tokens and divides them in the specified number of ranges.
 */
static std::vector<std::pair<dht::token_range, uint64_t>>
calculate_splits(std::vector<dht::token> tokens, uint32_t split_count, column_family& cf) {
    auto sstables = cf.get_sstables();
    const double step = static_cast<double>(tokens.size() - 1) / split_count;
    auto prev_token_idx = 0;
    std::vector<std::pair<dht::token_range, uint64_t>> splits;
    splits.reserve(split_count);
    for (uint32_t i = 1; i <= split_count; ++i) {
        auto index = static_cast<uint32_t>(std::round(i * step));
        dht::token_range range({{ std::move(tokens[prev_token_idx]), false }}, {{ tokens[index], true }});
        // always return an estimate > 0 (see CASSANDRA-7322)
        uint64_t estimated_keys_for_range = 0;
        for (auto&& sst : *sstables) {
            estimated_keys_for_range += sst->estimated_keys_for_range(range);
        }
        splits.emplace_back(std::move(range), std::max(static_cast<uint64_t>(cf.schema()->min_index_interval()), estimated_keys_for_range));
        prev_token_idx = index;
    }
    return splits;
};

std::vector<std::pair<dht::token_range, uint64_t>>
storage_service::get_splits(const sstring& ks_name, const sstring& cf_name, range<dht::token> range, uint32_t keys_per_split) {
    using range_type = dht::token_range;
    auto& cf = _db.local().find_column_family(ks_name, cf_name);
    auto schema = cf.schema();
    auto sstables = cf.get_sstables();
    uint64_t total_row_count_estimate = 0;
    std::vector<dht::token> tokens;
    std::vector<range_type> unwrapped;
    if (range.is_wrap_around(dht::token_comparator())) {
        auto uwr = range.unwrap();
        unwrapped.emplace_back(std::move(uwr.second));
        unwrapped.emplace_back(std::move(uwr.first));
    } else {
        unwrapped.emplace_back(std::move(range));
    }
    tokens.push_back(std::move(unwrapped[0].start().value_or(range_type::bound(dht::minimum_token()))).value());
    for (auto&& r : unwrapped) {
        std::vector<dht::token> range_tokens;
        for (auto &&sst : *sstables) {
            total_row_count_estimate += sst->estimated_keys_for_range(r);
            auto keys = sst->get_key_samples(*cf.schema(), r);
            std::transform(keys.begin(), keys.end(), std::back_inserter(range_tokens), [](auto&& k) { return std::move(k.token()); });
        }
        std::sort(range_tokens.begin(), range_tokens.end());
        std::move(range_tokens.begin(), range_tokens.end(), std::back_inserter(tokens));
    }
    tokens.push_back(std::move(unwrapped[unwrapped.size() - 1].end().value_or(range_type::bound(dht::maximum_token()))).value());

    // split_count should be much smaller than number of key samples, to avoid huge sampling error
    constexpr uint32_t min_samples_per_split = 4;
    uint64_t max_split_count = tokens.size() / min_samples_per_split + 1;
    uint32_t split_count = std::max(uint32_t(1), static_cast<uint32_t>(std::min(max_split_count, total_row_count_estimate / keys_per_split)));

    return calculate_splits(std::move(tokens), split_count, cf);
};

dht::token_range_vector
storage_service::get_ranges_for_endpoint(const sstring& name, const gms::inet_address& ep) const {
    return _db.local().find_keyspace(name).get_replication_strategy().get_ranges(ep);
}

dht::token_range_vector
storage_service::get_all_ranges(const std::vector<token>& sorted_tokens) const {
    if (sorted_tokens.empty())
        return dht::token_range_vector();
    int size = sorted_tokens.size();
    dht::token_range_vector ranges;
    ranges.push_back(dht::token_range::make_ending_with(range_bound<token>(sorted_tokens[0], true)));
    for (int i = 1; i < size; ++i) {
        dht::token_range r(range<token>::bound(sorted_tokens[i - 1], false), range<token>::bound(sorted_tokens[i], true));
        ranges.push_back(r);
    }
    ranges.push_back(dht::token_range::make_starting_with(range_bound<token>(sorted_tokens[size-1], false)));

    return ranges;
}

std::vector<gms::inet_address>
storage_service::get_natural_endpoints(const sstring& keyspace,
        const sstring& cf, const sstring& key) const {
    sstables::key_view key_view = sstables::key_view(bytes_view(reinterpret_cast<const signed char*>(key.c_str()), key.size()));
    dht::token token = _db.local().find_schema(keyspace, cf)->get_partitioner().get_token(key_view);
    return get_natural_endpoints(keyspace, token);
}

std::vector<gms::inet_address>
storage_service::get_natural_endpoints(const sstring& keyspace, const token& pos) const {
    return _db.local().find_keyspace(keyspace).get_replication_strategy().get_natural_endpoints(pos);
}

future<std::unordered_map<sstring, sstring>>
storage_service::view_build_statuses(sstring keyspace, sstring view_name) const {
    return _sys_dist_ks.local().view_status(std::move(keyspace), std::move(view_name)).then([this] (std::unordered_map<utils::UUID, sstring> status) {
        auto& endpoint_to_host_id = get_token_metadata().get_endpoint_to_host_id_map_for_reading();
        return boost::copy_range<std::unordered_map<sstring, sstring>>(endpoint_to_host_id
                | boost::adaptors::transformed([&status] (const std::pair<inet_address, utils::UUID>& p) {
                    auto it = status.find(p.second);
                    auto s = it != status.end() ? std::move(it->second) : "UNKNOWN";
                    return std::pair(p.first.to_sstring(), std::move(s));
                }));
    });
}

future<> init_storage_service(sharded<abort_source>& abort_source, distributed<database>& db, sharded<gms::gossiper>& gossiper,
        sharded<db::system_distributed_keyspace>& sys_dist_ks,
        sharded<db::view::view_update_generator>& view_update_generator, sharded<gms::feature_service>& feature_service,
<<<<<<< HEAD
        storage_service_config config, sharded<service::migration_notifier>& mn, sharded<locator::token_metadata>& tm, sharded<qos::service_level_controller>& sl_controller) {
    return service::get_storage_service().start(std::ref(abort_source), std::ref(db), std::ref(gossiper), std::ref(auth_service), std::ref(sys_dist_ks), std::ref(view_update_generator), std::ref(feature_service), config, std::ref(mn), std::ref(tm), std::ref(sl_controller));
=======
        storage_service_config config, sharded<service::migration_notifier>& mn, sharded<locator::token_metadata>& tm) {
    return service::get_storage_service().start(std::ref(abort_source), std::ref(db), std::ref(gossiper), std::ref(sys_dist_ks), std::ref(view_update_generator), std::ref(feature_service), config, std::ref(mn), std::ref(tm));
>>>>>>> ba590344
}

future<> deinit_storage_service() {
    return service::get_storage_service().stop();
}

void storage_service::notify_down(inet_address endpoint) {
    get_storage_service().invoke_on_all([endpoint] (auto&& ss) {
        netw::get_local_messaging_service().remove_rpc_client(netw::msg_addr{endpoint, 0});
        return seastar::async([&ss, endpoint] {
            for (auto&& subscriber : ss._lifecycle_subscribers) {
                try {
                    subscriber->on_down(endpoint);
                } catch (...) {
                    slogger.warn("Down notification failed {}: {}", endpoint, std::current_exception());
                }
            }
        });
    }).get();
    slogger.debug("Notify node {} has been down", endpoint);
}

void storage_service::notify_left(inet_address endpoint) {
    get_storage_service().invoke_on_all([endpoint] (auto&& ss) {
        return seastar::async([&ss, endpoint] {
            for (auto&& subscriber : ss._lifecycle_subscribers) {
                try {
                    subscriber->on_leave_cluster(endpoint);
                } catch (...) {
                    slogger.warn("Leave cluster notification failed {}: {}", endpoint, std::current_exception());
                }
            }
        });
    }).get();
    slogger.debug("Notify node {} has left the cluster", endpoint);
}

void storage_service::notify_up(inet_address endpoint)
{
    if (!_gossiper.is_cql_ready(endpoint) || !_gossiper.is_alive(endpoint)) {
        return;
    }
    get_storage_service().invoke_on_all([endpoint] (auto&& ss) {
        return seastar::async([&ss, endpoint] {
            for (auto&& subscriber : ss._lifecycle_subscribers) {
                try {
                    subscriber->on_up(endpoint);
                } catch (...) {
                    slogger.warn("Up notification failed {}: {}", endpoint, std::current_exception());
                }
            }
        });
    }).get();
    slogger.debug("Notify node {} has been up", endpoint);
}

void storage_service::notify_joined(inet_address endpoint)
{
    if (!_gossiper.is_normal(endpoint)) {
        return;
    }

    get_storage_service().invoke_on_all([endpoint] (auto&& ss) {
        return seastar::async([&ss, endpoint] {
            for (auto&& subscriber : ss._lifecycle_subscribers) {
                try {
                    subscriber->on_join_cluster(endpoint);
                } catch (...) {
                    slogger.warn("Join cluster notification failed {}: {}", endpoint, std::current_exception());
                }
            }
        });
    }).get();
    slogger.debug("Notify node {} has joined the cluster", endpoint);
}

void storage_service::notify_cql_change(inet_address endpoint, bool ready)
{
    if (ready) {
        notify_up(endpoint);
    } else {
        notify_down(endpoint);
    }
}

future<bool> storage_service::is_cleanup_allowed(sstring keyspace) {
    return get_storage_service().invoke_on(0, [keyspace = std::move(keyspace)] (storage_service& ss) {
        auto my_address = ss.get_broadcast_address();
        auto pending_ranges = ss.get_token_metadata().get_pending_ranges(keyspace, my_address).size();
        bool is_bootstrap_mode = ss._is_bootstrap_mode;
        slogger.debug("is_cleanup_allowed: keyspace={}, is_bootstrap_mode={}, pending_ranges={}",
                keyspace, is_bootstrap_mode, pending_ranges);
        return !is_bootstrap_mode && pending_ranges == 0;
    });
}

bool storage_service::is_repair_based_node_ops_enabled() {
    return _db.local().get_config().enable_repair_based_node_ops();
}

} // namespace service
<|MERGE_RESOLUTION|>--- conflicted
+++ resolved
@@ -86,13 +86,8 @@
 
 distributed<storage_service> _the_storage_service;
 
-<<<<<<< HEAD
-storage_service::storage_service(abort_source& abort_source, distributed<database>& db, gms::gossiper& gossiper, sharded<auth::service>& auth_service, sharded<db::system_distributed_keyspace>& sys_dist_ks,
+storage_service::storage_service(abort_source& abort_source, distributed<database>& db, gms::gossiper& gossiper, sharded<db::system_distributed_keyspace>& sys_dist_ks,
         sharded<db::view::view_update_generator>& view_update_generator, gms::feature_service& feature_service, storage_service_config config, sharded<service::migration_notifier>& mn, locator::token_metadata& tm, sharded<qos::service_level_controller>& sl_controller, bool for_testing)
-=======
-storage_service::storage_service(abort_source& abort_source, distributed<database>& db, gms::gossiper& gossiper, sharded<db::system_distributed_keyspace>& sys_dist_ks,
-        sharded<db::view::view_update_generator>& view_update_generator, gms::feature_service& feature_service, storage_service_config config, sharded<service::migration_notifier>& mn, locator::token_metadata& tm, bool for_testing)
->>>>>>> ba590344
         : _abort_source(abort_source)
         , _feature_service(feature_service)
         , _db(db)
@@ -2248,168 +2243,6 @@
   });
 }
 
-<<<<<<< HEAD
-static std::atomic<bool> isolated = { false };
-
-future<> storage_service::start_rpc_server() {
-    return run_with_api_lock(sstring("start_rpc_server"), [] (storage_service& ss) {
-        if (ss._thrift_server || isolated.load()) {
-            return make_ready_future<>();
-        }
-
-        ss._thrift_server = std::make_unique<distributed<thrift_server>>();
-        auto tserver = &*ss._thrift_server;
-
-        auto& cfg = ss._db.local().get_config();
-        auto port = cfg.rpc_port();
-        auto addr = cfg.rpc_address();
-        auto preferred = cfg.rpc_interface_prefer_ipv6() ? std::make_optional(net::inet_address::family::INET6) : std::nullopt;
-        auto family = cfg.enable_ipv6_dns_lookup() || preferred ? std::nullopt : std::make_optional(net::inet_address::family::INET);
-        auto keepalive = cfg.rpc_keepalive();
-        thrift_server_config tsc;
-        tsc.timeout_config = make_timeout_config(cfg);
-        tsc.max_request_size = cfg.thrift_max_message_length_in_mb() * (uint64_t(1) << 20);
-        return gms::inet_address::lookup(addr, family, preferred).then([&ss, tserver, addr, port, keepalive, tsc] (gms::inet_address ip) {
-            return tserver->start(std::ref(ss._db), std::ref(cql3::get_query_processor()), std::ref(ss._auth_service), tsc).then([tserver, port, addr, ip, keepalive] {
-                // #293 - do not stop anything
-                //engine().at_exit([tserver] {
-                //    return tserver->stop();
-                //});
-                return tserver->invoke_on_all(&thrift_server::listen, socket_address{ip, port}, keepalive);
-            });
-        }).then([addr, port] {
-            slogger.info("Thrift server listening on {}:{} ...", addr, port);
-        });
-    });
-}
-
-future<> storage_service::do_stop_rpc_server() {
-    return do_with(std::move(_thrift_server), [this] (std::unique_ptr<distributed<thrift_server>>& tserver) {
-        if (tserver) {
-            return tserver->stop().then([] {
-                slogger.info("Thrift server stopped");
-            });
-        }
-        return make_ready_future<>();
-    });
-}
-
-future<> storage_service::stop_rpc_server() {
-    return run_with_api_lock(sstring("stop_rpc_server"), [] (storage_service& ss) {
-        return ss.do_stop_rpc_server();
-    });
-}
-
-future<bool> storage_service::is_rpc_server_running() {
-    return run_with_no_api_lock([] (storage_service& ss) {
-        return bool(ss._thrift_server);
-    });
-}
-
-future<> storage_service::start_native_transport() {
-    return run_with_api_lock(sstring("start_native_transport"), [this] (storage_service& ss) {
-        if (ss._cql_server || isolated.load()) {
-            return make_ready_future<>();
-        }
-        return seastar::async([&ss] {
-            ss._cql_server = std::make_unique<distributed<cql_transport::cql_server>>();
-            auto cserver = &*ss._cql_server;
-
-            auto& cfg = ss._db.local().get_config();
-            auto addr = cfg.rpc_address();
-            auto preferred = cfg.rpc_interface_prefer_ipv6() ? std::make_optional(net::inet_address::family::INET6) : std::nullopt;
-            auto family = cfg.enable_ipv6_dns_lookup() || preferred ? std::nullopt : std::make_optional(net::inet_address::family::INET);
-            auto ceo = cfg.client_encryption_options();
-            auto keepalive = cfg.rpc_keepalive();
-            cql_transport::cql_server_config cql_server_config;
-            cql_server_config.timeout_config = make_timeout_config(cfg);
-            cql_server_config.max_request_size = ss._service_memory_total;
-            cql_server_config.get_service_memory_limiter_semaphore = [ss = std::ref(get_storage_service())] () -> semaphore& { return ss.get().local()._service_memory_limiter; };
-            cql_server_config.allow_shard_aware_drivers = cfg.enable_shard_aware_drivers();
-            cql_server_config.sharding_ignore_msb = cfg.murmur3_partitioner_ignore_msb_bits();
-            cql_server_config.partitioner_name = cfg.partitioner();
-            smp_service_group_config cql_server_smp_service_group_config;
-            cql_server_smp_service_group_config.max_nonlocal_requests = 5000;
-            cql_server_config.bounce_request_smp_service_group = create_smp_service_group(cql_server_smp_service_group_config).get0();
-            seastar::net::inet_address ip = gms::inet_address::lookup(addr, family, preferred).get0();
-            cserver->start(std::ref(cql3::get_query_processor()), std::ref(ss._auth_service), std::ref(ss._mnotifier), cql_server_config, std::ref(ss._sl_controller)).get();
-            struct listen_cfg {
-                socket_address addr;
-                std::shared_ptr<seastar::tls::credentials_builder> cred;
-            };
-
-            std::vector<listen_cfg> configs({ { socket_address{ip, cfg.native_transport_port()} }});
-
-            // main should have made sure values are clean and neatish
-            if (ceo.at("enabled") == "true") {
-                auto cred = std::make_shared<seastar::tls::credentials_builder>();
-
-                cred->set_dh_level(seastar::tls::dh_params::level::MEDIUM);
-                cred->set_priority_string(db::config::default_tls_priority);
-
-                if (ceo.count("priority_string")) {
-                    cred->set_priority_string(ceo.at("priority_string"));
-                }
-                if (ceo.count("require_client_auth") && ceo.at("require_client_auth") == "true") {
-                    cred->set_client_auth(seastar::tls::client_auth::REQUIRE);
-                }
-
-                cred->set_x509_key_file(ceo.at("certificate"), ceo.at("keyfile"), seastar::tls::x509_crt_format::PEM).get();
-
-                if (ceo.count("truststore")) {
-                    cred->set_x509_trust_file(ceo.at("truststore"), seastar::tls::x509_crt_format::PEM).get();
-                }
-
-                slogger.info("Enabling encrypted CQL connections between client and server");
-
-                if (cfg.native_transport_port_ssl.is_set() && cfg.native_transport_port_ssl() != cfg.native_transport_port()) {
-                    configs.emplace_back(listen_cfg{{ip, cfg.native_transport_port_ssl()}, std::move(cred)});
-                } else {
-                    configs.back().cred = std::move(cred);
-                }
-            }
-
-            parallel_for_each(configs, [cserver, keepalive](const listen_cfg & cfg) {
-                return cserver->invoke_on_all(&cql_transport::cql_server::listen, cfg.addr, cfg.cred, keepalive).then([cfg] {
-                    slogger.info("Starting listening for CQL clients on {} ({})"
-                            , cfg.addr, cfg.cred ? "encrypted" : "unencrypted"
-                    );
-                });
-            }).get();
-
-            ss.set_cql_ready(true).get();
-        });
-    });
-}
-
-future<> storage_service::do_stop_native_transport() {
-    return do_with(std::move(_cql_server), [this] (std::unique_ptr<distributed<cql_transport::cql_server>>& cserver) {
-        if (cserver) {
-            // FIXME: cql_server::stop() doesn't kill existing connections and wait for them
-            return set_cql_ready(false).then([&cserver] {
-                return cserver->stop().then([] {
-                    slogger.info("CQL server stopped");
-                });
-            });
-        }
-        return make_ready_future<>();
-    });
-}
-
-future<> storage_service::stop_native_transport() {
-    return run_with_api_lock(sstring("stop_native_transport"), [] (storage_service& ss) {
-        return ss.do_stop_native_transport();
-    });
-}
-
-future<bool> storage_service::is_native_transport_running() {
-    return run_with_no_api_lock([] (storage_service& ss) {
-        return bool(ss._cql_server);
-    });
-}
-
-=======
->>>>>>> ba590344
 future<> storage_service::decommission() {
     return run_with_api_lock(sstring("decommission"), [] (storage_service& ss) {
         return seastar::async([&ss] {
@@ -3447,13 +3280,8 @@
 future<> init_storage_service(sharded<abort_source>& abort_source, distributed<database>& db, sharded<gms::gossiper>& gossiper,
         sharded<db::system_distributed_keyspace>& sys_dist_ks,
         sharded<db::view::view_update_generator>& view_update_generator, sharded<gms::feature_service>& feature_service,
-<<<<<<< HEAD
         storage_service_config config, sharded<service::migration_notifier>& mn, sharded<locator::token_metadata>& tm, sharded<qos::service_level_controller>& sl_controller) {
-    return service::get_storage_service().start(std::ref(abort_source), std::ref(db), std::ref(gossiper), std::ref(auth_service), std::ref(sys_dist_ks), std::ref(view_update_generator), std::ref(feature_service), config, std::ref(mn), std::ref(tm), std::ref(sl_controller));
-=======
-        storage_service_config config, sharded<service::migration_notifier>& mn, sharded<locator::token_metadata>& tm) {
-    return service::get_storage_service().start(std::ref(abort_source), std::ref(db), std::ref(gossiper), std::ref(sys_dist_ks), std::ref(view_update_generator), std::ref(feature_service), config, std::ref(mn), std::ref(tm));
->>>>>>> ba590344
+    return service::get_storage_service().start(std::ref(abort_source), std::ref(db), std::ref(gossiper), std::ref(sys_dist_ks), std::ref(view_update_generator), std::ref(feature_service), config, std::ref(mn), std::ref(tm), std::ref(sl_controller));
 }
 
 future<> deinit_storage_service() {
