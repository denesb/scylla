/*
 * Licensed to the Apache Software Foundation (ASF) under one
 * or more contributor license agreements.  See the NOTICE file
 * distributed with this work for additional information
 * regarding copyright ownership.  The ASF licenses this file
 * to you under the Apache License, Version 2.0 (the
 * "License"); you may not use this file except in compliance
 * with the License.  You may obtain a copy of the License at
 *
 *     http://www.apache.org/licenses/LICENSE-2.0
 *
 * Unless required by applicable law or agreed to in writing, software
 * distributed under the License is distributed on an "AS IS" BASIS,
 * WITHOUT WARRANTIES OR CONDITIONS OF ANY KIND, either express or implied.
 * See the License for the specific language governing permissions and
 * limitations under the License.
 *
 * Modified by ScyllaDB
 * Copyright (C) 2015 ScyllaDB
 *
 */

/*
 * This file is part of Scylla.
 *
 * See the LICENSE.PROPRIETARY file in the top-level directory for licensing information.
 */

#include "storage_service.hh"
#include "dht/boot_strapper.hh"
#include <seastar/core/distributed.hh>
#include "locator/snitch_base.hh"
#include "db/system_keyspace.hh"
#include "utils/UUID.hh"
#include "gms/inet_address.hh"
#include "log.hh"
#include "service/migration_manager.hh"
#include "to_string.hh"
#include "gms/gossiper.hh"
#include "gms/failure_detector.hh"
#include <seastar/core/thread.hh>
#include <sstream>
#include <algorithm>
#include "locator/local_strategy.hh"
#include "version.hh"
#include "unimplemented.hh"
#include "streaming/stream_plan.hh"
#include "streaming/stream_state.hh"
#include "dht/range_streamer.hh"
#include <boost/range/adaptors.hpp>
#include <boost/range/algorithm.hpp>
#include "service/load_broadcaster.hh"
#include "thrift/server.hh"
#include "transport/server.hh"
#include <seastar/core/rwlock.hh>
#include "db/batchlog_manager.hh"
#include "db/commitlog/commitlog.hh"
#include "db/hints/manager.hh"
#include <seastar/net/tls.hh>
#include "utils/exceptions.hh"
#include "message/messaging_service.hh"
#include "supervisor.hh"
#include "sstables/compaction_manager.hh"
#include "sstables/sstables.hh"
#include "db/config.hh"
#include "auth/common.hh"
#include "distributed_loader.hh"
#include "database.hh"
#include <seastar/core/metrics.hh>
#include "audit/audit.hh"
#include "service/qos/service_level_controller.hh"
#include "service/qos/standard_service_level_distributed_data_accessor.hh"

using token = dht::token;
using UUID = utils::UUID;
using inet_address = gms::inet_address;

using namespace std::chrono_literals;

namespace service {

static logging::logger slogger("storage_service");

static const sstring RANGE_TOMBSTONES_FEATURE = "RANGE_TOMBSTONES";
static const sstring LARGE_PARTITIONS_FEATURE = "LARGE_PARTITIONS";
static const sstring MATERIALIZED_VIEWS_FEATURE = "MATERIALIZED_VIEWS";
static const sstring COUNTERS_FEATURE = "COUNTERS";
static const sstring INDEXES_FEATURE = "INDEXES";
static const sstring DIGEST_MULTIPARTITION_READ_FEATURE = "DIGEST_MULTIPARTITION_READ";
static const sstring CORRECT_COUNTER_ORDER_FEATURE = "CORRECT_COUNTER_ORDER";
static const sstring SCHEMA_TABLES_V3 = "SCHEMA_TABLES_V3";
static const sstring CORRECT_NON_COMPOUND_RANGE_TOMBSTONES = "CORRECT_NON_COMPOUND_RANGE_TOMBSTONES";
static const sstring WRITE_FAILURE_REPLY_FEATURE = "WRITE_FAILURE_REPLY";
static const sstring XXHASH_FEATURE = "XXHASH";
static const sstring ROLES_FEATURE = "ROLES";
static const sstring LA_SSTABLE_FEATURE = "LA_SSTABLE_FORMAT";
static const sstring STREAM_WITH_RPC_STREAM = "STREAM_WITH_RPC_STREAM";
static const sstring MC_SSTABLE_FEATURE = "MC_SSTABLE_FORMAT";
static const sstring ROW_LEVEL_REPAIR = "ROW_LEVEL_REPAIR";
static const sstring TRUNCATION_TABLE = "TRUNCATION_TABLE";
static const sstring CORRECT_STATIC_COMPACT_IN_MC = "CORRECT_STATIC_COMPACT_IN_MC";
static const sstring UNBOUNDED_RANGE_TOMBSTONES_FEATURE = "UNBOUNDED_RANGE_TOMBSTONES";
static const sstring VIEW_VIRTUAL_COLUMNS = "VIEW_VIRTUAL_COLUMNS";
static const sstring DIGEST_INSENSITIVE_TO_EXPIRY = "DIGEST_INSENSITIVE_TO_EXPIRY";
static const sstring COMPUTED_COLUMNS_FEATURE = "COMPUTED_COLUMNS";
<<<<<<< HEAD
static const sstring IN_MEMORY_TABLES = "IN_MEMORY_TABLES";
=======
static const sstring CDC_FEATURE = "CDC";
>>>>>>> dfac5424

static const sstring SSTABLE_FORMAT_PARAM_NAME = "sstable_format";

distributed<storage_service> _the_storage_service;


timeout_config make_timeout_config(const db::config& cfg) {
    timeout_config tc;
    tc.read_timeout = cfg.read_request_timeout_in_ms() * 1ms;
    tc.write_timeout = cfg.write_request_timeout_in_ms() * 1ms;
    tc.range_read_timeout = cfg.range_request_timeout_in_ms() * 1ms;
    tc.counter_write_timeout = cfg.counter_write_request_timeout_in_ms() * 1ms;
    tc.truncate_timeout = cfg.truncate_request_timeout_in_ms() * 1ms;
    tc.cas_timeout = cfg.cas_contention_timeout_in_ms() * 1ms;
    tc.other_timeout = cfg.request_timeout_in_ms() * 1ms;
    return tc;
}

int get_generation_number() {
    using namespace std::chrono;
    auto now = high_resolution_clock::now().time_since_epoch();
    int generation_number = duration_cast<seconds>(now).count();
    return generation_number;
}

storage_service::storage_service(abort_source& abort_source, distributed<database>& db, gms::gossiper& gossiper, sharded<auth::service>& auth_service, sharded<cql3::cql_config>& cql_config, sharded<db::system_distributed_keyspace>& sys_dist_ks,
        sharded<db::view::view_update_generator>& view_update_generator, gms::feature_service& feature_service, storage_service_config config, sharded<qos::service_level_controller>& sl_controller, bool for_testing, std::set<sstring> disabled_features)
        : _abort_source(abort_source)
        , _feature_service(feature_service)
        , _db(db)
        , _gossiper(gossiper)
        , _auth_service(auth_service)
        , _cql_config(cql_config)
        , _sl_controller(sl_controller)
        , _disabled_features(std::move(disabled_features))
        , _service_memory_total(config.available_memory / 10)
        , _service_memory_limiter(_service_memory_total)
        , _range_tombstones_feature(_feature_service, RANGE_TOMBSTONES_FEATURE)
        , _large_partitions_feature(_feature_service, LARGE_PARTITIONS_FEATURE)
        , _materialized_views_feature(_feature_service, MATERIALIZED_VIEWS_FEATURE)
        , _counters_feature(_feature_service, COUNTERS_FEATURE)
        , _indexes_feature(_feature_service, INDEXES_FEATURE)
        , _digest_multipartition_read_feature(_feature_service, DIGEST_MULTIPARTITION_READ_FEATURE)
        , _correct_counter_order_feature(_feature_service, CORRECT_COUNTER_ORDER_FEATURE)
        , _schema_tables_v3(_feature_service, SCHEMA_TABLES_V3)
        , _correct_non_compound_range_tombstones(_feature_service, CORRECT_NON_COMPOUND_RANGE_TOMBSTONES)
        , _write_failure_reply_feature(_feature_service, WRITE_FAILURE_REPLY_FEATURE)
        , _xxhash_feature(_feature_service, XXHASH_FEATURE)
        , _roles_feature(_feature_service, ROLES_FEATURE)
        , _la_sstable_feature(_feature_service, LA_SSTABLE_FEATURE)
        , _stream_with_rpc_stream_feature(_feature_service, STREAM_WITH_RPC_STREAM)
        , _mc_sstable_feature(_feature_service, MC_SSTABLE_FEATURE)
        , _row_level_repair_feature(_feature_service, ROW_LEVEL_REPAIR)
        , _truncation_table(_feature_service, TRUNCATION_TABLE)
        , _correct_static_compact_in_mc(_feature_service, CORRECT_STATIC_COMPACT_IN_MC)
        , _unbounded_range_tombstones_feature(_feature_service, UNBOUNDED_RANGE_TOMBSTONES_FEATURE)
        , _view_virtual_columns(_feature_service, VIEW_VIRTUAL_COLUMNS)
        , _digest_insensitive_to_expiry(_feature_service, DIGEST_INSENSITIVE_TO_EXPIRY)
        , _computed_columns(_feature_service, COMPUTED_COLUMNS_FEATURE)
<<<<<<< HEAD
        , _in_memory_tables(_feature_service, IN_MEMORY_TABLES)
=======
        , _cdc_feature(_feature_service, CDC_FEATURE)
>>>>>>> dfac5424
        , _la_feature_listener(*this, _feature_listeners_sem, sstables::sstable_version_types::la)
        , _mc_feature_listener(*this, _feature_listeners_sem, sstables::sstable_version_types::mc)
        , _replicate_action([this] { return do_replicate_to_all_cores(); })
        , _update_pending_ranges_action([this] { return do_update_pending_ranges(); })
        , _sys_dist_ks(sys_dist_ks)
        , _view_update_generator(view_update_generator) {
    register_metrics();
    sstable_read_error.connect([this] { isolate_on_error(); });
    sstable_write_error.connect([this] { isolate_on_error(); });
    general_disk_error.connect([this] { isolate_on_error(); });
    commit_error.connect([this] { isolate_on_commit_error(); });

    if (!for_testing) {
        if (engine().cpu_id() == 0) {
            _la_sstable_feature.when_enabled(_la_feature_listener);
            _mc_sstable_feature.when_enabled(_mc_feature_listener);
        }
    } else {
        _sstables_format = sstables::sstable_version_types::mc;
    }

    //FIXME: discarded future.
    (void)_unbounded_range_tombstones_feature.when_enabled().then([&db] () mutable {
        slogger.debug("Enabling infinite bound range deletions");
        //FIXME: discarded future.
        (void)db.invoke_on_all([] (database& local_db) mutable {
            local_db.enable_infinite_bound_range_deletions();
        });
    });
}

void storage_service::enable_all_features() {
    auto features = get_config_supported_features_set();

    for (gms::feature& f : {
        std::ref(_range_tombstones_feature),
        std::ref(_large_partitions_feature),
        std::ref(_materialized_views_feature),
        std::ref(_counters_feature),
        std::ref(_indexes_feature),
        std::ref(_digest_multipartition_read_feature),
        std::ref(_correct_counter_order_feature),
        std::ref(_schema_tables_v3),
        std::ref(_correct_non_compound_range_tombstones),
        std::ref(_write_failure_reply_feature),
        std::ref(_xxhash_feature),
        std::ref(_roles_feature),
        std::ref(_la_sstable_feature),
        std::ref(_stream_with_rpc_stream_feature),
        std::ref(_mc_sstable_feature),
        std::ref(_row_level_repair_feature),
        std::ref(_truncation_table),
        std::ref(_correct_static_compact_in_mc),
        std::ref(_unbounded_range_tombstones_feature),
        std::ref(_view_virtual_columns),
        std::ref(_digest_insensitive_to_expiry),
        std::ref(_computed_columns),
<<<<<<< HEAD
        std::ref(_in_memory_tables),
=======
        std::ref(_cdc_feature)
>>>>>>> dfac5424
    })
    {
        if (features.count(f.name())) {
            f.enable();
        }
    }
}

enum class node_external_status {
    UNKNOWN        = 0,
    STARTING       = 1,
    JOINING        = 2,
    NORMAL         = 3,
    LEAVING        = 4,
    DECOMMISSIONED = 5,
    DRAINING       = 6,
    DRAINED        = 7,
    MOVING         = 8 //deprecated
};

static node_external_status map_operation_mode(storage_service::mode m) {
    switch (m) {
    case storage_service::mode::STARTING: return node_external_status::STARTING;
    case storage_service::mode::JOINING: return node_external_status::JOINING;
    case storage_service::mode::NORMAL: return node_external_status::NORMAL;
    case storage_service::mode::LEAVING: return node_external_status::LEAVING;
    case storage_service::mode::DECOMMISSIONED: return node_external_status::DECOMMISSIONED;
    case storage_service::mode::DRAINING: return node_external_status::DRAINING;
    case storage_service::mode::DRAINED: return node_external_status::DRAINED;
    case storage_service::mode::MOVING: return node_external_status::MOVING;
    }
    return node_external_status::UNKNOWN;
}

void storage_service::register_metrics() {
    if (engine().cpu_id() != 0) {
        // the relevant data is distributed between the shards,
        // We only need to register it once.
        return;
    }
    namespace sm = seastar::metrics;
    _metrics.add_group("node", {
            sm::make_gauge("operation_mode", sm::description("The operation mode of the current node. UNKNOWN = 0, STARTING = 1, JOINING = 2, NORMAL = 3, "
                    "LEAVING = 4, DECOMMISSIONED = 5, DRAINING = 6, DRAINED = 7, MOVING = 8"), [this] {
                return static_cast<std::underlying_type_t<node_external_status>>(map_operation_mode(_operation_mode));
            }),
    });
}

void
storage_service::isolate_on_error() {
    do_isolate_on_error(disk_error::regular);
}

void
storage_service::isolate_on_commit_error() {
    do_isolate_on_error(disk_error::commit);
}

bool storage_service::is_auto_bootstrap() {
    return _db.local().get_config().auto_bootstrap();
}
sstring storage_service::get_known_features() {
    return join(",", get_known_features_set());
}

// The features this node supports
std::set<sstring> storage_service::get_known_features_set() {
    auto s = get_config_supported_features_set();
    if (_disabled_features.count(UNBOUNDED_RANGE_TOMBSTONES_FEATURE) == 0) {
        s.insert(UNBOUNDED_RANGE_TOMBSTONES_FEATURE);
    }
    return s;
}

sstring storage_service::get_config_supported_features() {
    return join(",", get_config_supported_features_set());
}

// The features this node supports and is allowed to advertise to other nodes
std::set<sstring> storage_service::get_config_supported_features_set() {
    // Add features supported by this local node. When a new feature is
    // introduced in scylla, update it here, e.g.,
    // return sstring("FEATURE1,FEATURE2")
    std::set<sstring> features = {
        RANGE_TOMBSTONES_FEATURE,
        LARGE_PARTITIONS_FEATURE,
        COUNTERS_FEATURE,
        DIGEST_MULTIPARTITION_READ_FEATURE,
        CORRECT_COUNTER_ORDER_FEATURE,
        SCHEMA_TABLES_V3,
        CORRECT_NON_COMPOUND_RANGE_TOMBSTONES,
        WRITE_FAILURE_REPLY_FEATURE,
        XXHASH_FEATURE,
        ROLES_FEATURE,
        LA_SSTABLE_FEATURE,
        STREAM_WITH_RPC_STREAM,
        MATERIALIZED_VIEWS_FEATURE,
        INDEXES_FEATURE,
        ROW_LEVEL_REPAIR,
        TRUNCATION_TABLE,
        CORRECT_STATIC_COMPACT_IN_MC,
        VIEW_VIRTUAL_COLUMNS,
        DIGEST_INSENSITIVE_TO_EXPIRY,
        COMPUTED_COLUMNS_FEATURE,
        IN_MEMORY_TABLES,
    };

    // Do not respect config in the case database is not started
    // This should only be true in tests (see cql_test_env.cc:storage_service_for_tests)
    auto& db = service::get_local_storage_service().db();
    if (db.local_is_initialized()) {
        auto& config = service::get_local_storage_service().db().local().get_config();
        if (config.enable_sstables_mc_format()) {
            features.insert(MC_SSTABLE_FEATURE);
        }
        if (config.experimental()) {
            // push additional experimental features
            features.insert(CDC_FEATURE);
        }
    }
    if (!sstables::is_later(sstables::sstable_version_types::mc, _sstables_format)) {
        features.insert(UNBOUNDED_RANGE_TOMBSTONES_FEATURE);
    }
    for (const sstring& s : _disabled_features) {
        features.erase(s);
    }
    return features;
}

void storage_service::set_disabled_features(std::set<sstring> s) {
    _disabled_features = std::move(s);
}

std::unordered_set<token> get_replace_tokens() {
    std::unordered_set<token> ret;
    std::unordered_set<sstring> tokens;
    auto tokens_string = get_local_storage_service().db().local().get_config().replace_token();
    try {
        boost::split(tokens, tokens_string, boost::is_any_of(sstring(",")));
    } catch (...) {
        throw std::runtime_error(format("Unable to parse replace_token={}", tokens_string));
    }
    tokens.erase("");
    for (auto token_string : tokens) {
        auto token = dht::global_partitioner().from_sstring(token_string);
        ret.insert(token);
    }
    return ret;
}

std::optional<UUID> get_replace_node() {
    auto replace_node = get_local_storage_service().db().local().get_config().replace_node();
    if (replace_node.empty()) {
        return std::nullopt;
    }
    try {
        return utils::UUID(replace_node);
    } catch (...) {
        auto msg = format("Unable to parse {} as host-id", replace_node);
        slogger.error("{}", msg);
        throw std::runtime_error(msg);
    }
}

bool get_property_join_ring() {
    return get_local_storage_service().db().local().get_config().join_ring();
}

bool get_property_rangemovement() {
    return get_local_storage_service().db().local().get_config().consistent_rangemovement();
}

bool get_property_load_ring_state() {
    return get_local_storage_service().db().local().get_config().load_ring_state();
}

bool storage_service::should_bootstrap() {
    return is_auto_bootstrap() && !db::system_keyspace::bootstrap_complete() && !_gossiper.get_seeds().count(get_broadcast_address());
}

// Runs inside seastar::async context
void storage_service::prepare_to_join(std::vector<inet_address> loaded_endpoints, const std::unordered_map<gms::inet_address, sstring>& loaded_peer_features, bind_messaging_port do_bind) {
    if (_joined) {
        return;
    }

    std::map<gms::application_state, gms::versioned_value> app_states;
    if (db::system_keyspace::was_decommissioned()) {
        if (db().local().get_config().override_decommission()) {
            slogger.warn("This node was decommissioned, but overriding by operator request.");
            db::system_keyspace::set_bootstrap_state(db::system_keyspace::bootstrap_state::COMPLETED).get();
        } else {
            auto msg = sstring("This node was decommissioned and will not rejoin the ring unless override_decommission=true has been set,"
                               "or all existing data is removed and the node is bootstrapped again");
            slogger.error("{}", msg);
            throw std::runtime_error(msg);
        }
    }
    if (db().local().is_replacing() && !get_property_join_ring()) {
        throw std::runtime_error("Cannot set both join_ring=false and attempt to replace a node");
    }
    if (get_replace_tokens().size() > 0 || get_replace_node()) {
         throw std::runtime_error("Replace method removed; use replace_address instead");
    }
    if (db().local().is_replacing()) {
        if (db::system_keyspace::bootstrap_complete()) {
            throw std::runtime_error("Cannot replace address with a node that is already bootstrapped");
        }
        if (!is_auto_bootstrap()) {
            throw std::runtime_error("Trying to replace_address with auto_bootstrap disabled will not work, check your configuration");
        }
        _bootstrap_tokens = prepare_replacement_info(loaded_peer_features).get0();
        app_states.emplace(gms::application_state::TOKENS, value_factory.tokens(_bootstrap_tokens));
        app_states.emplace(gms::application_state::STATUS, value_factory.hibernate(true));
    } else if (should_bootstrap()) {
        check_for_endpoint_collision(loaded_peer_features).get();
    } else {
        auto seeds = _gossiper.get_seeds();
        auto my_ep = get_broadcast_address();
        auto local_features = get_known_features();

        if (seeds.count(my_ep)) {
            // This node is a seed node
            if (loaded_peer_features.empty()) {
                // This is a competely new seed node, skip the check
                slogger.info("Checking remote features skipped, since this node is a new seed node which knows nothing about the cluster");
            } else {
                // This is a existing seed node
                if (seeds.size() == 1) {
                    // This node is the only seed node, check features with system table
                    slogger.info("Checking remote features with system table, since this node is the only seed node");
                    _gossiper.check_knows_remote_features(local_features, loaded_peer_features);
                } else {
                    // More than one seed node in the seed list, do shadow round with other seed nodes
                    bool ok;
                    try {
                        slogger.info("Checking remote features with gossip");
                        _gossiper.do_shadow_round().get();
                        ok = true;
                    } catch (...) {
                        slogger.info("Shadow round failed with {}", std::current_exception());
                        _gossiper.finish_shadow_round();
                        ok = false;
                    }

                    if (ok) {
                        _gossiper.check_knows_remote_features(local_features, loaded_peer_features);
                    } else {
                        // Check features with system table
                        slogger.info("Checking remote features with gossip failed, fallback to check with system table");
                        _gossiper.check_knows_remote_features(local_features, loaded_peer_features);
                    }

                    _gossiper.reset_endpoint_state_map().get();
                    for (auto ep : loaded_endpoints) {
                        _gossiper.add_saved_endpoint(ep);
                    }
                }
            }
        } else {
            // This node is a non-seed node
            // Do shadow round to check if this node knows all the features
            // advertised by all other nodes, otherwise this node is too old
            // (missing features) to join the cluser.
            slogger.info("Checking remote features with gossip");
            _gossiper.do_shadow_round().get();
            _gossiper.check_knows_remote_features(local_features, loaded_peer_features);
            _gossiper.reset_endpoint_state_map().get();
            for (auto ep : loaded_endpoints) {
                _gossiper.add_saved_endpoint(ep);
            }
        }
    }

    // If this is a restarting node, we should update tokens before gossip starts
    auto my_tokens = db::system_keyspace::get_saved_tokens().get0();
    bool restarting_normal_node = db::system_keyspace::bootstrap_complete() && !db().local().is_replacing() && !my_tokens.empty();
    if (restarting_normal_node) {
        slogger.info("Restarting a node in NORMAL status");
        _token_metadata.update_normal_tokens(my_tokens, get_broadcast_address());
    }

    // have to start the gossip service before we can see any info on other nodes.  this is necessary
    // for bootstrap to get the load info it needs.
    // (we won't be part of the storage ring though until we add a counterId to our state, below.)
    // Seed the host ID-to-endpoint map with our own ID.
    auto local_host_id = db::system_keyspace::get_local_host_id().get0();
    get_storage_service().invoke_on_all([local_host_id] (auto& ss) {
        ss._local_host_id = local_host_id;
    }).get();
    auto features = get_config_supported_features();
    _token_metadata.update_host_id(local_host_id, get_broadcast_address());

    // Replicate the tokens early because once gossip runs other nodes
    // might send reads/writes to this node. Replicate it early to make
    // sure the tokens are valid on all the shards.
    replicate_to_all_cores().get();

    auto broadcast_rpc_address = utils::fb_utilities::get_broadcast_rpc_address();
    auto& proxy = service::get_storage_proxy();
    // Ensure we know our own actual Schema UUID in preparation for updates
    auto schema_version = update_schema_version(proxy, cluster_schema_features()).get0();
    app_states.emplace(gms::application_state::NET_VERSION, value_factory.network_version());
    app_states.emplace(gms::application_state::HOST_ID, value_factory.host_id(local_host_id));
    app_states.emplace(gms::application_state::RPC_ADDRESS, value_factory.rpcaddress(broadcast_rpc_address));
    app_states.emplace(gms::application_state::RELEASE_VERSION, value_factory.release_version());
    app_states.emplace(gms::application_state::SUPPORTED_FEATURES, value_factory.supported_features(features));
    app_states.emplace(gms::application_state::CACHE_HITRATES, value_factory.cache_hitrates(""));
    app_states.emplace(gms::application_state::SCHEMA_TABLES_VERSION, versioned_value(db::schema_tables::version));
    app_states.emplace(gms::application_state::RPC_READY, value_factory.cql_ready(false));
    app_states.emplace(gms::application_state::VIEW_BACKLOG, versioned_value(""));
    app_states.emplace(gms::application_state::SCHEMA, value_factory.schema(schema_version));
    if (restarting_normal_node) {
        app_states.emplace(gms::application_state::TOKENS, value_factory.tokens(my_tokens));
        app_states.emplace(gms::application_state::STATUS, value_factory.normal(my_tokens));
    }
    slogger.info("Starting up server gossip");

    _gossiper.register_(this->shared_from_this());
    auto generation_number = db::system_keyspace::increment_and_get_generation().get0();
    _gossiper.start_gossiping(generation_number, app_states, gms::bind_messaging_port(bool(do_bind))).get();

    // gossip snitch infos (local DC and rack)
    gossip_snitch_info().get();

    // gossip Schema.emptyVersion forcing immediate check for schema updates (see MigrationManager#maybeScheduleSchemaPull)
#if 0
    if (!MessagingService.instance().isListening())
        MessagingService.instance().listen(FBUtilities.getLocalAddress());
    LoadBroadcaster.instance.startBroadcasting();

    HintedHandOffManager.instance.start();
    BatchlogManager.instance.start();
#endif
    // Wait for gossip to settle so that the fetures will be enabled
    if (do_bind) {
        gms::get_local_gossiper().wait_for_gossip_to_settle().get();
    }
    wait_for_feature_listeners_to_finish();
}

void storage_service::wait_for_feature_listeners_to_finish() {
    // This makes sure that every feature listener that was started
    // finishes before we move forward.
    get_units(_feature_listeners_sem, 1).get0();
}

static auth::permissions_cache_config permissions_cache_config_from_db_config(const db::config& dc) {
    auth::permissions_cache_config c;
    c.max_entries = dc.permissions_cache_max_entries();
    c.validity_period = std::chrono::milliseconds(dc.permissions_validity_in_ms());
    c.update_period = std::chrono::milliseconds(dc.permissions_update_interval_in_ms());

    return c;
}

static auth::service_config auth_service_config_from_db_config(const db::config& dc) {
    const qualified_name qualified_authorizer_name(auth::meta::AUTH_PACKAGE_NAME, dc.authorizer());
    const qualified_name qualified_authenticator_name(auth::meta::AUTH_PACKAGE_NAME, dc.authenticator());
    const qualified_name qualified_role_manager_name(auth::meta::AUTH_PACKAGE_NAME, dc.role_manager());

    auth::service_config c;
    c.authorizer_java_name = qualified_authorizer_name;
    c.authenticator_java_name = qualified_authenticator_name;
    c.role_manager_java_name = qualified_role_manager_name;

    return c;
}

void storage_service::maybe_start_sys_dist_ks() {
    supervisor::notify("starting system distributed keyspace");
    _sys_dist_ks.start(std::ref(cql3::get_query_processor()), std::ref(service::get_migration_manager())).get();
    _sys_dist_ks.invoke_on_all(&db::system_distributed_keyspace::start).get();
}

// Runs inside seastar::async context
void storage_service::join_token_ring(int delay) {
    // This function only gets called on shard 0, but we want to set _joined
    // on all shards, so this variable can be later read locally.
    get_storage_service().invoke_on_all([] (auto&& ss) {
        ss._joined = true;
    }).get();
    // We bootstrap if we haven't successfully bootstrapped before, as long as we are not a seed.
    // If we are a seed, or if the user manually sets auto_bootstrap to false,
    // we'll skip streaming data from other nodes and jump directly into the ring.
    //
    // The seed check allows us to skip the RING_DELAY sleep for the single-node cluster case,
    // which is useful for both new users and testing.
    //
    // We attempted to replace this with a schema-presence check, but you need a meaningful sleep
    // to get schema info from gossip which defeats the purpose.  See CASSANDRA-4427 for the gory details.
    std::unordered_set<inet_address> current;
    slogger.debug("Bootstrap variables: {} {} {} {}",
                 is_auto_bootstrap(),
                 db::system_keyspace::bootstrap_in_progress(),
                 db::system_keyspace::bootstrap_complete(),
                 _gossiper.get_seeds().count(get_broadcast_address()));
    if (is_auto_bootstrap() && !db::system_keyspace::bootstrap_complete() && _gossiper.get_seeds().count(get_broadcast_address())) {
        slogger.info("This node will not auto bootstrap because it is configured to be a seed node.");
    }
    if (should_bootstrap()) {
        if (db::system_keyspace::bootstrap_in_progress()) {
            slogger.warn("Detected previous bootstrap failure; retrying");
        } else {
            db::system_keyspace::set_bootstrap_state(db::system_keyspace::bootstrap_state::IN_PROGRESS).get();
        }
        set_mode(mode::JOINING, "waiting for ring information", true);
        auto& gossiper = gms::get_gossiper().local();
        // first sleep the delay to make sure we see *at least* one other node
        for (int i = 0; i < delay && gossiper.get_live_members().size() < 2; i += 1000) {
            sleep_abortable(std::chrono::seconds(1), _abort_source).get();
        }
        // if our schema hasn't matched yet, keep sleeping until it does
        // (post CASSANDRA-1391 we don't expect this to be necessary very often, but it doesn't hurt to be careful)
        while (!get_local_migration_manager().have_schema_agreement()) {
            set_mode(mode::JOINING, "waiting for schema information to complete", true);
            sleep_abortable(std::chrono::seconds(1), _abort_source).get();
        }
        set_mode(mode::JOINING, "schema complete, ready to bootstrap", true);
        set_mode(mode::JOINING, "waiting for pending range calculation", true);
        update_pending_ranges().get();
        set_mode(mode::JOINING, "calculation complete, ready to bootstrap", true);
        slogger.debug("... got ring + schema info");

        auto t = gms::gossiper::clk::now();
        while (get_property_rangemovement() &&
            (!_token_metadata.get_bootstrap_tokens().empty() ||
             !_token_metadata.get_leaving_endpoints().empty())) {
            auto elapsed = std::chrono::duration_cast<std::chrono::seconds>(gms::gossiper::clk::now() - t).count();
            slogger.info("Checking bootstrapping/leaving nodes: tokens {}, leaving {}, sleep 1 second and check again ({} seconds elapsed)",
                _token_metadata.get_bootstrap_tokens().size(),
                _token_metadata.get_leaving_endpoints().size(),
                elapsed);

            sleep_abortable(std::chrono::seconds(1), _abort_source).get();

            if (gms::gossiper::clk::now() > t + std::chrono::seconds(60)) {
                throw std::runtime_error("Other bootstrapping/leaving nodes detected, cannot bootstrap while consistent_rangemovement is true");
            }

            // Check the schema and pending range again
            while (!get_local_migration_manager().have_schema_agreement()) {
                set_mode(mode::JOINING, "waiting for schema information to complete", true);
                sleep_abortable(std::chrono::seconds(1), _abort_source).get();
            }
            update_pending_ranges().get();
        }
        slogger.info("Checking bootstrapping/leaving nodes: ok");

        if (!db().local().is_replacing()) {
            if (_token_metadata.is_member(get_broadcast_address())) {
                throw std::runtime_error("This node is already a member of the token ring; bootstrap aborted. (If replacing a dead node, remove the old one from the ring first.)");
            }
            set_mode(mode::JOINING, "getting bootstrap token", true);
            _bootstrap_tokens = boot_strapper::get_bootstrap_tokens(_token_metadata, _db.local());
        } else {
            auto replace_addr = db().local().get_replace_address();
            if (replace_addr && *replace_addr != get_broadcast_address()) {
                // Sleep additionally to make sure that the server actually is not alive
                // and giving it more time to gossip if alive.
                sleep_abortable(service::load_broadcaster::BROADCAST_INTERVAL, _abort_source).get();

                // check for operator errors...
                for (auto token : _bootstrap_tokens) {
                    auto existing = _token_metadata.get_endpoint(token);
                    if (existing) {
                        auto* eps = _gossiper.get_endpoint_state_for_endpoint_ptr(*existing);
                        if (eps && eps->get_update_timestamp() > gms::gossiper::clk::now() - std::chrono::milliseconds(delay)) {
                            throw std::runtime_error("Cannot replace a live node...");
                        }
                        current.insert(*existing);
                    } else {
                        throw std::runtime_error(format("Cannot replace token {} which does not exist!", token));
                    }
                }
            } else {
                sleep_abortable(get_ring_delay(), _abort_source).get();
            }
            set_mode(mode::JOINING, format("Replacing a node with token(s): {}", _bootstrap_tokens), true);
            // _bootstrap_tokens was previously set in prepare_to_join using tokens gossiped by the replaced node
        }
        maybe_start_sys_dist_ks();
        mark_existing_views_as_built();
        db::system_keyspace::update_tokens(_bootstrap_tokens).get();
        bootstrap();
        // bootstrap will block until finished
    } else {
        maybe_start_sys_dist_ks();
        size_t num_tokens = _db.local().get_config().num_tokens();
        _bootstrap_tokens = db::system_keyspace::get_saved_tokens().get0();
        if (_bootstrap_tokens.empty()) {
            auto initial_tokens = _db.local().get_initial_tokens();
            if (initial_tokens.size() < 1) {
                _bootstrap_tokens = boot_strapper::get_random_tokens(_token_metadata, num_tokens);
                if (num_tokens == 1) {
                    slogger.warn("Generated random token {}. Random tokens will result in an unbalanced ring; see http://wiki.apache.org/cassandra/Operations", _bootstrap_tokens);
                } else {
                    slogger.info("Generated random tokens. tokens are {}", _bootstrap_tokens);
                }
            } else {
                for (auto token_string : initial_tokens) {
                    auto token = dht::global_partitioner().from_sstring(token_string);
                    _bootstrap_tokens.insert(token);
                }
                slogger.info("Saved tokens not found. Using configuration value: {}", _bootstrap_tokens);
            }
            db::system_keyspace::update_tokens(_bootstrap_tokens).get();
        } else {
            if (_bootstrap_tokens.size() != num_tokens) {
                throw std::runtime_error(format("Cannot change the number of tokens from {:d} to {:d}", _bootstrap_tokens.size(), num_tokens));
            } else {
                slogger.info("Using saved tokens {}", _bootstrap_tokens);
            }
        }
    }
#if 0
    // if we don't have system_traces keyspace at this point, then create it manually
    if (Schema.instance.getKSMetaData(TraceKeyspace.NAME) == null)
        MigrationManager.announceNewKeyspace(TraceKeyspace.definition(), 0, false);
#endif

<<<<<<< HEAD
    if (!_is_survey_mode) {
        // start participating in the ring.
        db::system_keyspace::set_bootstrap_state(db::system_keyspace::bootstrap_state::COMPLETED).get();
        set_tokens(_bootstrap_tokens);

        // now, that the system distributed keyspace is initialized and started,
        // pass an accessor to the service level controller so it can interact with it
        _sl_controller.invoke_on_all([this] (qos::service_level_controller& sl_controller) {
            sl_controller.set_distributed_data_accessor(::static_pointer_cast<qos::service_level_controller::service_level_distributed_data_accessor>(
                    ::make_shared<qos::standard_service_level_distributed_data_accessor>(_sys_dist_ks.local())));
        }).get();
        // remove the existing info about the replaced node.
        if (!current.empty()) {
            for (auto existing : current) {
                _gossiper.replaced_endpoint(existing);
            }
        }
        if (_token_metadata.sorted_tokens().empty()) {
            auto err = format("join_token_ring: Sorted token in token_metadata is empty");
            slogger.error("{}", err);
            throw std::runtime_error(err);
        }
=======
    // At this point our local tokens are chosen (_bootstrap_tokens) and will not be changed unless we bootstrap again.
    db::system_keyspace::set_bootstrap_state(db::system_keyspace::bootstrap_state::COMPLETED).get();
>>>>>>> dfac5424

    slogger.debug("Setting tokens to {}", _bootstrap_tokens);
    // This node must know about its chosen tokens before other nodes do
    // since they may start sending writes to this node after it gossips status = NORMAL.
    // Therefore, in case we haven't updated _token_metadata with our tokens yet, do it now.
    _token_metadata.update_normal_tokens(_bootstrap_tokens, get_broadcast_address());

    replicate_to_all_cores().get();
    // start participating in the ring.
    set_gossip_tokens(_bootstrap_tokens);
    set_mode(mode::NORMAL, "node is now in normal status", true);

    // remove the existing info about the replaced node.
    if (!current.empty()) {
        for (auto existing : current) {
            _gossiper.replaced_endpoint(existing);
        }
    }
    if (_token_metadata.sorted_tokens().empty()) {
        auto err = format("join_token_ring: Sorted token in token_metadata is empty");
        slogger.error("{}", err);
        throw std::runtime_error(err);
    }

    _auth_service.start(
            permissions_cache_config_from_db_config(_db.local().get_config()),
            std::ref(cql3::get_query_processor()),
            std::ref(service::get_migration_manager()),
            auth_service_config_from_db_config(_db.local().get_config())).get();

    _auth_service.invoke_on_all(&auth::service::start).get();

    supervisor::notify("starting tracing");
    tracing::tracing::start_tracing().get();
}

future<> storage_service::join_ring() {
    return run_with_api_lock(sstring("join_ring"), [] (storage_service& ss) {
        return seastar::async([&ss] {
            if (!ss._joined) {
                slogger.info("Joining ring by operator request");
                ss.join_token_ring(0);
            }
        });
    });
}

bool storage_service::is_joined() {
    // Every time we set _joined, we do it on all shards, so we can read its
    // value locally.
    return _joined;
}

void storage_service::mark_existing_views_as_built() {
    _db.invoke_on(0, [this] (database& db) {
        return do_with(db.get_views(), [this] (std::vector<view_ptr>& views) {
            return parallel_for_each(views, [this] (view_ptr& view) {
                return db::system_keyspace::mark_view_as_built(view->ks_name(), view->cf_name()).then([this, view] {
                    return _sys_dist_ks.local().finish_view_build(view->ks_name(), view->cf_name());
                });
            });
        });
    }).get();
}

// Runs inside seastar::async context
void storage_service::bootstrap() {
    if (!db().local().is_replacing()) {
        // Wait until we know tokens of existing node before announcing join status.
        _gossiper.wait_for_range_setup().get();
        // if not an existing token then bootstrap
        _gossiper.add_local_application_state({
            { gms::application_state::TOKENS, value_factory.tokens(_bootstrap_tokens) },
            { gms::application_state::STATUS, value_factory.bootstrapping(_bootstrap_tokens) },
        }).get();
        set_mode(mode::JOINING, format("sleeping {} ms for pending range setup", get_ring_delay().count()), true);
        _gossiper.wait_for_range_setup().get();
    } else {
        // Dont set any state for the node which is bootstrapping the existing token...
        _token_metadata.update_normal_tokens(_bootstrap_tokens, get_broadcast_address());
        replicate_to_all_cores().get();
        auto replace_addr = db().local().get_replace_address();
        if (replace_addr) {
            slogger.debug("Removing replaced endpoint {} from system.peers", *replace_addr);
            db::system_keyspace::remove_endpoint(*replace_addr).get();
        }
    }

    _gossiper.check_seen_seeds();

    set_mode(mode::JOINING, "Starting to bootstrap...", true);
    dht::boot_strapper bs(_db, _abort_source, get_broadcast_address(), _bootstrap_tokens, _token_metadata);
    // Does the actual streaming of newly replicated token ranges.
    bs.bootstrap().get();
    slogger.info("Bootstrap completed! for the tokens {}", _bootstrap_tokens);
}

sstring
storage_service::get_rpc_address(const inet_address& endpoint) const {
    if (endpoint != get_broadcast_address()) {
        auto* v = _gossiper.get_application_state_ptr(endpoint, gms::application_state::RPC_ADDRESS);
        if (v) {
            return v->value;
        }
    }
    return boost::lexical_cast<std::string>(endpoint);
}

std::unordered_map<dht::token_range, std::vector<inet_address>>
storage_service::get_range_to_address_map(const sstring& keyspace) const {
    return get_range_to_address_map(keyspace, _token_metadata.sorted_tokens());
}

std::unordered_map<dht::token_range, std::vector<inet_address>>
storage_service::get_range_to_address_map_in_local_dc(
        const sstring& keyspace) const {
    std::function<bool(const inet_address&)> filter =  [this](const inet_address& address) {
        return is_local_dc(address);
    };

    auto orig_map = get_range_to_address_map(keyspace, get_tokens_in_local_dc());
    std::unordered_map<dht::token_range, std::vector<inet_address>> filtered_map;
    for (auto entry : orig_map) {
        auto& addresses = filtered_map[entry.first];
        addresses.reserve(entry.second.size());
        std::copy_if(entry.second.begin(), entry.second.end(), std::back_inserter(addresses), filter);
    }

    return filtered_map;
}

std::vector<token>
storage_service::get_tokens_in_local_dc() const {
    std::vector<token> filtered_tokens;
    for (auto token : _token_metadata.sorted_tokens()) {
        auto endpoint = _token_metadata.get_endpoint(token);
        if (is_local_dc(*endpoint))
            filtered_tokens.push_back(token);
    }
    return filtered_tokens;
}

bool
storage_service::is_local_dc(const inet_address& targetHost) const {
    auto remote_dc = locator::i_endpoint_snitch::get_local_snitch_ptr()->get_datacenter(targetHost);
    auto local_dc = locator::i_endpoint_snitch::get_local_snitch_ptr()->get_datacenter(get_broadcast_address());
    return remote_dc == local_dc;
}

std::unordered_map<dht::token_range, std::vector<inet_address>>
storage_service::get_range_to_address_map(const sstring& keyspace,
        const std::vector<token>& sorted_tokens) const {
    // some people just want to get a visual representation of things. Allow null and set it to the first
    // non-system keyspace.
    if (keyspace == "" && _db.local().get_non_system_keyspaces().empty()) {
        throw std::runtime_error("No keyspace provided and no non system kespace exist");
    }
    const sstring& ks = (keyspace == "") ? _db.local().get_non_system_keyspaces()[0] : keyspace;
    return construct_range_to_endpoint_map(ks, get_all_ranges(sorted_tokens));
}

void storage_service::handle_state_bootstrap(inet_address endpoint) {
    slogger.debug("endpoint={} handle_state_bootstrap", endpoint);
    // explicitly check for TOKENS, because a bootstrapping node might be bootstrapping in legacy mode; that is, not using vnodes and no token specified
    auto tokens = get_tokens_for(endpoint);

    slogger.debug("Node {} state bootstrapping, token {}", endpoint, tokens);

    // if this node is present in token metadata, either we have missed intermediate states
    // or the node had crashed. Print warning if needed, clear obsolete stuff and
    // continue.
    if (_token_metadata.is_member(endpoint)) {
        // If isLeaving is false, we have missed both LEAVING and LEFT. However, if
        // isLeaving is true, we have only missed LEFT. Waiting time between completing
        // leave operation and rebootstrapping is relatively short, so the latter is quite
        // common (not enough time for gossip to spread). Therefore we report only the
        // former in the log.
        if (!_token_metadata.is_leaving(endpoint)) {
            slogger.info("Node {} state jump to bootstrap", endpoint);
        }
        _token_metadata.remove_endpoint(endpoint);
    }

    _token_metadata.add_bootstrap_tokens(tokens, endpoint);
    update_pending_ranges().get();

    if (_gossiper.uses_host_id(endpoint)) {
        _token_metadata.update_host_id(_gossiper.get_host_id(endpoint), endpoint);
    }
}

void storage_service::handle_state_normal(inet_address endpoint) {
    slogger.debug("endpoint={} handle_state_normal", endpoint);
    auto tokens = get_tokens_for(endpoint);

    slogger.debug("Node {} state normal, token {}", endpoint, tokens);

    if (_token_metadata.is_member(endpoint)) {
        slogger.info("Node {} state jump to normal", endpoint);
    }
    update_peer_info(endpoint);

    std::unordered_set<inet_address> endpoints_to_remove;

    // Order Matters, TM.updateHostID() should be called before TM.updateNormalToken(), (see CASSANDRA-4300).
    if (_gossiper.uses_host_id(endpoint)) {
        auto host_id = _gossiper.get_host_id(endpoint);
        auto existing = _token_metadata.get_endpoint_for_host_id(host_id);
        if (db().local().is_replacing() &&
            db().local().get_replace_address() &&
                _gossiper.get_endpoint_state_for_endpoint_ptr(db().local().get_replace_address().value())  &&
            (host_id == _gossiper.get_host_id(db().local().get_replace_address().value()))) {
            slogger.warn("Not updating token metadata for {} because I am replacing it", endpoint);
        } else {
            if (existing && *existing != endpoint) {
                if (*existing == get_broadcast_address()) {
                    slogger.warn("Not updating host ID {} for {} because it's mine", host_id, endpoint);
                    _token_metadata.remove_endpoint(endpoint);
                    endpoints_to_remove.insert(endpoint);
                } else if (_gossiper.compare_endpoint_startup(endpoint, *existing) > 0) {
                    slogger.warn("Host ID collision for {} between {} and {}; {} is the new owner", host_id, *existing, endpoint, endpoint);
                    _token_metadata.remove_endpoint(*existing);
                    endpoints_to_remove.insert(*existing);
                    _token_metadata.update_host_id(host_id, endpoint);
                } else {
                    slogger.warn("Host ID collision for {} between {} and {}; ignored {}", host_id, *existing, endpoint, endpoint);
                    _token_metadata.remove_endpoint(endpoint);
                    endpoints_to_remove.insert(endpoint);
                }
            } else {
                _token_metadata.update_host_id(host_id, endpoint);
            }
        }
    }

    // Tokens owned by the handled endpoint.
    // The endpoint broadcasts its set of chosen tokens. If a token was also chosen by another endpoint,
    // the collision is resolved by assigning the token to the endpoint which started later.
    std::unordered_set<token> owned_tokens;

    for (auto t : tokens) {
        // we don't want to update if this node is responsible for the token and it has a later startup time than endpoint.
        auto current_owner = _token_metadata.get_endpoint(t);
        if (!current_owner) {
            slogger.debug("handle_state_normal: New node {} at token {}", endpoint, t);
            owned_tokens.insert(t);
        } else if (endpoint == *current_owner) {
            slogger.debug("handle_state_normal: endpoint={} == current_owner={} token {}", endpoint, *current_owner, t);
            // set state back to normal, since the node may have tried to leave, but failed and is now back up
            owned_tokens.insert(t);
        } else if (_gossiper.compare_endpoint_startup(endpoint, *current_owner) > 0) {
            slogger.debug("handle_state_normal: endpoint={} > current_owner={}, token {}", endpoint, *current_owner, t);
            owned_tokens.insert(t);
            // currentOwner is no longer current, endpoint is.  Keep track of these moves, because when
            // a host no longer has any tokens, we'll want to remove it.
            std::multimap<inet_address, token> ep_to_token_copy = get_token_metadata().get_endpoint_to_token_map_for_reading();
            auto rg = ep_to_token_copy.equal_range(*current_owner);
            for (auto it = rg.first; it != rg.second; it++) {
                if (it->second == t) {
                    slogger.info("handle_state_normal: remove endpoint={} token={}", *current_owner, t);
                    ep_to_token_copy.erase(it);
                }
            }
            if (ep_to_token_copy.count(*current_owner) < 1) {
                slogger.info("handle_state_normal: endpoints_to_remove endpoint={}", *current_owner);
                endpoints_to_remove.insert(*current_owner);
            }
            slogger.info("handle_state_normal: Nodes {} and {} have the same token {}. {} is the new owner", endpoint, *current_owner, t, endpoint);
        } else {
            slogger.info("handle_state_normal: Nodes {} and {} have the same token {}. Ignoring {}", endpoint, *current_owner, t, endpoint);
        }
    }

    bool is_member = _token_metadata.is_member(endpoint);
    // Update pending ranges after update of normal tokens immediately to avoid
    // a race where natural endpoint was updated to contain node A, but A was
    // not yet removed from pending endpoints
    _token_metadata.update_normal_tokens(owned_tokens, endpoint);
    _update_pending_ranges_action.trigger_later().get();

    for (auto ep : endpoints_to_remove) {
        remove_endpoint(ep);
        auto replace_addr = db().local().get_replace_address();
        if (db().local().is_replacing() && replace_addr && *replace_addr == ep) {
            _gossiper.replacement_quarantine(ep); // quarantine locally longer than normally; see CASSANDRA-8260
        }
    }
    slogger.debug("handle_state_normal: endpoint={} owned_tokens = {}", endpoint, owned_tokens);
    if (!owned_tokens.empty()) {
        db::system_keyspace::update_tokens(endpoint, owned_tokens).then_wrapped([endpoint] (auto&& f) {
            try {
                f.get();
            } catch (...) {
                slogger.error("handle_state_normal: fail to update tokens for {}: {}", endpoint, std::current_exception());
            }
            return make_ready_future<>();
        }).get();
    }

    // Send joined notification only when this node was not a member prior to this
    if (!is_member) {
        notify_joined(endpoint);
    }

    update_pending_ranges().get();
    if (slogger.is_enabled(logging::log_level::debug)) {
        auto ver = _token_metadata.get_ring_version();
        for (auto& x : _token_metadata.get_token_to_endpoint()) {
            slogger.debug("handle_state_normal: token_metadata.ring_version={}, token={} -> endpoint={}", ver, x.first, x.second);
        }
    }
}

void storage_service::handle_state_leaving(inet_address endpoint) {
    slogger.debug("endpoint={} handle_state_leaving", endpoint);

    auto tokens = get_tokens_for(endpoint);

    slogger.debug("Node {} state leaving, tokens {}", endpoint, tokens);

    // If the node is previously unknown or tokens do not match, update tokenmetadata to
    // have this node as 'normal' (it must have been using this token before the
    // leave). This way we'll get pending ranges right.
    if (!_token_metadata.is_member(endpoint)) {
        slogger.info("Node {} state jump to leaving", endpoint);
        _token_metadata.update_normal_tokens(tokens, endpoint);
    } else {
        auto tokens_ = _token_metadata.get_tokens(endpoint);
        std::set<token> tmp(tokens.begin(), tokens.end());
        if (!std::includes(tokens_.begin(), tokens_.end(), tmp.begin(), tmp.end())) {
            slogger.warn("Node {} 'leaving' token mismatch. Long network partition?", endpoint);
            slogger.debug("tokens_={}, tokens={}", tokens_, tmp);
            _token_metadata.update_normal_tokens(tokens, endpoint);
        }
    }

    // at this point the endpoint is certainly a member with this token, so let's proceed
    // normally
    _token_metadata.add_leaving_endpoint(endpoint);
    update_pending_ranges_nowait(endpoint);
}

void storage_service::update_pending_ranges_nowait(inet_address endpoint) {
    //FIXME: discarded future.
    (void)update_pending_ranges().handle_exception([endpoint] (std::exception_ptr ep) {
        slogger.info("Failed to update_pending_ranges for node {}: {}", endpoint, ep);
    });
}

void storage_service::handle_state_left(inet_address endpoint, std::vector<sstring> pieces) {
    slogger.debug("endpoint={} handle_state_left", endpoint);
    if (pieces.size() < 2) {
        slogger.warn("Fail to handle_state_left endpoint={} pieces={}", endpoint, pieces);
        return;
    }
    auto tokens = get_tokens_for(endpoint);
    slogger.debug("Node {} state left, tokens {}", endpoint, tokens);
    excise(tokens, endpoint, extract_expire_time(pieces));
}

void storage_service::handle_state_moving(inet_address endpoint, std::vector<sstring> pieces) {
    throw std::runtime_error(format("Move operation is not supported anymore, endpoint={}", endpoint));
}

void storage_service::handle_state_removing(inet_address endpoint, std::vector<sstring> pieces) {
    slogger.debug("endpoint={} handle_state_removing", endpoint);
    if (pieces.empty()) {
        slogger.warn("Fail to handle_state_removing endpoint={} pieces={}", endpoint, pieces);
        return;
    }
    if (endpoint == get_broadcast_address()) {
        slogger.info("Received removenode gossip about myself. Is this node rejoining after an explicit removenode?");
        try {
            drain().get();
        } catch (...) {
            slogger.error("Fail to drain: {}", std::current_exception());
            throw;
        }
        return;
    }
    if (_token_metadata.is_member(endpoint)) {
        auto state = pieces[0];
        auto remove_tokens = _token_metadata.get_tokens(endpoint);
        if (sstring(gms::versioned_value::REMOVED_TOKEN) == state) {
            std::unordered_set<token> tmp(remove_tokens.begin(), remove_tokens.end());
            excise(std::move(tmp), endpoint, extract_expire_time(pieces));
        } else if (sstring(gms::versioned_value::REMOVING_TOKEN) == state) {
            slogger.debug("Tokens {} removed manually (endpoint was {})", remove_tokens, endpoint);
            // Note that the endpoint is being removed
            _token_metadata.add_leaving_endpoint(endpoint);
            update_pending_ranges().get();
            // find the endpoint coordinating this removal that we need to notify when we're done
            auto* value = _gossiper.get_application_state_ptr(endpoint, application_state::REMOVAL_COORDINATOR);
            if (!value) {
                auto err = format("Can not find application_state for endpoint={}", endpoint);
                slogger.warn("{}", err);
                throw std::runtime_error(err);
            }
            std::vector<sstring> coordinator;
            boost::split(coordinator, value->value, boost::is_any_of(sstring(versioned_value::DELIMITER_STR)));
            if (coordinator.size() != 2) {
                auto err = format("Can not split REMOVAL_COORDINATOR for endpoint={}, value={}", endpoint, value->value);
                slogger.warn("{}", err);
                throw std::runtime_error(err);
            }
            UUID host_id(coordinator[1]);
            // grab any data we are now responsible for and notify responsible node
            auto ep = _token_metadata.get_endpoint_for_host_id(host_id);
            if (!ep) {
                auto err = format("Can not find host_id={}", host_id);
                slogger.warn("{}", err);
                throw std::runtime_error(err);
            }
            // Kick off streaming commands. No need to wait for
            // restore_replica_count to complete which can take a long time,
            // since when it completes, this node will send notification to
            // tell the removal_coordinator with IP address notify_endpoint
            // that the restore process is finished on this node. This node
            // will be removed from _replicating_nodes on the
            // removal_coordinator.
            auto notify_endpoint = ep.value();
            //FIXME: discarded future.
            (void)restore_replica_count(endpoint, notify_endpoint).handle_exception([endpoint, notify_endpoint] (auto ep) {
                slogger.info("Failed to restore_replica_count for node {}, notify_endpoint={} : {}", endpoint, notify_endpoint, ep);
            });
        }
    } else { // now that the gossiper has told us about this nonexistent member, notify the gossiper to remove it
        if (sstring(gms::versioned_value::REMOVED_TOKEN) == pieces[0]) {
            add_expire_time_if_found(endpoint, extract_expire_time(pieces));
        }
        remove_endpoint(endpoint);
    }
}

void storage_service::on_join(gms::inet_address endpoint, gms::endpoint_state ep_state) {
    slogger.debug("endpoint={} on_join", endpoint);
    for (const auto& e : ep_state.get_application_state_map()) {
        on_change(endpoint, e.first, e.second);
    }
    //FIXME: discarded future.
    (void)get_local_migration_manager().schedule_schema_pull(endpoint, ep_state).handle_exception([endpoint] (auto ep) {
        slogger.warn("Fail to pull schema from {}: {}", endpoint, ep);
    });
}

void storage_service::on_alive(gms::inet_address endpoint, gms::endpoint_state state) {
    slogger.debug("endpoint={} on_alive", endpoint);
    //FIXME: discarded future.
    (void)get_local_migration_manager().schedule_schema_pull(endpoint, state).handle_exception([endpoint] (auto ep) {
        slogger.warn("Fail to pull schema from {}: {}", endpoint, ep);
    });
    if (_token_metadata.is_member(endpoint)) {
#if 0
        HintedHandOffManager.instance.scheduleHintDelivery(endpoint, true);
#endif
        notify_up(endpoint);
    }
}

void storage_service::before_change(gms::inet_address endpoint, gms::endpoint_state current_state, gms::application_state new_state_key, const gms::versioned_value& new_value) {
    slogger.debug("endpoint={} before_change: new app_state={}, new versioned_value={}", endpoint, new_state_key, new_value);
}

void storage_service::on_change(inet_address endpoint, application_state state, const versioned_value& value) {
    slogger.debug("endpoint={} on_change:     app_state={}, versioned_value={}", endpoint, state, value);
    if (state == application_state::STATUS) {
        std::vector<sstring> pieces;
        boost::split(pieces, value.value, boost::is_any_of(sstring(versioned_value::DELIMITER_STR)));
        if (pieces.empty()) {
            slogger.warn("Fail to split status in on_change: endpoint={}, app_state={}, value={}", endpoint, state, value);
            return;
        }
        sstring move_name = pieces[0];
        if (move_name == sstring(versioned_value::STATUS_BOOTSTRAPPING)) {
            handle_state_bootstrap(endpoint);
        } else if (move_name == sstring(versioned_value::STATUS_NORMAL) ||
                   move_name == sstring(versioned_value::SHUTDOWN)) {
            handle_state_normal(endpoint);
        } else if (move_name == sstring(versioned_value::REMOVING_TOKEN) ||
                   move_name == sstring(versioned_value::REMOVED_TOKEN)) {
            handle_state_removing(endpoint, pieces);
        } else if (move_name == sstring(versioned_value::STATUS_LEAVING)) {
            handle_state_leaving(endpoint);
        } else if (move_name == sstring(versioned_value::STATUS_LEFT)) {
            handle_state_left(endpoint, pieces);
        } else if (move_name == sstring(versioned_value::STATUS_MOVING)) {
            handle_state_moving(endpoint, pieces);
        } else {
            return; // did nothing.
        }
        // we have (most likely) modified token metadata
        replicate_to_all_cores().get();
    } else {
        auto* ep_state = _gossiper.get_endpoint_state_for_endpoint_ptr(endpoint);
        if (!ep_state || _gossiper.is_dead_state(*ep_state)) {
            slogger.debug("Ignoring state change for dead or unknown endpoint: {}", endpoint);
            return;
        }
        if (get_token_metadata().is_member(endpoint)) {
            do_update_system_peers_table(endpoint, state, value);
            if (state == application_state::SCHEMA) {
                //FIXME: discarded future.
                (void)get_local_migration_manager().schedule_schema_pull(endpoint, *ep_state).handle_exception([endpoint] (auto ep) {
                    slogger.warn("Failed to pull schema from {}: {}", endpoint, ep);
                });
            } else if (state == application_state::RPC_READY) {
                slogger.debug("Got application_state::RPC_READY for node {}, is_cql_ready={}", endpoint, ep_state->is_cql_ready());
                notify_cql_change(endpoint, ep_state->is_cql_ready());
            }
        }
    }
}


void storage_service::on_remove(gms::inet_address endpoint) {
    slogger.debug("endpoint={} on_remove", endpoint);
    _token_metadata.remove_endpoint(endpoint);
    update_pending_ranges().get();
}

void storage_service::on_dead(gms::inet_address endpoint, gms::endpoint_state state) {
    slogger.debug("endpoint={} on_dead", endpoint);
    notify_down(endpoint);
}

void storage_service::on_restart(gms::inet_address endpoint, gms::endpoint_state state) {
    slogger.debug("endpoint={} on_restart", endpoint);
    // If we have restarted before the node was even marked down, we need to reset the connection pool
    if (state.is_alive()) {
        on_dead(endpoint, state);
    }
}

// Runs inside seastar::async context
template <typename T>
static void update_table(gms::inet_address endpoint, sstring col, T value) {
    db::system_keyspace::update_peer_info(endpoint, col, value).then_wrapped([col, endpoint] (auto&& f) {
        try {
            f.get();
        } catch (...) {
            slogger.error("fail to update {} for {}: {}", col, endpoint, std::current_exception());
        }
        return make_ready_future<>();
    }).get();
}

// Runs inside seastar::async context
void storage_service::do_update_system_peers_table(gms::inet_address endpoint, const application_state& state, const versioned_value& value) {
    slogger.debug("Update system.peers table: endpoint={}, app_state={}, versioned_value={}", endpoint, state, value);
    if (state == application_state::RELEASE_VERSION) {
        update_table(endpoint, "release_version", value.value);
    } else if (state == application_state::DC) {
        update_table(endpoint, "data_center", value.value);
    } else if (state == application_state::RACK) {
        update_table(endpoint, "rack", value.value);
    } else if (state == application_state::RPC_ADDRESS) {
        auto col = sstring("rpc_address");
        inet_address ep;
        try {
            ep = gms::inet_address(value.value);
        } catch (...) {
            slogger.error("fail to update {} for {}: invalid rcpaddr {}", col, endpoint, value.value);
            return;
        }
        update_table(endpoint, col, ep.addr());
    } else if (state == application_state::SCHEMA) {
        update_table(endpoint, "schema_version", utils::UUID(value.value));
    } else if (state == application_state::HOST_ID) {
        update_table(endpoint, "host_id", utils::UUID(value.value));
    } else if (state == application_state::SUPPORTED_FEATURES) {
        update_table(endpoint, "supported_features", value.value);
    }
}

// Runs inside seastar::async context
void storage_service::update_peer_info(gms::inet_address endpoint) {
    using namespace gms;
    auto* ep_state = _gossiper.get_endpoint_state_for_endpoint_ptr(endpoint);
    if (!ep_state) {
        return;
    }
    for (auto& entry : ep_state->get_application_state_map()) {
        auto& app_state = entry.first;
        auto& value = entry.second;
        do_update_system_peers_table(endpoint, app_state, value);
    }
}

sstring storage_service::get_application_state_value(inet_address endpoint, application_state appstate) {
    auto v =_gossiper.get_application_state_ptr(endpoint, appstate);
    if (!v) {
        return {};
    }
    return v->value;
}

std::unordered_set<locator::token> storage_service::get_tokens_for(inet_address endpoint) {
    auto tokens_string = get_application_state_value(endpoint, application_state::TOKENS);
    slogger.trace("endpoint={}, tokens_string={}", endpoint, tokens_string);
    if (tokens_string.size() == 0) {
        return {}; // boost::split produces one element for emty string
    }
    std::vector<sstring> tokens;
    std::unordered_set<token> ret;
    boost::split(tokens, tokens_string, boost::is_any_of(";"));
    for (auto str : tokens) {
        auto t = dht::global_partitioner().from_sstring(str);
        slogger.trace("endpoint={}, token_str={} token={}", endpoint, str, t);
        ret.emplace(std::move(t));
    }
    return ret;
}

// Runs inside seastar::async context
void storage_service::set_gossip_tokens(const std::unordered_set<dht::token>& local_tokens) {
    _gossiper.add_local_application_state({
        { gms::application_state::TOKENS, value_factory.tokens(local_tokens) },
        { gms::application_state::STATUS, value_factory.normal(local_tokens) }
    }).get();
}

void storage_service::register_subscriber(endpoint_lifecycle_subscriber* subscriber)
{
    _lifecycle_subscribers.emplace_back(subscriber);
}

void storage_service::unregister_subscriber(endpoint_lifecycle_subscriber* subscriber)
{
    _lifecycle_subscribers.erase(std::remove(_lifecycle_subscribers.begin(), _lifecycle_subscribers.end(), subscriber), _lifecycle_subscribers.end());
}

static std::optional<future<>> drain_in_progress;

future<> storage_service::stop_transport() {
    return run_with_no_api_lock([] (storage_service& ss) {
        return seastar::async([&ss] {
            slogger.info("Stop transport: starts");

            ss.shutdown_client_servers().get();
            slogger.info("Stop transport: shutdown rpc and cql server done");

            gms::stop_gossiping().get();
            slogger.info("Stop transport: stop_gossiping done");

            ss.do_stop_ms().get();
            slogger.info("Stop transport: shutdown messaging_service done");

            ss.do_stop_stream_manager().get();
            slogger.info("Stop transport: shutdown stream_manager done");

            ss._auth_service.stop().get();
            slogger.info("Stop transport: auth shutdown");

            slogger.info("Stop transport: done");
        });
    });
}

future<> storage_service::drain_on_shutdown() {
    return run_with_no_api_lock([] (storage_service& ss) {
        if (drain_in_progress) {
            return std::move(*drain_in_progress);
        }
        return seastar::async([&ss] {
            slogger.info("Drain on shutdown: starts");

            ss.stop_transport().get();
            slogger.info("Drain on shutdown: stop_transport done");

            tracing::tracing::tracing_instance().invoke_on_all([] (auto& tr) {
                return tr.shutdown();
            }).get();

            tracing::tracing::tracing_instance().stop().get();
            slogger.info("Drain on shutdown: tracing is stopped");

            //unregister the system distributed accessors before stopping the system_dystributed_keyspace service
            ss._sl_controller.invoke_on_all(&qos::service_level_controller::set_distributed_data_accessor,
                    shared_ptr<qos::service_level_controller::service_level_distributed_data_accessor>()).get();
            ss._sys_dist_ks.invoke_on_all(&db::system_distributed_keyspace::stop).get();
            slogger.info("Drain on shutdown: system distributed keyspace stopped");

            get_storage_proxy().invoke_on_all([&ss] (storage_proxy& local_proxy) mutable {
                ss.unregister_subscriber(&local_proxy);
                return local_proxy.drain_on_shutdown();
            }).get();
            slogger.info("Drain on shutdown: hints manager is stopped");

            audit::audit::stop_audit().get();

            ss.flush_column_families();
            slogger.info("Drain on shutdown: flush column_families done");

            ss.db().invoke_on_all([] (auto& db) {
                return db.commitlog()->shutdown();
            }).get();
            slogger.info("Drain on shutdown: shutdown commitlog done");

            // NOTE: We currently don't destroy migration_manager nor
            // storage_service in scylla, so when we reach here
            // migration_manager should to be still alive. Be careful, when
            // scylla starts to destroy migration_manager in the shutdown
            // process.
            service::get_local_migration_manager().unregister_listener(&ss);

            slogger.info("Drain on shutdown: done");
        });
    });
#if 0
        // daemon threads, like our executors', continue to run while shutdown hooks are invoked
        drainOnShutdown = new Thread(new WrappedRunnable()
        {
            @Override
            public void runMayThrow() throws InterruptedException
            {
                ExecutorService counterMutationStage = StageManager.getStage(Stage.COUNTER_MUTATION);
                ExecutorService mutationStage = StageManager.getStage(Stage.MUTATION);
                if (mutationStage.isShutdown() && counterMutationStage.isShutdown())
                    return; // drained already

                if (daemon != null)
                    shutdownClientServers();
                ScheduledExecutors.optionalTasks.shutdown();
                Gossiper.instance.stop();

                // In-progress writes originating here could generate hints to be written, so shut down MessagingService
                // before mutation stage, so we can get all the hints saved before shutting down
                MessagingService.instance().shutdown();
                counterMutationStage.shutdown();
                mutationStage.shutdown();
                counterMutationStage.awaitTermination(3600, TimeUnit.SECONDS);
                mutationStage.awaitTermination(3600, TimeUnit.SECONDS);
                StorageProxy.instance.verifyNoHintsInProgress();

                List<Future<?>> flushes = new ArrayList<>();
                for (Keyspace keyspace : Keyspace.all())
                {
                    KSMetaData ksm = Schema.instance.getKSMetaData(keyspace.getName());
                    if (!ksm.durableWrites)
                    {
                        for (ColumnFamilyStore cfs : keyspace.getColumnFamilyStores())
                            flushes.add(cfs.forceFlush());
                    }
                }
                try
                {
                    FBUtilities.waitOnFutures(flushes);
                }
                catch (Throwable t)
                {
                    JVMStabilityInspector.inspectThrowable(t);
                    // don't let this stop us from shutting down the commitlog and other thread pools
                    slogger.warn("Caught exception while waiting for memtable flushes during shutdown hook", t);
                }

                CommitLog.instance.shutdownBlocking();

                // wait for miscellaneous tasks like sstable and commitlog segment deletion
                ScheduledExecutors.nonPeriodicTasks.shutdown();
                if (!ScheduledExecutors.nonPeriodicTasks.awaitTermination(1, TimeUnit.MINUTES))
                    slogger.warn("Miscellaneous task executor still busy after one minute; proceeding with shutdown");
            }
        }, "StorageServiceShutdownHook");
        Runtime.getRuntime().addShutdownHook(drainOnShutdown);
#endif
}

future<> storage_service::init_messaging_service_part() {
    return get_storage_service().invoke_on_all(&service::storage_service::init_messaging_service);
}

future<> storage_service::init_server(int delay, bind_messaging_port do_bind) {
    return seastar::async([this, delay, do_bind] {
#if 0
        slogger.info("Cassandra version: {}", FBUtilities.getReleaseVersionString());
        slogger.info("Thrift API version: {}", cassandraConstants.VERSION);
        slogger.info("CQL supported versions: {} (default: {})", StringUtils.join(ClientState.getCQLSupportedVersion(), ","), ClientState.DEFAULT_CQL_VERSION);
#endif
        _initialized = true;

        // Register storage_service to migration_manager so we can update
        // pending ranges when keyspace is chagned
        service::get_local_migration_manager().register_listener(this);
#if 0
        try
        {
            // Ensure StorageProxy is initialized on start-up; see CASSANDRA-3797.
            Class.forName("org.apache.cassandra.service.StorageProxy");
            // also IndexSummaryManager, which is otherwise unreferenced
            Class.forName("org.apache.cassandra.io.sstable.IndexSummaryManager");
        }
        catch (ClassNotFoundException e)
        {
            throw new AssertionError(e);
        }
#endif

        std::vector<inet_address> loaded_endpoints;
        if (get_property_load_ring_state()) {
            slogger.info("Loading persisted ring state");
            auto loaded_tokens = db::system_keyspace::load_tokens().get0();
            auto loaded_host_ids = db::system_keyspace::load_host_ids().get0();

            for (auto& x : loaded_tokens) {
                slogger.debug("Loaded tokens: endpoint={}, tokens={}", x.first, x.second);
            }

            for (auto& x : loaded_host_ids) {
                slogger.debug("Loaded host_id: endpoint={}, uuid={}", x.first, x.second);
            }

            for (auto x : loaded_tokens) {
                auto ep = x.first;
                auto tokens = x.second;
                if (ep == get_broadcast_address()) {
                    // entry has been mistakenly added, delete it
                    db::system_keyspace::remove_endpoint(ep).get();
                } else {
                    _token_metadata.update_normal_tokens(tokens, ep);
                    if (loaded_host_ids.count(ep)) {
                        _token_metadata.update_host_id(loaded_host_ids.at(ep), ep);
                    }
                    loaded_endpoints.push_back(ep);
                    _gossiper.add_saved_endpoint(ep);
                }
            }
        }

        auto loaded_peer_features = db::system_keyspace::load_peer_features().get0();
        slogger.info("loaded_peer_features: peer_features size={}", loaded_peer_features.size());
        for (auto& x : loaded_peer_features) {
            slogger.info("loaded_peer_features: peer={}, supported_features={}", x.first, x.second);
        }

        prepare_to_join(std::move(loaded_endpoints), loaded_peer_features, do_bind);
#if 0
        // Has to be called after the host id has potentially changed in prepareToJoin().
        for (ColumnFamilyStore cfs : ColumnFamilyStore.all())
            if (cfs.metadata.isCounter())
                cfs.initCounterCache();
#endif

        if (get_property_join_ring()) {
            join_token_ring(delay);
        } else {
            auto tokens = db::system_keyspace::get_saved_tokens().get0();
            if (!tokens.empty()) {
                _token_metadata.update_normal_tokens(tokens, get_broadcast_address());
                replicate_to_all_cores().get();
                // order is important here, the gossiper can fire in between adding these two states.  It's ok to send TOKENS without STATUS, but *not* vice versa.
                _gossiper.add_local_application_state({
                    { gms::application_state::TOKENS, value_factory.tokens(tokens) },
                    { gms::application_state::STATUS, value_factory.hibernate(true) }
                }).get();
            }
            slogger.info("Not joining ring as requested. Use JMX (StorageService->joinRing()) to initiate ring joining");
        }

        if (_db.local().get_config().enable_sstable_data_integrity_check()) {
            slogger.info0("SSTable data integrity checker is enabled.");
        } else {
            slogger.info0("SSTable data integrity checker is disabled.");
        }
    });
}

// Serialized
future<> storage_service::replicate_tm_only() {
    _shadow_token_metadata = _token_metadata;

    return get_storage_service().invoke_on_all([this](storage_service& local_ss){
        if (engine().cpu_id() != 0) {
            local_ss._token_metadata = _shadow_token_metadata;
        }
    });
}

future<> storage_service::replicate_to_all_cores() {
    // sanity checks: this function is supposed to be run on shard 0 only and
    // when gossiper has already been initialized.
    if (engine().cpu_id() != 0) {
        auto err = format("replicate_to_all_cores is not ran on cpu zero");
        slogger.warn("{}", err);
        throw std::runtime_error(err);
    }

    return _replicate_action.trigger_later().then([self = shared_from_this()] {});
}

future<> storage_service::do_replicate_to_all_cores() {
    return replicate_tm_only().handle_exception([] (auto e) {
        slogger.error("Fail to replicate _token_metadata: {}", e);
    });
}

future<> storage_service::gossip_snitch_info() {
    auto& snitch = locator::i_endpoint_snitch::get_local_snitch_ptr();
    auto addr = get_broadcast_address();
    auto dc = snitch->get_datacenter(addr);
    auto rack = snitch->get_rack(addr);
    return _gossiper.add_local_application_state({
        { gms::application_state::DC, value_factory.datacenter(dc) },
        { gms::application_state::RACK, value_factory.rack(rack) },
        { gms::application_state::SHARD_COUNT, value_factory.shard_count(smp::count) },
        { gms::application_state::IGNORE_MSB_BITS, value_factory.ignore_msb_bits(dht::global_partitioner().sharding_ignore_msb()) },
    });
}

future<> storage_service::stop() {
    return with_semaphore(_feature_listeners_sem, 1, [this] {
        uninit_messaging_service();
    }).then([this] {
        return _service_memory_limiter.wait(_service_memory_total); // make sure nobody uses the semaphore
    });
}

future<> storage_service::check_for_endpoint_collision(const std::unordered_map<gms::inet_address, sstring>& loaded_peer_features) {
    slogger.debug("Starting shadow gossip round to check for endpoint collision");
#if 0
    if (!MessagingService.instance().isListening())
        MessagingService.instance().listen(FBUtilities.getLocalAddress());
#endif
    return seastar::async([this, loaded_peer_features] {
        auto t = gms::gossiper::clk::now();
        bool found_bootstrapping_node = false;
        auto local_features = get_known_features();
        do {
            slogger.info("Checking remote features with gossip");
            _gossiper.do_shadow_round().get();
            _gossiper.check_knows_remote_features(local_features, loaded_peer_features);
            auto addr = get_broadcast_address();
            if (!_gossiper.is_safe_for_bootstrap(addr)) {
                throw std::runtime_error(sprint("A node with address %s already exists, cancelling join. "
                    "Use replace_address if you want to replace this node.", addr));
            }
            if (dht::range_streamer::use_strict_consistency()) {
                found_bootstrapping_node = false;
                for (auto& x : _gossiper.get_endpoint_states()) {
                    auto state = _gossiper.get_gossip_status(x.second);
                    if (state.empty()) {
                        continue;
                    }
                    auto addr = x.first;
                    slogger.debug("Checking bootstrapping/leaving/moving nodes: node={}, status={} (check_for_endpoint_collision)", addr, state);
                    if (state == sstring(versioned_value::STATUS_BOOTSTRAPPING) ||
                        state == sstring(versioned_value::STATUS_LEAVING) ||
                        state == sstring(versioned_value::STATUS_MOVING)) {
                        if (gms::gossiper::clk::now() > t + std::chrono::seconds(60)) {
                            throw std::runtime_error("Other bootstrapping/leaving/moving nodes detected, cannot bootstrap while consistent_rangemovement is true (check_for_endpoint_collision)");
                        } else {
                            _gossiper.goto_shadow_round();
                            _gossiper.reset_endpoint_state_map().get();
                            found_bootstrapping_node = true;
                            auto elapsed = std::chrono::duration_cast<std::chrono::seconds>(gms::gossiper::clk::now() - t).count();
                            slogger.info("Checking bootstrapping/leaving/moving nodes: node={}, status={}, sleep 1 second and check again ({} seconds elapsed) (check_for_endpoint_collision)", addr, state, elapsed);
                            sleep_abortable(std::chrono::seconds(1), _abort_source).get();
                            break;
                        }
                    }
                }
            }
        } while (found_bootstrapping_node);
        slogger.info("Checking bootstrapping/leaving/moving nodes: ok (check_for_endpoint_collision)");
        _gossiper.reset_endpoint_state_map().get();
    });
}

// Runs inside seastar::async context
void storage_service::remove_endpoint(inet_address endpoint) {
    _gossiper.remove_endpoint(endpoint);
    db::system_keyspace::remove_endpoint(endpoint).then_wrapped([endpoint] (auto&& f) {
        try {
            f.get();
        } catch (...) {
            slogger.error("fail to remove endpoint={}: {}", endpoint, std::current_exception());
        }
        return make_ready_future<>();
    }).get();
}

future<std::unordered_set<token>> storage_service::prepare_replacement_info(const std::unordered_map<gms::inet_address, sstring>& loaded_peer_features) {
    if (!db().local().get_replace_address()) {
        throw std::runtime_error(format("replace_address is empty"));
    }
    auto replace_address = db().local().get_replace_address().value();
    slogger.info("Gathering node replacement information for {}", replace_address);

    // if (!MessagingService.instance().isListening())
    //     MessagingService.instance().listen(FBUtilities.getLocalAddress());
    auto seeds = _gossiper.get_seeds();
    if (seeds.size() == 1 && seeds.count(replace_address)) {
        throw std::runtime_error(format("Cannot replace_address {} because no seed node is up", replace_address));
    }

    // make magic happen
    slogger.info("Checking remote features with gossip");
    return _gossiper.do_shadow_round().then([this, loaded_peer_features, replace_address] {
        auto local_features = get_known_features();
        _gossiper.check_knows_remote_features(local_features, loaded_peer_features);
        // now that we've gossiped at least once, we should be able to find the node we're replacing
        auto* state = _gossiper.get_endpoint_state_for_endpoint_ptr(replace_address);
        if (!state) {
            throw std::runtime_error(format("Cannot replace_address {} because it doesn't exist in gossip", replace_address));
        }
        auto host_id = _gossiper.get_host_id(replace_address);
        auto* value = state->get_application_state_ptr(application_state::TOKENS);
        if (!value) {
            throw std::runtime_error(format("Could not find tokens for {} to replace", replace_address));
        }
        auto tokens = get_tokens_for(replace_address);
        // use the replacee's host Id as our own so we receive hints, etc
        return db::system_keyspace::set_local_host_id(host_id).discard_result().then([this, replace_address, tokens = std::move(tokens)] {
            return _gossiper.reset_endpoint_state_map().then([tokens = std::move(tokens)] { // clean up since we have what we need
                return make_ready_future<std::unordered_set<token>>(std::move(tokens));
            });
        });
    });
}

future<std::map<gms::inet_address, float>> storage_service::get_ownership() {
    return run_with_no_api_lock([] (storage_service& ss) {
        auto token_map = dht::global_partitioner().describe_ownership(ss._token_metadata.sorted_tokens());
        // describeOwnership returns tokens in an unspecified order, let's re-order them
        std::map<gms::inet_address, float> ownership;
        for (auto entry : token_map) {
            gms::inet_address endpoint = ss._token_metadata.get_endpoint(entry.first).value();
            auto token_ownership = entry.second;
            ownership[endpoint] += token_ownership;
        }
        return ownership;
    });
}

future<std::map<gms::inet_address, float>> storage_service::effective_ownership(sstring keyspace_name) {
    return run_with_no_api_lock([keyspace_name] (storage_service& ss) mutable {
        if (keyspace_name != "") {
            //find throws no such keyspace if it is missing
            const keyspace& ks = ss._db.local().find_keyspace(keyspace_name);
            // This is ugly, but it follows origin
            auto&& rs = ks.get_replication_strategy();  // clang complains about typeid(ks.get_replication_strategy());
            if (typeid(rs) == typeid(locator::local_strategy)) {
                throw std::runtime_error("Ownership values for keyspaces with LocalStrategy are meaningless");
            }
        } else {
            auto non_system_keyspaces = ss._db.local().get_non_system_keyspaces();

            //system_traces is a non-system keyspace however it needs to be counted as one for this process
            size_t special_table_count = 0;
            if (std::find(non_system_keyspaces.begin(), non_system_keyspaces.end(), "system_traces") !=
                    non_system_keyspaces.end()) {
                special_table_count += 1;
            }
            if (non_system_keyspaces.size() > special_table_count) {
                throw std::runtime_error("Non-system keyspaces don't have the same replication settings, effective ownership information is meaningless");
            }
            keyspace_name = "system_traces";
        }
        auto token_ownership = dht::global_partitioner().describe_ownership(ss._token_metadata.sorted_tokens());

        std::map<gms::inet_address, float> final_ownership;

        // calculate ownership per dc
        for (auto endpoints : ss._token_metadata.get_topology().get_datacenter_endpoints()) {
            // calculate the ownership with replication and add the endpoint to the final ownership map
            for (const gms::inet_address& endpoint : endpoints.second) {
                float ownership = 0.0f;
                for (range<token> r : ss.get_ranges_for_endpoint(keyspace_name, endpoint)) {
                    // get_ranges_for_endpoint will unwrap the first range.
                    // With t0 t1 t2 t3, the first range (t3,t0] will be splitted
                    // as (min,t0] and (t3,max]. Skippping the range (t3,max]
                    // we will get the correct ownership number as if the first
                    // range were not splitted.
                    if (!r.end()) {
                        continue;
                    }
                    auto end_token = r.end()->value();
                    if (token_ownership.find(end_token) != token_ownership.end()) {
                        ownership += token_ownership[end_token];
                    }
                }
                final_ownership[endpoint] = ownership;
            }
        }
        return final_ownership;
    });
}

static const std::map<storage_service::mode, sstring> mode_names = {
    {storage_service::mode::STARTING,       "STARTING"},
    {storage_service::mode::NORMAL,         "NORMAL"},
    {storage_service::mode::JOINING,        "JOINING"},
    {storage_service::mode::LEAVING,        "LEAVING"},
    {storage_service::mode::DECOMMISSIONED, "DECOMMISSIONED"},
    {storage_service::mode::MOVING,         "MOVING"},
    {storage_service::mode::DRAINING,       "DRAINING"},
    {storage_service::mode::DRAINED,        "DRAINED"},
};

std::ostream& operator<<(std::ostream& os, const storage_service::mode& m) {
    os << mode_names.at(m);
    return os;
}

void storage_service::set_mode(mode m, bool log) {
    set_mode(m, "", log);
}

void storage_service::set_mode(mode m, sstring msg, bool log) {
    _operation_mode = m;
    if (log) {
        slogger.info("{}: {}", m, msg);
    } else {
        slogger.debug("{}: {}", m, msg);
    }
}

future<std::unordered_set<dht::token>> storage_service::get_local_tokens() {
    return db::system_keyspace::get_saved_tokens().then([] (auto&& tokens) {
        // should not be called before initServer sets this
        if (tokens.empty()) {
            auto err = format("get_local_tokens: tokens is empty");
            slogger.error("{}", err);
            throw std::runtime_error(err);
        }
        return tokens;
    });
}

sstring storage_service::get_release_version() {
    return version::release();
}

sstring storage_service::get_schema_version() {
    return _db.local().get_version().to_sstring();
}

static constexpr auto UNREACHABLE = "UNREACHABLE";

future<std::unordered_map<sstring, std::vector<sstring>>> storage_service::describe_schema_versions() {
    auto live_hosts = _gossiper.get_live_members();
    std::unordered_map<sstring, std::vector<sstring>> results;
    return map_reduce(std::move(live_hosts), [] (auto host) {
        auto f0 = netw::get_messaging_service().local().send_schema_check(netw::msg_addr{ host, 0 });
        return std::move(f0).then_wrapped([host] (auto f) {
            if (f.failed()) {
                f.ignore_ready_future();
                return std::pair<gms::inet_address, std::optional<utils::UUID>>(host, std::nullopt);
            }
            return std::pair<gms::inet_address, std::optional<utils::UUID>>(host, f.get0());
        });
    }, std::move(results), [] (auto results, auto host_and_version) {
        auto version = host_and_version.second ? host_and_version.second->to_sstring() : UNREACHABLE;
        auto it = results.find(version);
        if (it == results.end()) {
            results.emplace(std::move(version), std::vector<sstring> { host_and_version.first.to_sstring() });
        } else {
            it->second.emplace_back(host_and_version.first.to_sstring());
        }
        return results;
    }).then([] (auto results) {
        // we're done: the results map is ready to return to the client.  the rest is just debug logging:
        auto it_unreachable = results.find(UNREACHABLE);
        if (it_unreachable != results.end()) {
            slogger.debug("Hosts not in agreement. Didn't get a response from everybody: {}", ::join( ",", it_unreachable->second));
        }
        auto my_version = get_local_storage_service().get_schema_version();
        for (auto&& entry : results) {
            // check for version disagreement. log the hosts that don't agree.
            if (entry.first == UNREACHABLE || entry.first == my_version) {
                continue;
            }
            for (auto&& host : entry.second) {
                slogger.debug("{} disagrees ({})", host, entry.first);
            }
        }
        if (results.size() == 1) {
            slogger.debug("Schemas are in agreement.");
        }
        return results;
    });
};

future<sstring> storage_service::get_operation_mode() {
    return run_with_no_api_lock([] (storage_service& ss) {
        auto mode = ss._operation_mode;
        return make_ready_future<sstring>(format("{}", mode));
    });
}

future<bool> storage_service::is_starting() {
    return run_with_no_api_lock([] (storage_service& ss) {
        auto mode = ss._operation_mode;
        return mode == storage_service::mode::STARTING;
    });
}

future<bool> storage_service::is_gossip_running() {
    return run_with_no_api_lock([] (storage_service& ss) {
        return ss._gossiper.is_enabled();
    });
}

future<> storage_service::start_gossiping(bind_messaging_port do_bind) {
    return run_with_api_lock(sstring("start_gossiping"), [do_bind] (storage_service& ss) {
        return seastar::async([&ss, do_bind] {
            if (!ss._initialized) {
                slogger.warn("Starting gossip by operator request");
                ss.set_gossip_tokens(ss.get_local_tokens().get0());
                ss._gossiper.force_newer_generation();
                ss._gossiper.start_gossiping(get_generation_number(), gms::bind_messaging_port(bool(do_bind))).then([&ss] {
                    ss._initialized = true;
                }).get();
            }
        });
    });
}

future<> storage_service::stop_gossiping() {
    return run_with_api_lock(sstring("stop_gossiping"), [] (storage_service& ss) {
        if (ss._initialized) {
            slogger.warn("Stopping gossip by operator request");
            return gms::stop_gossiping().then([&ss] {
                ss._initialized = false;
            });
        }
        return make_ready_future<>();
    });
}

future<> storage_service::do_stop_ms() {
    if (_ms_stopped) {
        return make_ready_future<>();
    }
    _ms_stopped = true;
    return netw::get_messaging_service().invoke_on_all([] (auto& ms) {
        return ms.stop();
    }).then([] {
        slogger.info("messaging_service stopped");
    });
}

future<> storage_service::do_stop_stream_manager() {
    if (_stream_manager_stopped) {
        return make_ready_future<>();
    }
    _stream_manager_stopped = true;
    return streaming::get_stream_manager().invoke_on_all([] (auto& sm) {
        return sm.stop();
    }).then([] {
        slogger.info("stream_manager stopped");
    });
}

future<> check_snapshot_not_exist(database& db, sstring ks_name, sstring name) {
    auto& ks = db.find_keyspace(ks_name);
    return parallel_for_each(ks.metadata()->cf_meta_data(), [&db, ks_name = std::move(ks_name), name = std::move(name)] (auto& pair) {
        auto& cf = db.find_column_family(pair.second);
        return cf.snapshot_exists(name).then([ks_name = std::move(ks_name), name] (bool exists) {
            if (exists) {
                throw std::runtime_error(format("Keyspace {}: snapshot {} already exists.", ks_name, name));
            }
        });
    });
}

template <typename Func>
std::result_of_t<Func()> storage_service::run_snapshot_modify_operation(Func&& f) {
    return smp::submit_to(0, [f = std::move(f)] () mutable {
        return with_lock(get_local_storage_service()._snapshot_lock.for_write(), std::move(f));
    });
}

template <typename Func>
std::result_of_t<Func()> storage_service::run_snapshot_list_operation(Func&& f) {
    return smp::submit_to(0, [f = std::move(f)] () mutable {
        return with_lock(get_local_storage_service()._snapshot_lock.for_read(), std::move(f));
    });
}

future<> storage_service::take_snapshot(sstring tag, std::vector<sstring> keyspace_names) {
    if (tag.empty()) {
        throw std::runtime_error("You must supply a snapshot name.");
    }

    if (keyspace_names.size() == 0) {
        boost::copy(_db.local().get_keyspaces() | boost::adaptors::map_keys, std::back_inserter(keyspace_names));
    };

    return run_snapshot_modify_operation([tag = std::move(tag), keyspace_names = std::move(keyspace_names), this] {
        auto mode = get_local_storage_service()._operation_mode;
        if (mode == storage_service::mode::JOINING) {
            throw std::runtime_error("Cannot snapshot until bootstrap completes");
        }

        return parallel_for_each(keyspace_names, [tag, this] (auto& ks_name) {
            return check_snapshot_not_exist(_db.local(), ks_name, tag);
        }).then([this, tag, keyspace_names] {
            return _db.invoke_on_all([tag = std::move(tag), keyspace_names] (database& db) {
                return parallel_for_each(keyspace_names, [&db, tag = std::move(tag)] (auto& ks_name) {
                    auto& ks = db.find_keyspace(ks_name);
                    return parallel_for_each(ks.metadata()->cf_meta_data(), [&db, tag = std::move(tag)] (auto& pair) {
                        auto& cf = db.find_column_family(pair.second);
                        return cf.snapshot(tag);
                    });
                });
            });
        });
    });

}

future<> storage_service::take_column_family_snapshot(sstring ks_name, sstring cf_name, sstring tag) {
    if (ks_name.empty()) {
        throw std::runtime_error("You must supply a keyspace name");
    }
    if (cf_name.empty()) {
        throw std::runtime_error("You must supply a table name");
    }
    if (cf_name.find(".") != sstring::npos) {
        throw std::invalid_argument("Cannot take a snapshot of a secondary index by itself. Run snapshot on the table that owns the index.");
    }

    if (tag.empty()) {
        throw std::runtime_error("You must supply a snapshot name.");
    }

    return run_snapshot_modify_operation([this, ks_name = std::move(ks_name), cf_name = std::move(cf_name), tag = std::move(tag)] {
        auto mode = get_local_storage_service()._operation_mode;
        if (mode == storage_service::mode::JOINING) {
            throw std::runtime_error("Cannot snapshot until bootstrap completes");
        }
        return check_snapshot_not_exist(_db.local(), ks_name, tag).then([this, ks_name, cf_name, tag] {
            return _db.invoke_on_all([ks_name, cf_name, tag] (database &db) {
                auto& cf = db.find_column_family(ks_name, cf_name);
                return cf.snapshot(tag);
            });
        });
    });
}

future<> storage_service::clear_snapshot(sstring tag, std::vector<sstring> keyspace_names) {
    return run_snapshot_modify_operation([this, tag = std::move(tag), keyspace_names = std::move(keyspace_names)] {
        return _db.local().clear_snapshot(tag, keyspace_names);
    });
}

future<std::unordered_map<sstring, std::vector<service::storage_service::snapshot_details>>>
storage_service::get_snapshot_details() {
    using cf_snapshot_map = std::unordered_map<utils::UUID, column_family::snapshot_details>;
    using snapshot_map = std::unordered_map<sstring, cf_snapshot_map>;

    class snapshot_reducer {
    private:
        snapshot_map _result;
    public:
        future<> operator()(const snapshot_map& value) {
            for (auto&& vp: value) {
                if (_result.count(vp.first) == 0) {
                    _result.emplace(vp.first, std::move(vp.second));
                    continue;
                }

                auto& rp = _result.at(vp.first);
                for (auto&& cf: vp.second) {
                    if (rp.count(cf.first) == 0) {
                        rp.emplace(cf.first, std::move(cf.second));
                        continue;
                    }
                    auto& rcf = rp.at(cf.first);
                    rcf.live = cf.second.live;
                    rcf.total = cf.second.total;
                }
            }
            return make_ready_future<>();
        }
        snapshot_map get() && {
            return std::move(_result);
        }
    };
  return run_snapshot_list_operation([] {
    return get_local_storage_service()._db.map_reduce(snapshot_reducer(), [] (database& db) {
        auto local_snapshots = make_lw_shared<snapshot_map>();
        return parallel_for_each(db.get_column_families(), [local_snapshots] (auto& cf_pair) {
            return cf_pair.second->get_snapshot_details().then([uuid = cf_pair.first, local_snapshots] (auto map) {
                for (auto&& snap_map: map) {
                    if (local_snapshots->count(snap_map.first) == 0) {
                        local_snapshots->emplace(snap_map.first, cf_snapshot_map());
                    }
                    local_snapshots->at(snap_map.first).emplace(uuid, snap_map.second);
                }
                return make_ready_future<>();
            });
        }).then([local_snapshots] {
            return make_ready_future<snapshot_map>(std::move(*local_snapshots));
        });
    }).then([] (snapshot_map&& map) {
        std::unordered_map<sstring, std::vector<service::storage_service::snapshot_details>> result;
        for (auto&& pair: map) {
            std::vector<service::storage_service::snapshot_details> details;

            for (auto&& snap_map: pair.second) {
                auto& cf = get_local_storage_service()._db.local().find_column_family(snap_map.first);
                details.push_back({ snap_map.second.live, snap_map.second.total, cf.schema()->cf_name(), cf.schema()->ks_name() });
            }
            result.emplace(pair.first, std::move(details));
        }

        return make_ready_future<std::unordered_map<sstring, std::vector<service::storage_service::snapshot_details>>>(std::move(result));
    });
  });
}

future<int64_t> storage_service::true_snapshots_size() {
    return _db.map_reduce(adder<int64_t>(), [] (database& db) {
        return do_with(int64_t(0), [&db] (auto& local_total) {
            return parallel_for_each(db.get_column_families(), [&local_total] (auto& cf_pair) {
                return cf_pair.second->get_snapshot_details().then([&local_total] (auto map) {
                    for (auto&& snap_map: map) {
                        local_total += snap_map.second.live;
                    }
                    return make_ready_future<>();
                 });
            }).then([&local_total] {
                return make_ready_future<int64_t>(local_total);
            });
        });
    });
}

static std::atomic<bool> isolated = { false };

future<> storage_service::start_rpc_server() {
    return run_with_api_lock(sstring("start_rpc_server"), [] (storage_service& ss) {
        if (ss._thrift_server || isolated.load()) {
            return make_ready_future<>();
        }

        auto tserver = make_shared<distributed<thrift_server>>();
        ss._thrift_server = tserver;

        auto& cfg = ss._db.local().get_config();
        auto port = cfg.rpc_port();
        auto addr = cfg.rpc_address();
        auto preferred = cfg.rpc_interface_prefer_ipv6() ? std::make_optional(net::inet_address::family::INET6) : std::nullopt;
        auto family = cfg.enable_ipv6_dns_lookup() || preferred ? std::nullopt : std::make_optional(net::inet_address::family::INET);
        auto keepalive = cfg.rpc_keepalive();
        thrift_server_config tsc;
        tsc.timeout_config = make_timeout_config(cfg);
        tsc.max_request_size = cfg.thrift_max_message_length_in_mb() * (uint64_t(1) << 20);
        return gms::inet_address::lookup(addr, family, preferred).then([&ss, tserver, addr, port, keepalive, tsc] (gms::inet_address ip) {
            return tserver->start(std::ref(ss._db), std::ref(cql3::get_query_processor()), std::ref(ss._auth_service), std::ref(ss._cql_config), tsc).then([tserver, port, addr, ip, keepalive] {
                // #293 - do not stop anything
                //engine().at_exit([tserver] {
                //    return tserver->stop();
                //});
                return tserver->invoke_on_all(&thrift_server::listen, socket_address{ip, port}, keepalive);
            });
        }).then([addr, port] {
            slogger.info("Thrift server listening on {}:{} ...", addr, port);
        });
    });
}

future<> storage_service::do_stop_rpc_server() {
    auto tserver = _thrift_server;
    _thrift_server = {};
    if (tserver) {
        // Note: We must capture tserver so that it will not be freed before tserver->stop
        return tserver->stop().then([tserver] {
            slogger.info("Thrift server stopped");
        });
    }
    return make_ready_future<>();
}

future<> storage_service::stop_rpc_server() {
    return run_with_api_lock(sstring("stop_rpc_server"), [] (storage_service& ss) {
        return ss.do_stop_rpc_server();
    });
}

future<bool> storage_service::is_rpc_server_running() {
    return run_with_no_api_lock([] (storage_service& ss) {
        return bool(ss._thrift_server);
    });
}

future<> storage_service::start_native_transport() {
    return run_with_api_lock(sstring("start_native_transport"), [this] (storage_service& ss) {
        if (ss._cql_server || isolated.load()) {
            return make_ready_future<>();
        }
        auto cserver = make_shared<distributed<cql_transport::cql_server>>();
        ss._cql_server = cserver;

        auto& cfg = ss._db.local().get_config();
        auto addr = cfg.rpc_address();
        auto preferred = cfg.rpc_interface_prefer_ipv6() ? std::make_optional(net::inet_address::family::INET6) : std::nullopt;
        auto family = cfg.enable_ipv6_dns_lookup() || preferred ? std::nullopt : std::make_optional(net::inet_address::family::INET);
        auto ceo = cfg.client_encryption_options();
        auto keepalive = cfg.rpc_keepalive();
        cql_transport::cql_server_config cql_server_config;
        cql_server_config.timeout_config = make_timeout_config(cfg);
        cql_server_config.max_request_size = ss._service_memory_total;
        cql_server_config.get_service_memory_limiter_semaphore = [ss = std::ref(get_storage_service())] () -> semaphore& { return ss.get().local()._service_memory_limiter; };
        cql_server_config.allow_shard_aware_drivers = cfg.enable_shard_aware_drivers();
        return gms::inet_address::lookup(addr, family, preferred).then([&ss, cserver, addr, &cfg, keepalive, ceo = std::move(ceo), cql_server_config] (seastar::net::inet_address ip) {
                return cserver->start(std::ref(service::get_storage_proxy()), std::ref(cql3::get_query_processor()), std::ref(ss._auth_service), std::ref(ss._cql_config), cql_server_config, std::ref(ss._sl_controller)).then([cserver, &cfg, addr, ip, ceo, keepalive]() {

                auto f = make_ready_future();

                struct listen_cfg {
                    socket_address addr;
                    std::shared_ptr<seastar::tls::credentials_builder> cred;
                };

                std::vector<listen_cfg> configs({ { socket_address{ip, cfg.native_transport_port()} }});

                // main should have made sure values are clean and neatish
                if (ceo.at("enabled") == "true") {
                    auto cred = std::make_shared<seastar::tls::credentials_builder>();

                    cred->set_dh_level(seastar::tls::dh_params::level::MEDIUM);
                    cred->set_priority_string(db::config::default_tls_priority);

                    if (ceo.count("priority_string")) {
                        cred->set_priority_string(ceo.at("priority_string"));
                    }
                    if (ceo.count("require_client_auth") && ceo.at("require_client_auth") == "true") {
                        cred->set_client_auth(seastar::tls::client_auth::REQUIRE);
                    }

                    f = cred->set_x509_key_file(ceo.at("certificate"), ceo.at("keyfile"), seastar::tls::x509_crt_format::PEM);

                    if (ceo.count("truststore")) {
                        f = f.then([cred, f = ceo.at("truststore")] { return cred->set_x509_trust_file(f, seastar::tls::x509_crt_format::PEM); });
                    }

                    slogger.info("Enabling encrypted CQL connections between client and server");

                    if (cfg.native_transport_port_ssl.is_set() && cfg.native_transport_port_ssl() != cfg.native_transport_port()) {
                        configs.emplace_back(listen_cfg{{ip, cfg.native_transport_port_ssl()}, std::move(cred)});
                    } else {
                        configs.back().cred = std::move(cred);
                    }
                }

                return f.then([cserver, configs = std::move(configs), keepalive] {
                    return parallel_for_each(configs, [cserver, keepalive](const listen_cfg & cfg) {
                        return cserver->invoke_on_all(&cql_transport::cql_server::listen, cfg.addr, cfg.cred, keepalive).then([cfg] {
                            slogger.info("Starting listening for CQL clients on {} ({})"
                                            , cfg.addr, cfg.cred ? "encrypted" : "unencrypted"
                                            );
                        });
                    });

                });
            });
        }).then([&ss] {
            return ss.set_cql_ready(true);
        });
    });
}

future<> storage_service::do_stop_native_transport() {
    auto cserver = _cql_server;
    _cql_server = {};
    if (cserver) {
        // FIXME: cql_server::stop() doesn't kill existing connections and wait for them
        // Note: We must capture cserver so that it will not be freed before cserver->stop
        return set_cql_ready(false).then([cserver] {
            return cserver->stop().then([cserver] {
                slogger.info("CQL server stopped");
            });
        });
    }
    return make_ready_future<>();
}

future<> storage_service::stop_native_transport() {
    return run_with_api_lock(sstring("stop_native_transport"), [] (storage_service& ss) {
        return ss.do_stop_native_transport();
    });
}

future<bool> storage_service::is_native_transport_running() {
    return run_with_no_api_lock([] (storage_service& ss) {
        return bool(ss._cql_server);
    });
}

future<> storage_service::decommission() {
    return run_with_api_lock(sstring("decommission"), [] (storage_service& ss) {
        return seastar::async([&ss] {
            auto& tm = ss.get_token_metadata();
            auto& db = ss.db().local();
            if (!tm.is_member(ss.get_broadcast_address())) {
                throw std::runtime_error("local node is not a member of the token ring yet");
            }

            if (tm.clone_after_all_left().sorted_tokens().size() < 2) {
                throw std::runtime_error("no other normal nodes in the ring; decommission would be pointless");
            }

            if (ss._operation_mode != mode::NORMAL) {
                throw std::runtime_error(format("Node in {} state; wait for status to become normal or restart", ss._operation_mode));
            }

            ss.update_pending_ranges().get();

            auto non_system_keyspaces = db.get_non_system_keyspaces();
            for (const auto& keyspace_name : non_system_keyspaces) {
                if (tm.get_pending_ranges(keyspace_name, ss.get_broadcast_address()).size() > 0) {
                    throw std::runtime_error("data is currently moving to this node; unable to leave the ring");
                }
            }

            slogger.info("DECOMMISSIONING: starts");
            ss.start_leaving().get();
            // FIXME: long timeout = Math.max(RING_DELAY, BatchlogManager.instance.getBatchlogTimeout());
            auto timeout = ss.get_ring_delay();
            ss.set_mode(mode::LEAVING, format("sleeping {} ms for batch processing and pending range setup", timeout.count()), true);
            sleep_abortable(timeout, ss._abort_source).get();

            slogger.info("DECOMMISSIONING: unbootstrap starts");
            ss.unbootstrap();
            slogger.info("DECOMMISSIONING: unbootstrap done");

            ss.shutdown_client_servers().get();
            slogger.info("DECOMMISSIONING: shutdown rpc and cql server done");

            db::get_batchlog_manager().invoke_on_all([] (auto& bm) {
                return bm.stop();
            }).get();
            slogger.info("DECOMMISSIONING: stop batchlog_manager done");

            gms::stop_gossiping().get();
            slogger.info("DECOMMISSIONING: stop_gossiping done");
            ss.do_stop_ms().get();
            slogger.info("DECOMMISSIONING: stop messaging_service done");
            // StageManager.shutdownNow();
            db::system_keyspace::set_bootstrap_state(db::system_keyspace::bootstrap_state::DECOMMISSIONED).get();
            slogger.info("DECOMMISSIONING: set_bootstrap_state done");
            ss.set_mode(mode::DECOMMISSIONED, true);
            slogger.info("DECOMMISSIONING: done");
            // let op be responsible for killing the process
        });
    });
}

future<> storage_service::removenode(sstring host_id_string) {
    return run_with_api_lock(sstring("removenode"), [host_id_string] (storage_service& ss) mutable {
        return seastar::async([&ss, host_id_string] {
            slogger.debug("removenode: host_id = {}", host_id_string);
            auto my_address = ss.get_broadcast_address();
            auto& tm = ss._token_metadata;
            auto local_host_id = tm.get_host_id(my_address);
            auto host_id = utils::UUID(host_id_string);
            auto endpoint_opt = tm.get_endpoint_for_host_id(host_id);
            if (!endpoint_opt) {
                throw std::runtime_error("Host ID not found.");
            }
            auto endpoint = *endpoint_opt;

            auto tokens = tm.get_tokens(endpoint);

            slogger.debug("removenode: endpoint = {}", endpoint);

            if (endpoint == my_address) {
                throw std::runtime_error("Cannot remove self");
            }

            if (ss._gossiper.get_live_members().count(endpoint)) {
                throw std::runtime_error(format("Node {} is alive and owns this ID. Use decommission command to remove it from the ring", endpoint));
            }

            // A leaving endpoint that is dead is already being removed.
            if (tm.is_leaving(endpoint)) {
                slogger.warn("Node {} is already being removed, continuing removal anyway", endpoint);
            }

            if (!ss._replicating_nodes.empty()) {
                throw std::runtime_error("This node is already processing a removal. Wait for it to complete, or use 'removenode force' if this has failed.");
            }

            auto non_system_keyspaces = ss.db().local().get_non_system_keyspaces();
            // Find the endpoints that are going to become responsible for data
            for (const auto& keyspace_name : non_system_keyspaces) {
                auto& ks = ss.db().local().find_keyspace(keyspace_name);
                // if the replication factor is 1 the data is lost so we shouldn't wait for confirmation
                if (ks.get_replication_strategy().get_replication_factor() == 1) {
                    slogger.warn("keyspace={} has replication factor 1, the data is probably lost", keyspace_name);
                    continue;
                }

                // get all ranges that change ownership (that is, a node needs
                // to take responsibility for new range)
                std::unordered_multimap<dht::token_range, inet_address> changed_ranges =
                    ss.get_changed_ranges_for_leaving(keyspace_name, endpoint);
                for (auto& x: changed_ranges) {
                    auto ep = x.second;
                    if (ss._gossiper.is_alive(ep)) {
                        ss._replicating_nodes.emplace(ep);
                    } else {
                        slogger.warn("Endpoint {} is down and will not receive data for re-replication of {}", ep, endpoint);
                    }
                }
            }
            slogger.info("removenode: endpoint = {}, replicating_nodes = {}", endpoint, ss._replicating_nodes);
            ss._removing_node = endpoint;
            tm.add_leaving_endpoint(endpoint);
            ss.update_pending_ranges().get();

            // the gossiper will handle spoofing this node's state to REMOVING_TOKEN for us
            // we add our own token so other nodes to let us know when they're done
            ss._gossiper.advertise_removing(endpoint, host_id, local_host_id).get();

            // kick off streaming commands
            // No need to wait for restore_replica_count to complete, since
            // when it completes, the node will be removed from _replicating_nodes,
            // and we wait for _replicating_nodes to become empty below
            //FIXME: discarded future.
            (void)ss.restore_replica_count(endpoint, my_address).handle_exception([endpoint, my_address] (auto ep) {
                slogger.info("Failed to restore_replica_count for node {} on node {}", endpoint, my_address);
            });

            // wait for ReplicationFinishedVerbHandler to signal we're done
            while (!(ss._replicating_nodes.empty() || ss._force_remove_completion)) {
                sleep_abortable(std::chrono::milliseconds(100), ss._abort_source).get();
            }

            if (ss._force_remove_completion) {
                ss._force_remove_completion = false;
                throw std::runtime_error("nodetool removenode force is called by user");
            }

            std::unordered_set<token> tmp(tokens.begin(), tokens.end());
            ss.excise(std::move(tmp), endpoint);

            // gossiper will indicate the token has left
            ss._gossiper.advertise_token_removed(endpoint, host_id).get();

            ss._replicating_nodes.clear();
            ss._removing_node = std::nullopt;
        });
    });
}

// Runs inside seastar::async context
void storage_service::flush_column_families() {
    service::get_storage_service().invoke_on_all([] (auto& ss) {
        auto& local_db = ss.db().local();
        auto non_system_cfs = local_db.get_column_families() | boost::adaptors::filtered([] (auto& uuid_and_cf) {
            auto cf = uuid_and_cf.second;
            return !is_system_keyspace(cf->schema()->ks_name());
        });
        // count CFs first
        auto total_cfs = boost::distance(non_system_cfs);
        ss._drain_progress.total_cfs = total_cfs;
        ss._drain_progress.remaining_cfs = total_cfs;
        // flush
        return parallel_for_each(non_system_cfs, [&ss] (auto&& uuid_and_cf) {
            auto cf = uuid_and_cf.second;
            return cf->flush().then([&ss] {
                ss._drain_progress.remaining_cfs--;
            });
        });
    }).get();
    // flush the system ones after all the rest are done, just in case flushing modifies any system state
    // like CASSANDRA-5151. don't bother with progress tracking since system data is tiny.
    service::get_storage_service().invoke_on_all([] (auto& ss) {
        auto& local_db = ss.db().local();
        auto system_cfs = local_db.get_column_families() | boost::adaptors::filtered([] (auto& uuid_and_cf) {
            auto cf = uuid_and_cf.second;
            return is_system_keyspace(cf->schema()->ks_name());
        });
        return parallel_for_each(system_cfs, [&ss] (auto&& uuid_and_cf) {
            auto cf = uuid_and_cf.second;
            return cf->flush();
        });
    }).get();
}

future<> storage_service::drain() {
    return run_with_api_lock(sstring("drain"), [] (storage_service& ss) {
        return seastar::async([&ss] {
            if (ss._operation_mode == mode::DRAINED) {
                slogger.warn("Cannot drain node (did it already happen?)");
                return;
            }
            if (drain_in_progress) {
                drain_in_progress->get();
                ss.set_mode(mode::DRAINED, true);
                return;
            }
            promise<> p;
            drain_in_progress = p.get_future();

            ss.set_mode(mode::DRAINING, "starting drain process", true);
            ss.shutdown_client_servers().get();
            gms::stop_gossiping().get();

            ss.set_mode(mode::DRAINING, "shutting down messaging_service", false);
            ss.do_stop_ms().get();

#if 0
    StorageProxy.instance.verifyNoHintsInProgress();
#endif

            // Interrupt on going compaction and shutdown to prevent further compaction
            ss.db().invoke_on_all([] (auto& db) {
                return db.get_compaction_manager().stop();
            }).get();

            ss.set_mode(mode::DRAINING, "flushing column families", false);
            ss.flush_column_families();

            db::get_batchlog_manager().invoke_on_all([] (auto& bm) {
                return bm.stop();
            }).get();
#if 0
    // whilst we've flushed all the CFs, which will have recycled all completed segments, we want to ensure
    // there are no segments to replay, so we force the recycling of any remaining (should be at most one)
    CommitLog.instance.forceRecycleAllSegments();
#endif

            ss.db().invoke_on_all([] (auto& db) {
                return db.commitlog()->shutdown();
            }).get();

            ss.set_mode(mode::DRAINED, true);
            p.set_value();
        });
    });
}

double storage_service::get_load() {
    double bytes = 0;
#if 0
    for (String keyspaceName : Schema.instance.getKeyspaces())
    {
        Keyspace keyspace = Schema.instance.getKeyspaceInstance(keyspaceName);
        if (keyspace == null)
            continue;
        for (ColumnFamilyStore cfs : keyspace.getColumnFamilyStores())
            bytes += cfs.getLiveDiskSpaceUsed();
    }
#endif
    return bytes;
}

sstring storage_service::get_load_string() {
    return format("{:f}", get_load());
}

future<std::map<sstring, double>> storage_service::get_load_map() {
    return run_with_no_api_lock([] (storage_service& ss) {
        std::map<sstring, double> load_map;
        auto& lb = ss.get_load_broadcaster();
        if (lb) {
            for (auto& x : lb->get_load_info()) {
                load_map.emplace(format("{}", x.first), x.second);
                slogger.debug("get_load_map endpoint={}, load={}", x.first, x.second);
            }
        } else {
            slogger.debug("load_broadcaster is not set yet!");
        }
        load_map.emplace(format("{}", ss.get_broadcast_address()), ss.get_load());
        return load_map;
    });
}


future<> storage_service::rebuild(sstring source_dc) {
    return run_with_api_lock(sstring("rebuild"), [source_dc] (storage_service& ss) {
        slogger.info("rebuild from dc: {}", source_dc == "" ? "(any dc)" : source_dc);
        auto streamer = make_lw_shared<dht::range_streamer>(ss._db, ss._token_metadata, ss._abort_source,
                ss.get_broadcast_address(), "Rebuild", streaming::stream_reason::rebuild);
        streamer->add_source_filter(std::make_unique<dht::range_streamer::failure_detector_source_filter>(ss._gossiper.get_unreachable_members()));
        if (source_dc != "") {
            streamer->add_source_filter(std::make_unique<dht::range_streamer::single_datacenter_filter>(source_dc));
        }
        auto keyspaces = make_lw_shared<std::vector<sstring>>(ss._db.local().get_non_system_keyspaces());
        return do_for_each(*keyspaces, [keyspaces, streamer, &ss] (sstring& keyspace_name) {
            return streamer->add_ranges(keyspace_name, ss.get_local_ranges(keyspace_name));
        }).then([streamer] {
            return streamer->stream_async().then([streamer] {
                slogger.info("Streaming for rebuild successful");
            }).handle_exception([] (auto ep) {
                // This is used exclusively through JMX, so log the full trace but only throw a simple RTE
                slogger.warn("Error while rebuilding node: {}", std::current_exception());
                return make_exception_future<>(std::move(ep));
            });
        });
    });
}

int32_t storage_service::get_exception_count() {
    // FIXME
    // We return 0 for no exceptions, it should probably be
    // replaced by some general exception handling that would count
    // the unhandled exceptions.
    //return (int)StorageMetrics.exceptions.count();
    return 0;
}

future<bool> storage_service::is_initialized() {
    return run_with_no_api_lock([] (storage_service& ss) {
        return ss._initialized;
    });
}

std::unordered_multimap<dht::token_range, inet_address> storage_service::get_changed_ranges_for_leaving(sstring keyspace_name, inet_address endpoint) {
    // First get all ranges the leaving endpoint is responsible for
    auto ranges = get_ranges_for_endpoint(keyspace_name, endpoint);

    slogger.debug("Node {} ranges [{}]", endpoint, ranges);

    std::unordered_map<dht::token_range, std::vector<inet_address>> current_replica_endpoints;

    // Find (for each range) all nodes that store replicas for these ranges as well
    auto metadata = _token_metadata.clone_only_token_map(); // don't do this in the loop! #7758
    for (auto& r : ranges) {
        auto& ks = _db.local().find_keyspace(keyspace_name);
        auto end_token = r.end() ? r.end()->value() : dht::maximum_token();
        auto eps = ks.get_replication_strategy().calculate_natural_endpoints(end_token, metadata);
        current_replica_endpoints.emplace(r, std::move(eps));
    }

    auto temp = _token_metadata.clone_after_all_left();

    // endpoint might or might not be 'leaving'. If it was not leaving (that is, removenode
    // command was used), it is still present in temp and must be removed.
    if (temp.is_member(endpoint)) {
        temp.remove_endpoint(endpoint);
    }

    std::unordered_multimap<dht::token_range, inet_address> changed_ranges;

    // Go through the ranges and for each range check who will be
    // storing replicas for these ranges when the leaving endpoint
    // is gone. Whoever is present in newReplicaEndpoints list, but
    // not in the currentReplicaEndpoints list, will be needing the
    // range.
    for (auto& r : ranges) {
        auto& ks = _db.local().find_keyspace(keyspace_name);
        auto end_token = r.end() ? r.end()->value() : dht::maximum_token();
        auto new_replica_endpoints = ks.get_replication_strategy().calculate_natural_endpoints(end_token, temp);

        auto rg = current_replica_endpoints.equal_range(r);
        for (auto it = rg.first; it != rg.second; it++) {
            const dht::token_range& range_ = it->first;
            std::vector<inet_address>& current_eps = it->second;
            slogger.debug("range={}, current_replica_endpoints={}, new_replica_endpoints={}", range_, current_eps, new_replica_endpoints);
            for (auto ep : it->second) {
                auto beg = new_replica_endpoints.begin();
                auto end = new_replica_endpoints.end();
                new_replica_endpoints.erase(std::remove(beg, end, ep), end);
            }
        }

        if (slogger.is_enabled(logging::log_level::debug)) {
            if (new_replica_endpoints.empty()) {
                slogger.debug("Range {} already in all replicas", r);
            } else {
                slogger.debug("Range {} will be responsibility of {}", r, new_replica_endpoints);
            }
        }
        for (auto& ep : new_replica_endpoints) {
            changed_ranges.emplace(r, ep);
        }
    }

    return changed_ranges;
}

// Runs inside seastar::async context
void storage_service::unbootstrap() {
    std::unordered_map<sstring, std::unordered_multimap<dht::token_range, inet_address>> ranges_to_stream;

    auto non_system_keyspaces = _db.local().get_non_system_keyspaces();
    for (const auto& keyspace_name : non_system_keyspaces) {
        auto ranges_mm = get_changed_ranges_for_leaving(keyspace_name, get_broadcast_address());
        if (slogger.is_enabled(logging::log_level::debug)) {
            std::vector<range<token>> ranges;
            for (auto& x : ranges_mm) {
                ranges.push_back(x.first);
            }
            slogger.debug("Ranges needing transfer for keyspace={} are [{}]", keyspace_name, ranges);
        }
        ranges_to_stream.emplace(keyspace_name, std::move(ranges_mm));
    }

    set_mode(mode::LEAVING, "replaying batch log and streaming data to other nodes", true);

    auto stream_success = stream_ranges(ranges_to_stream);
    // Wait for batch log to complete before streaming hints.
    slogger.debug("waiting for batch log processing.");
    // Start with BatchLog replay, which may create hints but no writes since this is no longer a valid endpoint.
    db::get_local_batchlog_manager().do_batch_log_replay().get();

    set_mode(mode::LEAVING, "streaming hints to other nodes", true);

    // wait for the transfer runnables to signal the latch.
    slogger.debug("waiting for stream acks.");
    try {
        stream_success.get();
    } catch (...) {
        slogger.warn("unbootstrap fails to stream : {}", std::current_exception());
        throw;
    }
    slogger.debug("stream acks all received.");
    leave_ring();
}

future<> storage_service::restore_replica_count(inet_address endpoint, inet_address notify_endpoint) {
    auto streamer = make_lw_shared<dht::range_streamer>(_db, get_token_metadata(), _abort_source, get_broadcast_address(), "Restore_replica_count", streaming::stream_reason::removenode);
    auto my_address = get_broadcast_address();
    auto non_system_keyspaces = _db.local().get_non_system_keyspaces();
    for (const auto& keyspace_name : non_system_keyspaces) {
        std::unordered_multimap<dht::token_range, inet_address> changed_ranges = get_changed_ranges_for_leaving(keyspace_name, endpoint);
        dht::token_range_vector my_new_ranges;
        for (auto& x : changed_ranges) {
            if (x.second == my_address) {
                my_new_ranges.emplace_back(x.first);
            }
        }
        std::unordered_multimap<inet_address, dht::token_range> source_ranges = get_new_source_ranges(keyspace_name, my_new_ranges);
        std::unordered_map<inet_address, dht::token_range_vector> ranges_per_endpoint;
        for (auto& x : source_ranges) {
            ranges_per_endpoint[x.first].emplace_back(x.second);
        }
        streamer->add_rx_ranges(keyspace_name, std::move(ranges_per_endpoint));
    }
    return streamer->stream_async().then_wrapped([this, streamer, notify_endpoint] (auto&& f) {
        try {
            f.get();
            return this->send_replication_notification(notify_endpoint);
        } catch (...) {
            slogger.warn("Streaming to restore replica count failed: {}", std::current_exception());
            // We still want to send the notification
            return this->send_replication_notification(notify_endpoint);
        }
        return make_ready_future<>();
    });
}

// Runs inside seastar::async context
void storage_service::excise(std::unordered_set<token> tokens, inet_address endpoint) {
    slogger.info("Removing tokens {} for {}", tokens, endpoint);
    // FIXME: HintedHandOffManager.instance.deleteHintsForEndpoint(endpoint);
    remove_endpoint(endpoint);
    _token_metadata.remove_endpoint(endpoint);
    _token_metadata.remove_bootstrap_tokens(tokens);

    notify_left(endpoint);

    update_pending_ranges().get();
}

void storage_service::excise(std::unordered_set<token> tokens, inet_address endpoint, int64_t expire_time) {
    add_expire_time_if_found(endpoint, expire_time);
    excise(tokens, endpoint);
}

future<> storage_service::send_replication_notification(inet_address remote) {
    // notify the remote token
    auto done = make_shared<bool>(false);
    auto local = get_broadcast_address();
    auto sent = make_lw_shared<int>(0);
    slogger.debug("Notifying {} of replication completion", remote);
    return do_until(
        [this, done, sent, remote] {
            // The node can send REPLICATION_FINISHED to itself, in which case
            // is_alive will be true. If the messaging_service is stopped,
            // REPLICATION_FINISHED can be sent infinitely here. To fix, limit
            // the number of retries.
            return *done || !_gossiper.is_alive(remote) || *sent >= 3;
        },
        [done, sent, remote, local] {
            auto& ms = netw::get_local_messaging_service();
            netw::msg_addr id{remote, 0};
            (*sent)++;
            return ms.send_replication_finished(id, local).then_wrapped([id, done] (auto&& f) {
                try {
                    f.get();
                    *done = true;
                } catch (...) {
                    slogger.warn("Fail to send REPLICATION_FINISHED to {}: {}", id, std::current_exception());
                }
            });
        }
    );
}

future<> storage_service::confirm_replication(inet_address node) {
    return run_with_no_api_lock([node] (storage_service& ss) {
        auto removing_node = bool(ss._removing_node) ? format("{}", *ss._removing_node) : "NONE";
        slogger.info("Got confirm_replication from {}, removing_node {}", node, removing_node);
        // replicatingNodes can be empty in the case where this node used to be a removal coordinator,
        // but restarted before all 'replication finished' messages arrived. In that case, we'll
        // still go ahead and acknowledge it.
        if (!ss._replicating_nodes.empty()) {
            ss._replicating_nodes.erase(node);
        } else {
            slogger.info("Received unexpected REPLICATION_FINISHED message from {}. Was this node recently a removal coordinator?", node);
        }
    });
}

// Runs inside seastar::async context
void storage_service::leave_ring() {
    db::system_keyspace::set_bootstrap_state(db::system_keyspace::bootstrap_state::NEEDS_BOOTSTRAP).get();
    _token_metadata.remove_endpoint(get_broadcast_address());
    update_pending_ranges().get();

    auto expire_time = _gossiper.compute_expire_time().time_since_epoch().count();
    _gossiper.add_local_application_state(gms::application_state::STATUS, value_factory.left(get_local_tokens().get0(), expire_time)).get();
    auto delay = std::max(get_ring_delay(), gms::gossiper::INTERVAL);
    slogger.info("Announcing that I have left the ring for {}ms", delay.count());
    sleep_abortable(delay, _abort_source).get();
}

future<>
storage_service::stream_ranges(std::unordered_map<sstring, std::unordered_multimap<dht::token_range, inet_address>> ranges_to_stream_by_keyspace) {
    auto streamer = make_lw_shared<dht::range_streamer>(_db, get_token_metadata(), _abort_source, get_broadcast_address(), "Unbootstrap", streaming::stream_reason::decommission);
    for (auto& entry : ranges_to_stream_by_keyspace) {
        const auto& keyspace = entry.first;
        auto& ranges_with_endpoints = entry.second;

        if (ranges_with_endpoints.empty()) {
            continue;
        }

        std::unordered_map<inet_address, dht::token_range_vector> ranges_per_endpoint;
        for (auto& end_point_entry : ranges_with_endpoints) {
            dht::token_range r = end_point_entry.first;
            inet_address endpoint = end_point_entry.second;
            ranges_per_endpoint[endpoint].emplace_back(r);
        }
        streamer->add_tx_ranges(keyspace, std::move(ranges_per_endpoint));
    }
    return streamer->stream_async().then([streamer] {
        slogger.info("stream_ranges successful");
    }).handle_exception([] (auto ep) {
        slogger.warn("stream_ranges failed: {}", ep);
        return make_exception_future<>(std::move(ep));
    });
}

future<> storage_service::start_leaving() {
    return _gossiper.add_local_application_state(application_state::STATUS, value_factory.leaving(get_local_tokens().get0())).then([this] {
        _token_metadata.add_leaving_endpoint(get_broadcast_address());
        return update_pending_ranges();
    });
}

void storage_service::add_expire_time_if_found(inet_address endpoint, int64_t expire_time) {
    if (expire_time != 0L) {
        using clk = gms::gossiper::clk;
        auto time = clk::time_point(clk::duration(expire_time));
        _gossiper.add_expire_time_for_endpoint(endpoint, time);
    }
}

// For more details, see the commends on column_family::load_new_sstables
// All the global operations are going to happen here, and just the reloading happens
// in there.
future<> storage_service::load_new_sstables(sstring ks_name, sstring cf_name) {
    class max_element {
        int64_t _result = 0;
    public:
        future<> operator()(int64_t value) {
            _result = std::max(value, _result);
            return make_ready_future<>();
        }
        int64_t get() && {
            return _result;
        }
    };

    if (_loading_new_sstables) {
        throw std::runtime_error("Already loading SSTables. Try again later");
    } else {
        _loading_new_sstables = true;
    }

    slogger.info("Loading new SSTables for {}.{}...", ks_name, cf_name);

    // First, we need to stop SSTable creation for that CF in all shards. This is a really horrible
    // thing to do, because under normal circumnstances this can make dirty memory go up to the point
    // of explosion.
    //
    // Remember, however, that we are assuming this is going to be ran on an empty CF. In that scenario,
    // stopping the SSTables should have no effect, while guaranteeing we will see no data corruption
    // * in case * this is ran on a live CF.
    //
    // The statement above is valid at least from the Scylla side of things: it is still totally possible
    // that someones just copies the table over existing ones. There isn't much we can do about it.
    return _db.map_reduce(max_element(), [ks_name, cf_name] (database& db) {
        auto& cf = db.find_column_family(ks_name, cf_name);
        return cf.disable_sstable_write();
    }).then([this, cf_name, ks_name] (int64_t max_seen_sstable) {
        // Then, we will reshuffle the tables to make sure that the generation numbers don't go too high.
        // We will do all of it the same CPU, to make sure that we won't have two parallel shufflers stepping
        // onto each other.

        class all_generations {
            std::set<int64_t> _result;
        public:
            future<> operator()(std::set<int64_t> value) {
                _result.insert(value.begin(), value.end());
                return make_ready_future<>();
            }
            std::set<int64_t> get() && {
                return _result;
            }
        };

        // We provide to reshuffle_sstables() the generation of all existing sstables, such that it will
        // easily know which sstables are new.
        return _db.map_reduce(all_generations(), [ks_name, cf_name] (database& db) {
            auto& cf = db.find_column_family(ks_name, cf_name);
            std::set<int64_t> generations;
            for (auto& p : *(cf.get_sstables())) {
                generations.insert(p->generation());
            }
            return make_ready_future<std::set<int64_t>>(std::move(generations));
        }).then([this, max_seen_sstable, ks_name, cf_name] (std::set<int64_t> all_generations) {
            auto shard = std::hash<sstring>()(cf_name) % smp::count;
            return _db.invoke_on(shard, [ks_name, cf_name, max_seen_sstable, all_generations = std::move(all_generations)] (database& db) {
                auto& cf = db.find_column_family(ks_name, cf_name);
                return cf.reshuffle_sstables(std::move(all_generations), max_seen_sstable + 1);
            });
        });
    }).then_wrapped([this, ks_name, cf_name] (future<std::vector<sstables::entry_descriptor>> f) {
        std::vector<sstables::entry_descriptor> new_tables;
        std::exception_ptr eptr;
        int64_t new_gen = -1;

        try {
            new_tables = f.get0();
        } catch(std::exception& e) {
            slogger.error("Loading of new tables failed to {}.{} due to {}", ks_name, cf_name, e.what());
            eptr = std::current_exception();
        } catch(...) {
            slogger.error("Loading of new tables failed to {}.{} due to unexpected reason", ks_name, cf_name);
            eptr = std::current_exception();
        }

        if (new_tables.size() > 0) {
            new_gen = new_tables.back().generation;
        }

        slogger.debug("Now accepting writes for sstables with generation larger or equal than {}", new_gen);
        return _db.invoke_on_all([ks_name, cf_name, new_gen] (database& db) {
            auto& cf = db.find_column_family(ks_name, cf_name);
            auto disabled = std::chrono::duration_cast<std::chrono::microseconds>(cf.enable_sstable_write(new_gen)).count();
            slogger.info("CF {}.{} at shard {} had SSTables writes disabled for {} usec", ks_name, cf_name, engine().cpu_id(), disabled);
            return make_ready_future<>();
        }).then([new_tables = std::move(new_tables), eptr = std::move(eptr)] {
            if (eptr) {
                return make_exception_future<std::vector<sstables::entry_descriptor>>(eptr);
            }
            return make_ready_future<std::vector<sstables::entry_descriptor>>(std::move(new_tables));
        });
    }).then([this, ks_name, cf_name] (std::vector<sstables::entry_descriptor> new_tables) {
        auto f = distributed_loader::flush_upload_dir(_db, _sys_dist_ks, ks_name, cf_name);
        return f.then([new_tables = std::move(new_tables), ks_name, cf_name] (std::vector<sstables::entry_descriptor> new_tables_from_upload) mutable {
            if (new_tables.empty() && new_tables_from_upload.empty()) {
                slogger.info("No new SSTables were found for {}.{}", ks_name, cf_name);
            }
            // merge new sstables found in both column family and upload directories, if any.
            new_tables.insert(new_tables.end(), new_tables_from_upload.begin(), new_tables_from_upload.end());
            return make_ready_future<std::vector<sstables::entry_descriptor>>(std::move(new_tables));
        });
    }).then([this, ks_name, cf_name] (std::vector<sstables::entry_descriptor> new_tables) {
        return distributed_loader::load_new_sstables(_db, _view_update_generator, ks_name, cf_name, std::move(new_tables)).then([ks_name, cf_name] {
            slogger.info("Done loading new SSTables for {}.{} for all shards", ks_name, cf_name);
        });
    }).finally([this] {
        _loading_new_sstables = false;
    });
}

void storage_service::set_load_broadcaster(shared_ptr<load_broadcaster> lb) {
    _lb = lb;
}

shared_ptr<load_broadcaster>& storage_service::get_load_broadcaster() {
    return _lb;
}

future<> storage_service::shutdown_client_servers() {
    return do_stop_rpc_server().then([this] { return do_stop_native_transport(); });
}

std::unordered_multimap<inet_address, dht::token_range>
storage_service::get_new_source_ranges(const sstring& keyspace_name, const dht::token_range_vector& ranges) {
    auto my_address = get_broadcast_address();
    auto& ks = _db.local().find_keyspace(keyspace_name);
    auto& strat = ks.get_replication_strategy();
    auto tm = _token_metadata.clone_only_token_map();
    std::unordered_map<dht::token_range, std::vector<inet_address>> range_addresses = strat.get_range_addresses(tm);
    std::unordered_multimap<inet_address, dht::token_range> source_ranges;

    // find alive sources for our new ranges
    for (auto r : ranges) {
        std::vector<inet_address> possible_nodes;
        auto it = range_addresses.find(r);
        if (it != range_addresses.end()) {
            possible_nodes = it->second;
        }

        auto& snitch = locator::i_endpoint_snitch::get_local_snitch_ptr();
        std::vector<inet_address> sources = snitch->get_sorted_list_by_proximity(my_address, possible_nodes);

        if (std::find(sources.begin(), sources.end(), my_address) != sources.end()) {
            auto err = format("get_new_source_ranges: sources={}, my_address={}", sources, my_address);
            slogger.warn("{}", err);
            throw std::runtime_error(err);
        }


        for (auto& source : sources) {
            if (_gossiper.is_alive(source)) {
                source_ranges.emplace(source, r);
                break;
            }
        }
    }
    return source_ranges;
}

future<> storage_service::move(token new_token) {
    return run_with_api_lock(sstring("move"), [new_token] (storage_service& ss) mutable {
        return make_exception_future<>(std::runtime_error("Move opeartion is not supported only more"));
    });
}

std::vector<storage_service::token_range_endpoints>
storage_service::describe_ring(const sstring& keyspace, bool include_only_local_dc) const {
    std::vector<token_range_endpoints> ranges;
    //Token.TokenFactory tf = getPartitioner().getTokenFactory();

    std::unordered_map<dht::token_range, std::vector<inet_address>> range_to_address_map =
            include_only_local_dc
                    ? get_range_to_address_map_in_local_dc(keyspace)
                    : get_range_to_address_map(keyspace);
    for (auto entry : range_to_address_map) {
        auto range = entry.first;
        auto addresses = entry.second;
        token_range_endpoints tr;
        if (range.start()) {
            tr._start_token = dht::global_partitioner().to_sstring(range.start()->value());
        }
        if (range.end()) {
            tr._end_token = dht::global_partitioner().to_sstring(range.end()->value());
        }
        for (auto endpoint : addresses) {
            endpoint_details details;
            details._host = boost::lexical_cast<std::string>(endpoint);
            details._datacenter = locator::i_endpoint_snitch::get_local_snitch_ptr()->get_datacenter(endpoint);
            details._rack = locator::i_endpoint_snitch::get_local_snitch_ptr()->get_rack(endpoint);
            tr._rpc_endpoints.push_back(get_rpc_address(endpoint));
            tr._endpoints.push_back(details._host);
            tr._endpoint_details.push_back(details);
        }
        ranges.push_back(tr);
    }
    // Convert to wrapping ranges
    auto left_inf = boost::find_if(ranges, [] (const token_range_endpoints& tr) {
        return tr._start_token.empty();
    });
    auto right_inf = boost::find_if(ranges, [] (const token_range_endpoints& tr) {
        return tr._end_token.empty();
    });
    using set = std::unordered_set<sstring>;
    if (left_inf != right_inf
            && left_inf != ranges.end()
            && right_inf != ranges.end()
            && (boost::copy_range<set>(left_inf->_endpoints)
                 == boost::copy_range<set>(right_inf->_endpoints))) {
        left_inf->_start_token = std::move(right_inf->_start_token);
        ranges.erase(right_inf);
    }
    return ranges;
}

std::unordered_map<dht::token_range, std::vector<inet_address>>
storage_service::construct_range_to_endpoint_map(
        const sstring& keyspace,
        const dht::token_range_vector& ranges) const {
    std::unordered_map<dht::token_range, std::vector<inet_address>> res;
    for (auto r : ranges) {
        res[r] = _db.local().find_keyspace(keyspace).get_replication_strategy().get_natural_endpoints(
                r.end() ? r.end()->value() : dht::maximum_token());
    }
    return res;
}


std::map<token, inet_address> storage_service::get_token_to_endpoint_map() {
    return _token_metadata.get_normal_and_bootstrapping_token_to_endpoint_map();
}

std::chrono::milliseconds storage_service::get_ring_delay() {
    auto ring_delay = _db.local().get_config().ring_delay_ms();
    slogger.trace("Get RING_DELAY: {}ms", ring_delay);
    return std::chrono::milliseconds(ring_delay);
}

future<> storage_service::do_update_pending_ranges() {
    if (engine().cpu_id() != 0) {
        return make_exception_future<>(std::runtime_error("do_update_pending_ranges should be called on cpu zero"));
    }
    // long start = System.currentTimeMillis();
    return do_with(_db.local().get_non_system_keyspaces(), [this] (auto& keyspaces){
        return do_for_each(keyspaces, [this] (auto& keyspace_name) {
            auto& ks = this->_db.local().find_keyspace(keyspace_name);
            auto& strategy = ks.get_replication_strategy();
            slogger.debug("Calculating pending ranges for keyspace={} starts", keyspace_name);
            return get_local_storage_service().get_token_metadata().calculate_pending_ranges(strategy, keyspace_name).finally([&keyspace_name] {
                slogger.debug("Calculating pending ranges for keyspace={} ends", keyspace_name);
            });
        });
    });
    // slogger.debug("finished calculation for {} keyspaces in {}ms", keyspaces.size(), System.currentTimeMillis() - start);
}

future<> storage_service::update_pending_ranges() {
    return get_storage_service().invoke_on(0, [] (auto& ss){
        ss._update_jobs++;
        return ss._update_pending_ranges_action.trigger_later().then([&ss] {
            // calculate_pending_ranges will modify token_metadata, we need to repliate to other cores
            return ss.replicate_to_all_cores().finally([&ss, ss0 = ss.shared_from_this()] {
                ss._update_jobs--;
            });
        });
    });
}

future<> storage_service::keyspace_changed(const sstring& ks_name) {
    // Update pending ranges since keyspace can be changed after we calculate pending ranges.
    return update_pending_ranges().handle_exception([ks_name] (auto ep) {
        slogger.warn("Failed to update pending ranges for ks = {}: {}", ks_name, ep);
    });
}

void storage_service::init_messaging_service() {
    auto& ms = netw::get_local_messaging_service();
    ms.register_replication_finished([] (gms::inet_address from) {
        return get_local_storage_service().confirm_replication(from);
    });
}

void storage_service::uninit_messaging_service() {
    auto& ms = netw::get_local_messaging_service();
    ms.unregister_replication_finished();
}

void storage_service::do_isolate_on_error(disk_error type)
{
    if (!isolated.exchange(true)) {
        slogger.warn("Shutting down communications due to I/O errors until operator intervention");
        slogger.warn("{} error: {}", type == disk_error::commit ? "Commitlog" : "Disk", std::current_exception());
        // isolated protect us against multiple stops
        //FIXME: discarded future.
        (void)service::get_local_storage_service().stop_transport();
    }
}

future<sstring> storage_service::get_removal_status() {
    return run_with_no_api_lock([] (storage_service& ss) {
        if (!ss._removing_node) {
            return make_ready_future<sstring>(sstring("No token removals in process."));
        }
        auto tokens = ss._token_metadata.get_tokens(*ss._removing_node);
        if (tokens.empty()) {
            return make_ready_future<sstring>(sstring("Node has no token"));
        }
        auto status = format("Removing token ({}). Waiting for replication confirmation from [{}].",
                tokens.front(), join(",", ss._replicating_nodes));
        return make_ready_future<sstring>(status);
    });
}

future<> storage_service::force_remove_completion() {
    return run_with_no_api_lock([] (storage_service& ss) {
        return seastar::async([&ss] {
            if (!ss._operation_in_progress.empty()) {
                if (ss._operation_in_progress != sstring("removenode")) {
                    throw std::runtime_error(format("Operation {} is in progress, try again", ss._operation_in_progress));
                } else {
                    // This flag will make removenode stop waiting for the confirmation
                    ss._force_remove_completion = true;
                    while (!ss._operation_in_progress.empty()) {
                        // Wait removenode operation to complete
                        slogger.info("Operation {} is in progress, wait for it to complete", ss._operation_in_progress);
                        sleep_abortable(std::chrono::seconds(1), ss._abort_source).get();
                    }
                    ss._force_remove_completion = false;
                }
            }
            ss._operation_in_progress = sstring("removenode_force");
            try {
                if (!ss._replicating_nodes.empty() || !ss._token_metadata.get_leaving_endpoints().empty()) {
                    auto leaving = ss._token_metadata.get_leaving_endpoints();
                    slogger.warn("Removal not confirmed for {}, Leaving={}", join(",", ss._replicating_nodes), leaving);
                    for (auto endpoint : leaving) {
                        utils::UUID host_id;
                        auto tokens = ss._token_metadata.get_tokens(endpoint);
                        try {
                            host_id = ss._token_metadata.get_host_id(endpoint);
                        } catch (...) {
                            slogger.warn("No host_id is found for endpoint {}", endpoint);
                            continue;
                        }
                        ss._gossiper.advertise_token_removed(endpoint, host_id).get();
                        std::unordered_set<token> tokens_set(tokens.begin(), tokens.end());
                        ss.excise(tokens_set, endpoint);
                    }
                    ss._replicating_nodes.clear();
                    ss._removing_node = std::nullopt;
                } else {
                    slogger.warn("No tokens to force removal on, call 'removenode' first");
                }
                ss._operation_in_progress = {};
            } catch (...) {
                ss._operation_in_progress = {};
                throw;
            }
        });
    });
}

/**
 * Takes an ordered list of adjacent tokens and divides them in the specified number of ranges.
 */
static std::vector<std::pair<dht::token_range, uint64_t>>
calculate_splits(std::vector<dht::token> tokens, uint32_t split_count, column_family& cf) {
    auto sstables = cf.get_sstables();
    const double step = static_cast<double>(tokens.size() - 1) / split_count;
    auto prev_token_idx = 0;
    std::vector<std::pair<dht::token_range, uint64_t>> splits;
    splits.reserve(split_count);
    for (uint32_t i = 1; i <= split_count; ++i) {
        auto index = static_cast<uint32_t>(std::round(i * step));
        dht::token_range range({{ std::move(tokens[prev_token_idx]), false }}, {{ tokens[index], true }});
        // always return an estimate > 0 (see CASSANDRA-7322)
        uint64_t estimated_keys_for_range = 0;
        for (auto&& sst : *sstables) {
            estimated_keys_for_range += sst->estimated_keys_for_range(range);
        }
        splits.emplace_back(std::move(range), std::max(static_cast<uint64_t>(cf.schema()->min_index_interval()), estimated_keys_for_range));
        prev_token_idx = index;
    }
    return splits;
};

std::vector<std::pair<dht::token_range, uint64_t>>
storage_service::get_splits(const sstring& ks_name, const sstring& cf_name, range<dht::token> range, uint32_t keys_per_split) {
    using range_type = dht::token_range;
    auto& cf = _db.local().find_column_family(ks_name, cf_name);
    auto schema = cf.schema();
    auto sstables = cf.get_sstables();
    uint64_t total_row_count_estimate = 0;
    std::vector<dht::token> tokens;
    std::vector<range_type> unwrapped;
    if (range.is_wrap_around(dht::token_comparator())) {
        auto uwr = range.unwrap();
        unwrapped.emplace_back(std::move(uwr.second));
        unwrapped.emplace_back(std::move(uwr.first));
    } else {
        unwrapped.emplace_back(std::move(range));
    }
    tokens.push_back(std::move(unwrapped[0].start().value_or(range_type::bound(dht::minimum_token()))).value());
    for (auto&& r : unwrapped) {
        std::vector<dht::token> range_tokens;
        for (auto &&sst : *sstables) {
            total_row_count_estimate += sst->estimated_keys_for_range(r);
            auto keys = sst->get_key_samples(*cf.schema(), r);
            std::transform(keys.begin(), keys.end(), std::back_inserter(range_tokens), [](auto&& k) { return std::move(k.token()); });
        }
        std::sort(range_tokens.begin(), range_tokens.end());
        std::move(range_tokens.begin(), range_tokens.end(), std::back_inserter(tokens));
    }
    tokens.push_back(std::move(unwrapped[unwrapped.size() - 1].end().value_or(range_type::bound(dht::maximum_token()))).value());

    // split_count should be much smaller than number of key samples, to avoid huge sampling error
    constexpr uint32_t min_samples_per_split = 4;
    uint64_t max_split_count = tokens.size() / min_samples_per_split + 1;
    uint32_t split_count = std::max(uint32_t(1), static_cast<uint32_t>(std::min(max_split_count, total_row_count_estimate / keys_per_split)));

    return calculate_splits(std::move(tokens), split_count, cf);
};

dht::token_range_vector
storage_service::get_ranges_for_endpoint(const sstring& name, const gms::inet_address& ep) const {
    return _db.local().find_keyspace(name).get_replication_strategy().get_ranges(ep);
}

dht::token_range_vector
storage_service::get_all_ranges(const std::vector<token>& sorted_tokens) const {
    if (sorted_tokens.empty())
        return dht::token_range_vector();
    int size = sorted_tokens.size();
    dht::token_range_vector ranges;
    ranges.push_back(dht::token_range::make_ending_with(range_bound<token>(sorted_tokens[0], true)));
    for (int i = 1; i < size; ++i) {
        dht::token_range r(range<token>::bound(sorted_tokens[i - 1], false), range<token>::bound(sorted_tokens[i], true));
        ranges.push_back(r);
    }
    ranges.push_back(dht::token_range::make_starting_with(range_bound<token>(sorted_tokens[size-1], false)));

    return ranges;
}

std::vector<gms::inet_address>
storage_service::get_natural_endpoints(const sstring& keyspace,
        const sstring& cf, const sstring& key) const {
    sstables::key_view key_view = sstables::key_view(bytes_view(reinterpret_cast<const signed char*>(key.c_str()), key.size()));
    dht::token token = dht::global_partitioner().get_token(key_view);
    return get_natural_endpoints(keyspace, token);
}

std::vector<gms::inet_address>
storage_service::get_natural_endpoints(const sstring& keyspace, const token& pos) const {
    return _db.local().find_keyspace(keyspace).get_replication_strategy().get_natural_endpoints(pos);
}

future<std::unordered_map<sstring, sstring>>
storage_service::view_build_statuses(sstring keyspace, sstring view_name) const {
    return _sys_dist_ks.local().view_status(std::move(keyspace), std::move(view_name)).then([this] (std::unordered_map<utils::UUID, sstring> status) {
        auto& endpoint_to_host_id = get_token_metadata().get_endpoint_to_host_id_map_for_reading();
        return boost::copy_range<std::unordered_map<sstring, sstring>>(endpoint_to_host_id
                | boost::adaptors::transformed([&status] (const std::pair<inet_address, utils::UUID>& p) {
                    auto it = status.find(p.second);
                    auto s = it != status.end() ? std::move(it->second) : "UNKNOWN";
                    return std::pair(p.first.to_sstring(), std::move(s));
                }));
    });
}

future<> init_storage_service(sharded<abort_source>& abort_source, distributed<database>& db, sharded<gms::gossiper>& gossiper, sharded<auth::service>& auth_service,
        sharded<cql3::cql_config>& cql_config,
        sharded<db::system_distributed_keyspace>& sys_dist_ks,
        sharded<db::view::view_update_generator>& view_update_generator, sharded<gms::feature_service>& feature_service, storage_service_config config, sharded<qos::service_level_controller>& sl_controller) {
    return service::get_storage_service().start(std::ref(abort_source), std::ref(db), std::ref(gossiper), std::ref(auth_service), std::ref(cql_config), std::ref(sys_dist_ks), std::ref(view_update_generator), std::ref(feature_service), config, std::ref(sl_controller));
}

future<> deinit_storage_service() {
    return service::get_storage_service().stop();
}

void feature_enabled_listener::on_enabled() {
    if (_started) {
        return;
    }
    _started = true;
    //FIXME: discarded future.
    (void)with_semaphore(_sem, 1, [this] {
        if (!sstables::is_later(_format, _s._sstables_format)) {
            return make_ready_future<bool>(false);
        }
        return db::system_keyspace::set_scylla_local_param(SSTABLE_FORMAT_PARAM_NAME, to_string(_format)).then([this] {
            return get_storage_service().invoke_on_all([this] (storage_service& s) {
                s._sstables_format = _format;
            });
        }).then([] { return true; });
    }).then([this] (bool update_features) {
        if (!update_features) {
            return make_ready_future<>();
        }
        return gms::get_local_gossiper().add_local_application_state(gms::application_state::SUPPORTED_FEATURES,
                                                                     _s.value_factory.supported_features(_s.get_config_supported_features()));
    });
}

future<> read_sstables_format(distributed<storage_service>& ss) {
    return db::system_keyspace::get_scylla_local_param(SSTABLE_FORMAT_PARAM_NAME).then([&ss] (std::optional<sstring> format_opt) {
        sstables::sstable_version_types format = sstables::from_string(format_opt.value_or("ka"));
        return ss.invoke_on_all([format] (storage_service& s) {
            s._sstables_format = format;
        });
    });
}

future<> storage_service::set_cql_ready(bool ready) {
    return _gossiper.add_local_application_state(application_state::RPC_READY, value_factory.cql_ready(ready));
}

void storage_service::notify_down(inet_address endpoint) {
    get_storage_service().invoke_on_all([endpoint] (auto&& ss) {
        netw::get_local_messaging_service().remove_rpc_client(netw::msg_addr{endpoint, 0});
        return seastar::async([&ss, endpoint] {
            for (auto&& subscriber : ss._lifecycle_subscribers) {
                try {
                    subscriber->on_down(endpoint);
                } catch (...) {
                    slogger.warn("Down notification failed {}: {}", endpoint, std::current_exception());
                }
            }
        });
    }).get();
    slogger.debug("Notify node {} has been down", endpoint);
}

void storage_service::notify_left(inet_address endpoint) {
    get_storage_service().invoke_on_all([endpoint] (auto&& ss) {
        return seastar::async([&ss, endpoint] {
            for (auto&& subscriber : ss._lifecycle_subscribers) {
                try {
                    subscriber->on_leave_cluster(endpoint);
                } catch (...) {
                    slogger.warn("Leave cluster notification failed {}: {}", endpoint, std::current_exception());
                }
            }
        });
    }).get();
    slogger.debug("Notify node {} has left the cluster", endpoint);
}

void storage_service::notify_up(inet_address endpoint)
{
    if (!_gossiper.is_cql_ready(endpoint) || !_gossiper.is_alive(endpoint)) {
        return;
    }
    get_storage_service().invoke_on_all([endpoint] (auto&& ss) {
        return seastar::async([&ss, endpoint] {
            for (auto&& subscriber : ss._lifecycle_subscribers) {
                try {
                    subscriber->on_up(endpoint);
                } catch (...) {
                    slogger.warn("Up notification failed {}: {}", endpoint, std::current_exception());
                }
            }
        });
    }).get();
    slogger.debug("Notify node {} has been up", endpoint);
}

void storage_service::notify_joined(inet_address endpoint)
{
    if (!_gossiper.is_normal(endpoint)) {
        return;
    }

    get_storage_service().invoke_on_all([endpoint] (auto&& ss) {
        return seastar::async([&ss, endpoint] {
            for (auto&& subscriber : ss._lifecycle_subscribers) {
                try {
                    subscriber->on_join_cluster(endpoint);
                } catch (...) {
                    slogger.warn("Join cluster notification failed {}: {}", endpoint, std::current_exception());
                }
            }
        });
    }).get();
    slogger.debug("Notify node {} has joined the cluster", endpoint);
}

void storage_service::notify_cql_change(inet_address endpoint, bool ready)
{
    if (ready) {
        notify_up(endpoint);
    } else {
        notify_down(endpoint);
    }
}

db::schema_features storage_service::cluster_schema_features() const {
    db::schema_features f;
    f.set_if<db::schema_feature::VIEW_VIRTUAL_COLUMNS>(bool(_view_virtual_columns));
    f.set_if<db::schema_feature::DIGEST_INSENSITIVE_TO_EXPIRY>(bool(_digest_insensitive_to_expiry));
    f.set_if<db::schema_feature::COMPUTED_COLUMNS>(bool(_computed_columns));
    // We wish to be able to migrate from 2.3 and 3.0, as well as enterprise-2018.1.
    // So we set the IN_MEMORY_TABLES feature if either the cluster feature IN_MEMORY_TABLES is present
    // (indicating 2019.1 or later) or if the cluster XXHASH feature is not present (indicating enterprise-2018.1).
    //
    // Equivalently, we disable the feature if we don't have the cluster in-memory feature and do have the xxhash
    // feature (indicating a recent open-source version).
    bool some_features_were_propagated = bool(_range_tombstones_feature);
    bool older_than_2019_1_or_2_3 = !_xxhash_feature;
    bool upgrading_from_2018_1 = some_features_were_propagated && older_than_2019_1_or_2_3;
    slogger.info("range_tombstones: {} xxhash: {} in_memory: {} result: {}",
            bool(_range_tombstones_feature), bool(_xxhash_feature), bool(_in_memory_tables),
            bool(_in_memory_tables) || upgrading_from_2018_1);
    f.set_if<db::schema_feature::IN_MEMORY_TABLES>(bool(_in_memory_tables) || upgrading_from_2018_1);
    return f;
}

} // namespace service
<|MERGE_RESOLUTION|>--- conflicted
+++ resolved
@@ -103,11 +103,8 @@
 static const sstring VIEW_VIRTUAL_COLUMNS = "VIEW_VIRTUAL_COLUMNS";
 static const sstring DIGEST_INSENSITIVE_TO_EXPIRY = "DIGEST_INSENSITIVE_TO_EXPIRY";
 static const sstring COMPUTED_COLUMNS_FEATURE = "COMPUTED_COLUMNS";
-<<<<<<< HEAD
+static const sstring CDC_FEATURE = "CDC";
 static const sstring IN_MEMORY_TABLES = "IN_MEMORY_TABLES";
-=======
-static const sstring CDC_FEATURE = "CDC";
->>>>>>> dfac5424
 
 static const sstring SSTABLE_FORMAT_PARAM_NAME = "sstable_format";
 
@@ -167,11 +164,8 @@
         , _view_virtual_columns(_feature_service, VIEW_VIRTUAL_COLUMNS)
         , _digest_insensitive_to_expiry(_feature_service, DIGEST_INSENSITIVE_TO_EXPIRY)
         , _computed_columns(_feature_service, COMPUTED_COLUMNS_FEATURE)
-<<<<<<< HEAD
+        , _cdc_feature(_feature_service, CDC_FEATURE)
         , _in_memory_tables(_feature_service, IN_MEMORY_TABLES)
-=======
-        , _cdc_feature(_feature_service, CDC_FEATURE)
->>>>>>> dfac5424
         , _la_feature_listener(*this, _feature_listeners_sem, sstables::sstable_version_types::la)
         , _mc_feature_listener(*this, _feature_listeners_sem, sstables::sstable_version_types::mc)
         , _replicate_action([this] { return do_replicate_to_all_cores(); })
@@ -229,11 +223,8 @@
         std::ref(_view_virtual_columns),
         std::ref(_digest_insensitive_to_expiry),
         std::ref(_computed_columns),
-<<<<<<< HEAD
+        std::ref(_cdc_feature),
         std::ref(_in_memory_tables),
-=======
-        std::ref(_cdc_feature)
->>>>>>> dfac5424
     })
     {
         if (features.count(f.name())) {
@@ -756,33 +747,15 @@
         MigrationManager.announceNewKeyspace(TraceKeyspace.definition(), 0, false);
 #endif
 
-<<<<<<< HEAD
-    if (!_is_survey_mode) {
-        // start participating in the ring.
-        db::system_keyspace::set_bootstrap_state(db::system_keyspace::bootstrap_state::COMPLETED).get();
-        set_tokens(_bootstrap_tokens);
-
-        // now, that the system distributed keyspace is initialized and started,
-        // pass an accessor to the service level controller so it can interact with it
-        _sl_controller.invoke_on_all([this] (qos::service_level_controller& sl_controller) {
-            sl_controller.set_distributed_data_accessor(::static_pointer_cast<qos::service_level_controller::service_level_distributed_data_accessor>(
-                    ::make_shared<qos::standard_service_level_distributed_data_accessor>(_sys_dist_ks.local())));
-        }).get();
-        // remove the existing info about the replaced node.
-        if (!current.empty()) {
-            for (auto existing : current) {
-                _gossiper.replaced_endpoint(existing);
-            }
-        }
-        if (_token_metadata.sorted_tokens().empty()) {
-            auto err = format("join_token_ring: Sorted token in token_metadata is empty");
-            slogger.error("{}", err);
-            throw std::runtime_error(err);
-        }
-=======
     // At this point our local tokens are chosen (_bootstrap_tokens) and will not be changed unless we bootstrap again.
     db::system_keyspace::set_bootstrap_state(db::system_keyspace::bootstrap_state::COMPLETED).get();
->>>>>>> dfac5424
+
+    // now, that the system distributed keyspace is initialized and started,
+    // pass an accessor to the service level controller so it can interact with it
+    _sl_controller.invoke_on_all([this] (qos::service_level_controller& sl_controller) {
+        sl_controller.set_distributed_data_accessor(::static_pointer_cast<qos::service_level_controller::service_level_distributed_data_accessor>(
+                ::make_shared<qos::standard_service_level_distributed_data_accessor>(_sys_dist_ks.local())));
+    }).get();
 
     slogger.debug("Setting tokens to {}", _bootstrap_tokens);
     // This node must know about its chosen tokens before other nodes do
