/*
 * Licensed to the Apache Software Foundation (ASF) under one
 * or more contributor license agreements.  See the NOTICE file
 * distributed with this work for additional information
 * regarding copyright ownership.  The ASF licenses this file
 * to you under the Apache License, Version 2.0 (the
 * "License"); you may not use this file except in compliance
 * with the License.  You may obtain a copy of the License at
 *
 *     http://www.apache.org/licenses/LICENSE-2.0
 *
 * Unless required by applicable law or agreed to in writing, software
 * distributed under the License is distributed on an "AS IS" BASIS,
 * WITHOUT WARRANTIES OR CONDITIONS OF ANY KIND, either express or implied.
 * See the License for the specific language governing permissions and
 * limitations under the License.
 *
 * Modified by ScyllaDB
 * Copyright (C) 2015 ScyllaDB
 *
 */

/*
 * This file is part of Scylla.
 *
 * See the LICENSE.PROPRIETARY file in the top-level directory for licensing information.
 */

#include "storage_service.hh"
#include "dht/boot_strapper.hh"
#include <seastar/core/distributed.hh>
#include "locator/snitch_base.hh"
#include "db/system_keyspace.hh"
#include "utils/UUID.hh"
#include "gms/inet_address.hh"
#include "log.hh"
#include "service/migration_manager.hh"
#include "to_string.hh"
#include "gms/gossiper.hh"
#include "gms/failure_detector.hh"
#include "gms/feature_service.hh"
#include <seastar/core/thread.hh>
#include <sstream>
#include <algorithm>
#include "locator/local_strategy.hh"
#include "version.hh"
#include "unimplemented.hh"
#include "streaming/stream_plan.hh"
#include "streaming/stream_state.hh"
#include "dht/range_streamer.hh"
#include <boost/range/adaptors.hpp>
#include <boost/range/algorithm.hpp>
#include "service/load_broadcaster.hh"
#include "transport/server.hh"
#include <seastar/core/rwlock.hh>
#include "db/batchlog_manager.hh"
#include "db/commitlog/commitlog.hh"
#include "db/hints/manager.hh"
#include <seastar/net/tls.hh>
#include "utils/exceptions.hh"
#include "message/messaging_service.hh"
#include "supervisor.hh"
#include "sstables/compaction_manager.hh"
#include "sstables/sstables.hh"
#include "db/config.hh"
#include "db/schema_tables.hh"
#include "distributed_loader.hh"
#include "database.hh"
#include <seastar/core/metrics.hh>
#include "cdc/generation.hh"
#include "repair/repair.hh"
#include "service/priority_manager.hh"
#include "utils/generation-number.hh"
#include "audit/audit.hh"
#include "service/qos/service_level_controller.hh"
#include "service/qos/standard_service_level_distributed_data_accessor.hh"

using token = dht::token;
using UUID = utils::UUID;
using inet_address = gms::inet_address;

extern logging::logger cdc_log;

namespace service {

static logging::logger slogger("storage_service");

distributed<storage_service> _the_storage_service;

storage_service::storage_service(abort_source& abort_source, distributed<database>& db, gms::gossiper& gossiper, sharded<db::system_distributed_keyspace>& sys_dist_ks,
        sharded<db::view::view_update_generator>& view_update_generator, gms::feature_service& feature_service, storage_service_config config, sharded<service::migration_notifier>& mn,
        locator::token_metadata& tm, sharded<netw::messaging_service>& ms, sharded<qos::service_level_controller>& sl_controller, bool for_testing)
        : _abort_source(abort_source)
        , _feature_service(feature_service)
        , _db(db)
        , _gossiper(gossiper)
        , _mnotifier(mn)
        , _messaging(ms)
        , _sl_controller(sl_controller)
        , _service_memory_total(config.available_memory / 10)
        , _service_memory_limiter(_service_memory_total)
        , _for_testing(for_testing)
        , _token_metadata(tm)
        , _replicate_action([this] { return do_replicate_to_all_cores(); })
        , _update_pending_ranges_action([this] { return do_update_pending_ranges(); })
        , _sys_dist_ks(sys_dist_ks)
        , _view_update_generator(view_update_generator)
        , _schema_version_publisher([this] { return publish_schema_version(); }) {
    register_metrics();
    sstable_read_error.connect([this] { do_isolate_on_error(disk_error::regular); });
    sstable_write_error.connect([this] { do_isolate_on_error(disk_error::regular); });
    general_disk_error.connect([this] { do_isolate_on_error(disk_error::regular); });
    commit_error.connect([this] { do_isolate_on_error(disk_error::commit); });
}

void storage_service::enable_all_features() {
    auto features = _feature_service.known_feature_set();
    _feature_service.enable(features);
}

enum class node_external_status {
    UNKNOWN        = 0,
    STARTING       = 1,
    JOINING        = 2,
    NORMAL         = 3,
    LEAVING        = 4,
    DECOMMISSIONED = 5,
    DRAINING       = 6,
    DRAINED        = 7,
    MOVING         = 8 //deprecated
};

static node_external_status map_operation_mode(storage_service::mode m) {
    switch (m) {
    case storage_service::mode::STARTING: return node_external_status::STARTING;
    case storage_service::mode::JOINING: return node_external_status::JOINING;
    case storage_service::mode::NORMAL: return node_external_status::NORMAL;
    case storage_service::mode::LEAVING: return node_external_status::LEAVING;
    case storage_service::mode::DECOMMISSIONED: return node_external_status::DECOMMISSIONED;
    case storage_service::mode::DRAINING: return node_external_status::DRAINING;
    case storage_service::mode::DRAINED: return node_external_status::DRAINED;
    case storage_service::mode::MOVING: return node_external_status::MOVING;
    }
    return node_external_status::UNKNOWN;
}

void storage_service::register_metrics() {
    if (this_shard_id() != 0) {
        // the relevant data is distributed between the shards,
        // We only need to register it once.
        return;
    }
    namespace sm = seastar::metrics;
    _metrics.add_group("node", {
            sm::make_gauge("operation_mode", sm::description("The operation mode of the current node. UNKNOWN = 0, STARTING = 1, JOINING = 2, NORMAL = 3, "
                    "LEAVING = 4, DECOMMISSIONED = 5, DRAINING = 6, DRAINED = 7, MOVING = 8"), [this] {
                return static_cast<std::underlying_type_t<node_external_status>>(map_operation_mode(_operation_mode));
            }),
    });
}

bool storage_service::is_auto_bootstrap() const {
    return _db.local().get_config().auto_bootstrap();
}

std::unordered_set<token> get_replace_tokens() {
    std::unordered_set<token> ret;
    std::unordered_set<sstring> tokens;
    auto tokens_string = get_local_storage_service().db().local().get_config().replace_token();
    try {
        boost::split(tokens, tokens_string, boost::is_any_of(sstring(",")));
    } catch (...) {
        throw std::runtime_error(format("Unable to parse replace_token={}", tokens_string));
    }
    tokens.erase("");
    for (auto token_string : tokens) {
        auto token = dht::token::from_sstring(token_string);
        ret.insert(token);
    }
    return ret;
}

std::optional<UUID> get_replace_node() {
    auto replace_node = get_local_storage_service().db().local().get_config().replace_node();
    if (replace_node.empty()) {
        return std::nullopt;
    }
    try {
        return utils::UUID(replace_node);
    } catch (...) {
        auto msg = format("Unable to parse {} as host-id", replace_node);
        slogger.error("{}", msg);
        throw std::runtime_error(msg);
    }
}

bool get_property_rangemovement() {
    return get_local_storage_service().db().local().get_config().consistent_rangemovement();
}

bool get_property_load_ring_state() {
    return get_local_storage_service().db().local().get_config().load_ring_state();
}

bool storage_service::is_first_node() {
    if (db().local().is_replacing()) {
        return false;
    }
    auto seeds = _gossiper.get_seeds();
    if (seeds.empty()) {
        return false;
    }
    // Node with the smallest IP address is chosen as the very first node
    // in the cluster. The first node is the only node that does not
    // bootstrap in the cluser. All other nodes will bootstrap.
    std::vector<gms::inet_address> sorted_seeds(seeds.begin(), seeds.end());
    std::sort(sorted_seeds.begin(), sorted_seeds.end());
    if (sorted_seeds.front() == get_broadcast_address()) {
        slogger.info("I am the first node in the cluster. Skip bootstrap. Node={}", get_broadcast_address());
        return true;
    }
    return false;
}

bool storage_service::should_bootstrap() {
    return !db::system_keyspace::bootstrap_complete() && !is_first_node();
}

void storage_service::install_schema_version_change_listener() {
    _listeners.emplace_back(make_lw_shared(_db.local().observable_schema_version().observe([this] (utils::UUID schema_version) {
        (void)_schema_version_publisher.trigger();
    })));
}

future<> storage_service::publish_schema_version() {
    return get_local_migration_manager().passive_announce(_db.local().get_version());
}

// Runs inside seastar::async context
void storage_service::prepare_to_join(
        std::unordered_set<gms::inet_address> initial_contact_nodes,
        std::unordered_set<gms::inet_address> loaded_endpoints,
        std::unordered_map<gms::inet_address, sstring> loaded_peer_features,
        bind_messaging_port do_bind) {
    std::map<gms::application_state, gms::versioned_value> app_states;
    if (db::system_keyspace::was_decommissioned()) {
        if (db().local().get_config().override_decommission()) {
            slogger.warn("This node was decommissioned, but overriding by operator request.");
            db::system_keyspace::set_bootstrap_state(db::system_keyspace::bootstrap_state::COMPLETED).get();
        } else {
            auto msg = sstring("This node was decommissioned and will not rejoin the ring unless override_decommission=true has been set,"
                               "or all existing data is removed and the node is bootstrapped again");
            slogger.error("{}", msg);
            throw std::runtime_error(msg);
        }
    }
    if (get_replace_tokens().size() > 0 || get_replace_node()) {
         throw std::runtime_error("Replace method removed; use replace_address instead");
    }
    bool replacing_a_node_with_same_ip = false;
    bool replacing_a_node_with_diff_ip = false;
    if (db().local().is_replacing()) {
        if (db::system_keyspace::bootstrap_complete()) {
            throw std::runtime_error("Cannot replace address with a node that is already bootstrapped");
        }
        std::tie(_bootstrap_tokens, _cdc_streams_ts) = prepare_replacement_info(initial_contact_nodes, loaded_peer_features, do_bind).get0();
        auto replace_address = db().local().get_replace_address();
        replacing_a_node_with_same_ip = replace_address && *replace_address == get_broadcast_address();
        replacing_a_node_with_diff_ip = replace_address && *replace_address != get_broadcast_address();
    } else if (should_bootstrap()) {
        check_for_endpoint_collision(initial_contact_nodes, loaded_peer_features, do_bind).get();
    } else {
        auto local_features = _feature_service.known_feature_set();
        slogger.info("Checking remote features with gossip, initial_contact_nodes={}", initial_contact_nodes);
        _gossiper.do_shadow_round(initial_contact_nodes, gms::bind_messaging_port(bool(do_bind))).get();
        _gossiper.check_knows_remote_features(local_features, loaded_peer_features);
        _gossiper.reset_endpoint_state_map().get();
        for (auto ep : loaded_endpoints) {
            _gossiper.add_saved_endpoint(ep);
        }
    }

    // If this is a restarting node, we should update tokens before gossip starts
    auto my_tokens = db::system_keyspace::get_saved_tokens().get0();
    bool restarting_normal_node = db::system_keyspace::bootstrap_complete() && !db().local().is_replacing() && !my_tokens.empty();
    if (restarting_normal_node) {
        slogger.info("Restarting a node in NORMAL status");
        // This node must know about its chosen tokens before other nodes do
        // since they may start sending writes to this node after it gossips status = NORMAL.
        // Therefore we update _token_metadata now, before gossip starts.
        _token_metadata.update_normal_tokens(my_tokens, get_broadcast_address());

        _cdc_streams_ts = db::system_keyspace::get_saved_cdc_streams_timestamp().get0();
        if (!_cdc_streams_ts) {
            // We could not have completed joining if we didn't generate and persist a CDC streams timestamp,
            // unless we are restarting after upgrading from non-CDC supported version.
            // In that case we won't begin a CDC generation: it should be done by one of the nodes
            // after it learns that it everyone supports the CDC feature.
            cdc_log.warn(
                    "Restarting node in NORMAL status with CDC enabled, but no streams timestamp was proposed"
                    " by this node according to its local tables. Are we upgrading from a non-CDC supported version?");
        }
    }

    if (replacing_a_node_with_same_ip) {
        slogger.info("Replacing a node with same IP address, my address={}, node being replaced={}",
                    get_broadcast_address(), get_broadcast_address());
        slogger.info("Update tokens for replacing node early, replacing node has the same IP address of the node being replaced");
        _token_metadata.update_normal_tokens(_bootstrap_tokens, get_broadcast_address());
    }

    if (replacing_a_node_with_diff_ip) {
        // replacing_a_node_with_diff_ip guarantees replace_address contains a value
        auto replace_address = db().local().get_replace_address();
        slogger.info("Replacing a node with different IP address, my address={}, node to being replaced={}",
                get_broadcast_address(), *replace_address);
    }

    // have to start the gossip service before we can see any info on other nodes.  this is necessary
    // for bootstrap to get the load info it needs.
    // (we won't be part of the storage ring though until we add a counterId to our state, below.)
    // Seed the host ID-to-endpoint map with our own ID.
    auto local_host_id = db::system_keyspace::get_local_host_id().get0();
    get_storage_service().invoke_on_all([local_host_id] (auto& ss) {
        ss._local_host_id = local_host_id;
    }).get();
    auto features = _feature_service.supported_feature_set();
    if (!replacing_a_node_with_diff_ip) {
        // Replacing node with a different ip should own the host_id only after
        // the replacing node becomes NORMAL status. It is updated in
        // handle_state_normal().
        _token_metadata.update_host_id(local_host_id, get_broadcast_address());
    }

    // Replicate the tokens early because once gossip runs other nodes
    // might send reads/writes to this node. Replicate it early to make
    // sure the tokens are valid on all the shards.
    replicate_to_all_cores().get();

    auto broadcast_rpc_address = utils::fb_utilities::get_broadcast_rpc_address();
    auto& proxy = service::get_storage_proxy();
    // Ensure we know our own actual Schema UUID in preparation for updates
    db::schema_tables::recalculate_schema_version(proxy, _feature_service).get0();
    app_states.emplace(gms::application_state::NET_VERSION, versioned_value::network_version());
    app_states.emplace(gms::application_state::HOST_ID, versioned_value::host_id(local_host_id));
    app_states.emplace(gms::application_state::RPC_ADDRESS, versioned_value::rpcaddress(broadcast_rpc_address));
    app_states.emplace(gms::application_state::RELEASE_VERSION, versioned_value::release_version());
    app_states.emplace(gms::application_state::SUPPORTED_FEATURES, versioned_value::supported_features(features));
    app_states.emplace(gms::application_state::CACHE_HITRATES, versioned_value::cache_hitrates(""));
    app_states.emplace(gms::application_state::SCHEMA_TABLES_VERSION, versioned_value(db::schema_tables::version));
    app_states.emplace(gms::application_state::RPC_READY, versioned_value::cql_ready(false));
    app_states.emplace(gms::application_state::VIEW_BACKLOG, versioned_value(""));
    app_states.emplace(gms::application_state::SCHEMA, versioned_value::schema(_db.local().get_version()));
    if (restarting_normal_node) {
        // Order is important: both the CDC streams timestamp and tokens must be known when a node handles our status.
        // Exception: there might be no CDC streams timestamp proposed by us if we're upgrading from a non-CDC version.
        app_states.emplace(gms::application_state::TOKENS, versioned_value::tokens(my_tokens));
        app_states.emplace(gms::application_state::CDC_STREAMS_TIMESTAMP, versioned_value::cdc_streams_timestamp(_cdc_streams_ts));
        app_states.emplace(gms::application_state::STATUS, versioned_value::normal(my_tokens));
    }
    if (replacing_a_node_with_same_ip || replacing_a_node_with_diff_ip) {
        app_states.emplace(gms::application_state::TOKENS, versioned_value::tokens(_bootstrap_tokens));
    }
    slogger.info("Starting up server gossip");

    auto generation_number = db::system_keyspace::increment_and_get_generation().get0();
    _gossiper.start_gossiping(generation_number, app_states, gms::bind_messaging_port(bool(do_bind))).get();

    install_schema_version_change_listener();

    // gossip snitch infos (local DC and rack)
    gossip_snitch_info().get();

    // gossip local partitioner information (shard count and ignore_msb_bits)
    gossip_sharder().get();

    // gossip Schema.emptyVersion forcing immediate check for schema updates (see MigrationManager#maybeScheduleSchemaPull)

    // Wait for gossip to settle so that the fetures will be enabled
    if (do_bind) {
        gms::get_local_gossiper().wait_for_gossip_to_settle().get();
    }
}

void storage_service::maybe_start_sys_dist_ks() {
    supervisor::notify("starting system distributed keyspace");
    _sys_dist_ks.start(std::ref(cql3::get_query_processor()), std::ref(service::get_migration_manager())).get();
    _sys_dist_ks.invoke_on_all(&db::system_distributed_keyspace::start).get();
}

// Runs inside seastar::async context
void storage_service::join_token_ring(int delay) {
    // This function only gets called on shard 0, but we want to set _joined
    // on all shards, so this variable can be later read locally.
    get_storage_service().invoke_on_all([] (auto&& ss) {
        ss._joined = true;
    }).get();
    // We bootstrap if we haven't successfully bootstrapped before, as long as we are not a seed.
    // If we are a seed, or if the user manually sets auto_bootstrap to false,
    // we'll skip streaming data from other nodes and jump directly into the ring.
    //
    // The seed check allows us to skip the RING_DELAY sleep for the single-node cluster case,
    // which is useful for both new users and testing.
    //
    // We attempted to replace this with a schema-presence check, but you need a meaningful sleep
    // to get schema info from gossip which defeats the purpose.  See CASSANDRA-4427 for the gory details.
    std::unordered_set<inet_address> current;
    if (should_bootstrap()) {
        bool resume_bootstrap = db::system_keyspace::bootstrap_in_progress();
        if (resume_bootstrap) {
            slogger.warn("Detected previous bootstrap failure; retrying");
        } else {
            db::system_keyspace::set_bootstrap_state(db::system_keyspace::bootstrap_state::IN_PROGRESS).get();
        }
        set_mode(mode::JOINING, "waiting for ring information", true);
        auto& gossiper = gms::get_gossiper().local();
        // first sleep the delay to make sure we see *at least* one other node
        for (int i = 0; i < delay && gossiper.get_live_members().size() < 2; i += 1000) {
            sleep_abortable(std::chrono::seconds(1), _abort_source).get();
        }
        // if our schema hasn't matched yet, keep sleeping until it does
        // (post CASSANDRA-1391 we don't expect this to be necessary very often, but it doesn't hurt to be careful)
        while (!get_local_migration_manager().have_schema_agreement()) {
            set_mode(mode::JOINING, "waiting for schema information to complete", true);
            sleep_abortable(std::chrono::seconds(1), _abort_source).get();
        }
        set_mode(mode::JOINING, "schema complete, ready to bootstrap", true);
        set_mode(mode::JOINING, "waiting for pending range calculation", true);
        update_pending_ranges().get();
        set_mode(mode::JOINING, "calculation complete, ready to bootstrap", true);
        slogger.debug("... got ring + schema info");

        auto t = gms::gossiper::clk::now();
        while (get_property_rangemovement() &&
            (!_token_metadata.get_bootstrap_tokens().empty() ||
             !_token_metadata.get_leaving_endpoints().empty())) {
            auto elapsed = std::chrono::duration_cast<std::chrono::seconds>(gms::gossiper::clk::now() - t).count();
            slogger.info("Checking bootstrapping/leaving nodes: tokens {}, leaving {}, sleep 1 second and check again ({} seconds elapsed)",
                _token_metadata.get_bootstrap_tokens().size(),
                _token_metadata.get_leaving_endpoints().size(),
                elapsed);

            sleep_abortable(std::chrono::seconds(1), _abort_source).get();

            if (gms::gossiper::clk::now() > t + std::chrono::seconds(60)) {
                throw std::runtime_error("Other bootstrapping/leaving nodes detected, cannot bootstrap while consistent_rangemovement is true");
            }

            // Check the schema and pending range again
            while (!get_local_migration_manager().have_schema_agreement()) {
                set_mode(mode::JOINING, "waiting for schema information to complete", true);
                sleep_abortable(std::chrono::seconds(1), _abort_source).get();
            }
            update_pending_ranges().get();
        }
        slogger.info("Checking bootstrapping/leaving nodes: ok");

        if (!db().local().is_replacing()) {
            if (_token_metadata.is_member(get_broadcast_address())) {
                throw std::runtime_error("This node is already a member of the token ring; bootstrap aborted. (If replacing a dead node, remove the old one from the ring first.)");
            }
            set_mode(mode::JOINING, "getting bootstrap token", true);
            if (resume_bootstrap) {
                _bootstrap_tokens = db::system_keyspace::get_saved_tokens().get0();
                if (!_bootstrap_tokens.empty()) {
                    slogger.info("Using previously saved tokens = {}", _bootstrap_tokens);
                } else {
                    _bootstrap_tokens = boot_strapper::get_bootstrap_tokens(_token_metadata, _db.local());
                    slogger.info("Using newly generated tokens = {}", _bootstrap_tokens);
                }
            } else {
                _bootstrap_tokens = boot_strapper::get_bootstrap_tokens(_token_metadata, _db.local());
                slogger.info("Using newly generated tokens = {}", _bootstrap_tokens);
            }
        } else {
            auto replace_addr = db().local().get_replace_address();
            if (replace_addr && *replace_addr != get_broadcast_address()) {
                // Sleep additionally to make sure that the server actually is not alive
                // and giving it more time to gossip if alive.
                sleep_abortable(service::load_broadcaster::BROADCAST_INTERVAL, _abort_source).get();

                // check for operator errors...
                for (auto token : _bootstrap_tokens) {
                    auto existing = _token_metadata.get_endpoint(token);
                    if (existing) {
                        auto* eps = _gossiper.get_endpoint_state_for_endpoint_ptr(*existing);
                        if (eps && eps->get_update_timestamp() > gms::gossiper::clk::now() - std::chrono::milliseconds(delay)) {
                            throw std::runtime_error("Cannot replace a live node...");
                        }
                        current.insert(*existing);
                    } else {
                        throw std::runtime_error(format("Cannot replace token {} which does not exist!", token));
                    }
                }
            } else {
                sleep_abortable(get_ring_delay(), _abort_source).get();
            }
            set_mode(mode::JOINING, format("Replacing a node with token(s): {}", _bootstrap_tokens), true);
            // _bootstrap_tokens was previously set in prepare_to_join using tokens gossiped by the replaced node
        }
        maybe_start_sys_dist_ks();
        mark_existing_views_as_built();
        db::system_keyspace::update_tokens(_bootstrap_tokens).get();
        bootstrap(); // blocks until finished
    } else {
        maybe_start_sys_dist_ks();
        size_t num_tokens = _db.local().get_config().num_tokens();
        _bootstrap_tokens = db::system_keyspace::get_saved_tokens().get0();
        if (_bootstrap_tokens.empty()) {
            auto initial_tokens = _db.local().get_initial_tokens();
            if (initial_tokens.size() < 1) {
                _bootstrap_tokens = boot_strapper::get_random_tokens(_token_metadata, num_tokens);
                if (num_tokens == 1) {
                    slogger.warn("Generated random token {}. Random tokens will result in an unbalanced ring; see http://wiki.apache.org/cassandra/Operations", _bootstrap_tokens);
                } else {
                    slogger.info("Generated random tokens. tokens are {}", _bootstrap_tokens);
                }
            } else {
                for (auto token_string : initial_tokens) {
                    auto token = dht::token::from_sstring(token_string);
                    _bootstrap_tokens.insert(token);
                }
                slogger.info("Saved tokens not found. Using configuration value: {}", _bootstrap_tokens);
            }
            db::system_keyspace::update_tokens(_bootstrap_tokens).get();
        } else {
            if (_bootstrap_tokens.size() != num_tokens) {
                throw std::runtime_error(format("Cannot change the number of tokens from {:d} to {:d}", _bootstrap_tokens.size(), num_tokens));
            } else {
                slogger.info("Using saved tokens {}", _bootstrap_tokens);
            }
        }
    }

    slogger.debug("Setting tokens to {}", _bootstrap_tokens);
    // This node must know about its chosen tokens before other nodes do
    // since they may start sending writes to this node after it gossips status = NORMAL.
    // Therefore, in case we haven't updated _token_metadata with our tokens yet, do it now.
    _token_metadata.update_normal_tokens(_bootstrap_tokens, get_broadcast_address());

    if (!db::system_keyspace::bootstrap_complete()) {
        // If we're not bootstrapping nor replacing, then we shouldn't have chosen a CDC streams timestamp yet.
        assert(should_bootstrap() || db().local().is_replacing() || !_cdc_streams_ts);
    }

<<<<<<< HEAD
    // now, that the system distributed keyspace is initialized and started,
    // pass an accessor to the service level controller so it can interact with it
    // but only if the conditions are right (the cluster supports or have supported
    // workload prioritization before):
    if (_sys_dist_ks.local().workload_prioritization_tables_exists()) {
        start_workload_prioritization(workload_prioritization_create_tables::no);
    } else {
        // if we got here, it means that the workload priotization didn't exist before and
        // also that the cluster currently doesn't support workload prioritization.
        // we delay the creation of the tables and accessing them until it does.
        _workload_prioritization_registration = _feature_service.cluster_supports_workload_prioritization().when_enabled([this] () {
            // since we are creating tables here and we wouldn't wont to have a race condition
            // we will first wait for a random period of time and only then start the routine
            // the race condition can happen because the feature flag will "light up" in about
            // the same time on all nodes. The more nodes there are, the higher the chance for
            // a race.
            std::random_device seed_gen;
            std::default_random_engine rnd_engine(seed_gen());
            std::uniform_int_distribution<> delay_generator(0,5000000);
            sleep(std::chrono::microseconds(delay_generator(rnd_engine))).get();
            start_workload_prioritization(workload_prioritization_create_tables::yes);
        });
    }

    if (!_cdc_streams_ts && db().local().get_config().check_experimental(db::experimental_features_t::CDC)) {
=======
    if (!_cdc_streams_ts) {
>>>>>>> 413e03ce
        // If we didn't choose a CDC streams timestamp at this point, then either
        // 1. we're replacing a node which didn't gossip a CDC streams timestamp for whatever reason,
        // 2. we've already bootstrapped, but are upgrading from a non-CDC version,
        // 3. we're starting for the first time, but we're skipping the streaming phase (seed node/auto_bootstrap=off)
        //    and directly joining the token ring.

        // In the replacing case we won't propose any CDC generation: we're not introducing any new tokens,
        // so the current generation used by the cluster is fine.

        // In the case of an upgrading cluster, one of the nodes is responsible for proposing
        // the first CDC generation. We'll check if it's us.

        // Finally, if we're simply a new node joining the ring but skipping bootstrapping
        // (NEVER DO THAT except for the very first node),
        // we'll propose a new generation just as normally bootstrapping nodes do.

        if (!db().local().is_replacing()
                && (!db::system_keyspace::bootstrap_complete()
                    || cdc::should_propose_first_generation(get_broadcast_address(), _gossiper))) {
            try {
                _cdc_streams_ts = cdc::make_new_cdc_generation(db().local().get_config(),
                        _bootstrap_tokens, _token_metadata, _gossiper,
                        _sys_dist_ks.local(), get_ring_delay(), _for_testing);
            } catch (...) {
                cdc_log.warn(
                    "Could not create a new CDC generation: {}. This may make it impossible to use CDC. Use nodetool checkAndRepairCdcStreams to fix CDC generation",
                    std::current_exception());
            }
        }
    }

    // Persist the CDC streams timestamp before we persist bootstrap_state = COMPLETED.
    if (_cdc_streams_ts) {
        db::system_keyspace::update_cdc_streams_timestamp(*_cdc_streams_ts).get();
    }
    // If we crash now, we will choose a new CDC streams timestamp anyway (because we will also choose a new set of tokens).
    // But if we crash after setting bootstrap_state = COMPLETED, we will keep using the persisted CDC streams timestamp after restarting.

    db::system_keyspace::set_bootstrap_state(db::system_keyspace::bootstrap_state::COMPLETED).get();
    // At this point our local tokens and CDC streams timestamp are chosen (_bootstrap_tokens, _cdc_streams_ts) and will not be changed.

    replicate_to_all_cores().get();
    // start participating in the ring.
    set_gossip_tokens(_bootstrap_tokens, _cdc_streams_ts);
    set_mode(mode::NORMAL, "node is now in normal status", true);

    if (_token_metadata.sorted_tokens().empty()) {
        auto err = format("join_token_ring: Sorted token in token_metadata is empty");
        slogger.error("{}", err);
        throw std::runtime_error(err);
    }

    // Retrieve the latest CDC generation seen in gossip (if any).
    scan_cdc_generations();
}

void storage_service::mark_existing_views_as_built() {
    _db.invoke_on(0, [this] (database& db) {
        return do_with(db.get_views(), [this] (std::vector<view_ptr>& views) {
            return parallel_for_each(views, [this] (view_ptr& view) {
                return db::system_keyspace::mark_view_as_built(view->ks_name(), view->cf_name()).then([this, view] {
                    return _sys_dist_ks.local().finish_view_build(view->ks_name(), view->cf_name());
                });
            });
        });
    }).get();
}

// Run inside seastar::async context.
bool storage_service::do_handle_cdc_generation(db_clock::time_point ts) {

    auto gen = _sys_dist_ks.local().read_cdc_topology_description(
            ts, { _token_metadata.count_normal_token_owners() }).get0();
    if (!gen) {
        throw std::runtime_error(format(
            "Could not find CDC generation with timestamp {} in distributed system tables (current time: {}),"
            " even though some node gossiped about it.",
            ts, db_clock::now()));
    }

    // If we're not gossiping our own generation timestamp (because we've upgraded from a non-CDC/old version,
    // or we somehow lost it due to a byzantine failure), start gossiping someone else's timestamp.
    // This is to avoid the upgrade check on every restart (see `should_propose_first_cdc_generation`).
    // And if we notice that `ts` is higher than our timestamp, we will start gossiping it instead,
    // so if the node that initially gossiped `ts` leaves the cluster while `ts` is still the latest generation,
    // the cluster will remember.
    if (!_cdc_streams_ts || *_cdc_streams_ts < ts) {
        _cdc_streams_ts = ts;
        db::system_keyspace::update_cdc_streams_timestamp(ts).get();
        _gossiper.add_local_application_state(
                gms::application_state::CDC_STREAMS_TIMESTAMP, versioned_value::cdc_streams_timestamp(ts)).get();
    }

    class orer {
    private:
        bool _result = false;
    public:
        future<> operator()(bool value) {
            _result = value || _result;
            return make_ready_future<>();
        }
        bool get() {
            return _result;
        }
    };

    // Return `true` iff the generation was inserted on any of our shards.
    return get_storage_service().map_reduce(orer(), [ts, &gen] (storage_service& ss) {
        auto gen_ = *gen;
        return ss._cdc_metadata.insert(ts, std::move(gen_));
    }).get0();
}

namespace {
class cdc_generation_handling_nonfatal_exception : public std::runtime_error {
    using std::runtime_error::runtime_error;
};

constexpr char could_not_retrieve_msg_template[]
        = "Could not retrieve CDC streams with timestamp {} upon gossip event. Reason: \"{}\". Action: {}.";
} // anon. namespace

bool storage_service::do_handle_cdc_generation_intercept_nonfatal_errors(db_clock::time_point ts) {
    try {
        return do_handle_cdc_generation(ts);
    } catch (exceptions::request_timeout_exception& e) {
        throw cdc_generation_handling_nonfatal_exception(e.what());
    } catch (exceptions::unavailable_exception& e) {
        throw cdc_generation_handling_nonfatal_exception(e.what());
    } catch (exceptions::read_failure_exception& e) {
        throw cdc_generation_handling_nonfatal_exception(e.what());
    } catch (...) {
        const auto ep = std::current_exception();
        if (is_timeout_exception(ep)) {
            throw cdc_generation_handling_nonfatal_exception(format("{}", ep));
        }
        throw;
    }
}

class ander {
private:
    bool _result = true;
public:
    future<> operator()(bool value) {
        _result = value && _result;
        return make_ready_future<>();
    }
    bool get() {
        return _result;
    }
};

void storage_service::async_handle_cdc_generation(db_clock::time_point ts) {

    // It is safe to discard this future: we keep the storage_service, gossiper,
    // and system distributed keyspace alive for the whole duration of this operation.
    (void)seastar::async([ts,
        g = _gossiper.shared_from_this(), ss = this->shared_from_this(), sys_dist_ks = _sys_dist_ks.local_shared()
    ] {
        while (true) {
            sleep_abortable(std::chrono::seconds(5), ss->_abort_source).get();
            try {
                const bool using_this_gen = ss->do_handle_cdc_generation_intercept_nonfatal_errors(ts);
                if (using_this_gen) {
                    cdc::update_streams_description(ts, sys_dist_ks,
                            [ss] { return ss->get_token_metadata().count_normal_token_owners(); }, ss->_abort_source);
                }
                return;
            } catch (cdc_generation_handling_nonfatal_exception& e) {
                if (get_storage_service().map_reduce(ander(), [ts] (storage_service& ss) {
                    return ss._cdc_metadata.known_or_obsolete(ts);
                }).get0()) {
                    return;
                }
                cdc_log.warn(could_not_retrieve_msg_template, ts, e.what(), "continuing to retry in the background");
            } catch (...) {
                cdc_log.error(could_not_retrieve_msg_template, ts, std::current_exception(), "not retrying anymore");
                return; // Exotic ("fatal") exception => do not retry
            }
        }
    });
}

// Run inside async
void storage_service::handle_cdc_generation(std::optional<db_clock::time_point> ts) {
    if (!ts) {
        return;
    }

    if (!db::system_keyspace::bootstrap_complete() || !_sys_dist_ks.local_is_initialized()) {
        // We still haven't finished the startup process.
        // We will handle this generation in `scan_cdc_generations` (unless there's a newer one).
        return;
    }

    if (get_storage_service().map_reduce(ander(), [ts = *ts] (storage_service& ss) {
        return !ss._cdc_metadata.prepare(ts);
    }).get0()) {
        return;
    }

    bool using_this_gen = false;
    try {
        using_this_gen = do_handle_cdc_generation_intercept_nonfatal_errors(*ts);
    } catch (cdc_generation_handling_nonfatal_exception& e) {
        cdc_log.warn(could_not_retrieve_msg_template, ts, e.what(), "retrying in the background");
        async_handle_cdc_generation(*ts);
        return;
    } catch(...) {
        cdc_log.error(could_not_retrieve_msg_template, ts, std::current_exception(), "not retrying");
        return; // Exotic ("fatal") exception => do not retry
    }

    if (using_this_gen) {
        cdc::update_streams_description(*ts, _sys_dist_ks.local_shared(),
               [ss = this->shared_from_this()] { return ss->get_token_metadata().count_normal_token_owners(); }, _abort_source);
    }
}

// Runs inside seastar::async context.
void storage_service::scan_cdc_generations() {
    std::optional<db_clock::time_point> latest;
    for (const auto& ep: _gossiper.get_endpoint_states()) {
        auto ts = cdc::get_streams_timestamp_for(ep.first, _gossiper);
        if (!latest || (ts && *ts > *latest)) {
            latest = ts;
        }
    }

    if (latest) {
        cdc_log.info("Latest generation seen during startup: {}", *latest);
        handle_cdc_generation(latest);
    } else {
        cdc_log.info("No generation seen during startup.");
    }
}

future<> storage_service::check_and_repair_cdc_streams() {
    return async([this] { 
        auto latest = _cdc_streams_ts;
        const auto& endpoint_states = _gossiper.get_endpoint_states();
        for (const auto& [addr, state] : endpoint_states) {
            if (!_gossiper.is_normal(addr))  {
                throw std::runtime_error(format("All nodes must be in NORMAL state while performing check_and_repair_cdc_streams"
                        " ({} is in state {})", addr, _gossiper.get_gossip_status(state)));
            }

            const auto ts = cdc::get_streams_timestamp_for(addr, _gossiper);
            if (!latest || (ts && *ts > *latest)) {
                latest = ts;
            }
        }

        bool should_regenerate = false;
        std::optional<cdc::topology_description> gen;

        static const auto timeout_msg = "Timeout while fetching CDC topology description";
        static const auto topology_read_error_note = "Note: this is likely caused by"
                " node(s) being down or unreachable. It is recommended to check the network and"
                " restart/remove the failed node(s), then retry checkAndRepairCdcStreams command";
        static const auto exception_translating_msg = "Translating the exception to `request_execution_exception`";
        try {
            gen = _sys_dist_ks.local().read_cdc_topology_description(
                    *latest, { _token_metadata.count_normal_token_owners() }).get0();
        } catch (exceptions::request_timeout_exception& e) {
            cdc_log.error("{}: \"{}\". {}.", timeout_msg, e.what(), exception_translating_msg);
            throw exceptions::request_execution_exception(exceptions::exception_code::READ_TIMEOUT,
                    format("{}. {}.", timeout_msg, topology_read_error_note));
        } catch (exceptions::unavailable_exception& e) {
            static const auto unavailable_msg = "Node(s) unavailable while fetching CDC topology description";
            cdc_log.error("{}: \"{}\". {}.", unavailable_msg, e.what(), exception_translating_msg);
            throw exceptions::request_execution_exception(exceptions::exception_code::UNAVAILABLE,
                    format("{}. {}.", unavailable_msg, topology_read_error_note));
        } catch (...) {
            const auto ep = std::current_exception();
            if (is_timeout_exception(ep)) {
                cdc_log.error("{}: \"{}\". {}.", timeout_msg, ep, exception_translating_msg);
                throw exceptions::request_execution_exception(exceptions::exception_code::READ_TIMEOUT,
                        format("{}. {}.", timeout_msg, topology_read_error_note));
            }
            // On exotic errors proceed with regeneration
            cdc_log.error("Exception while reading CDC topology description: \"{}\". Regenerating streams anyway.", ep);
            should_regenerate = true;
        }

        if (!gen) {
            cdc_log.error(
                "Could not find CDC generation with timestamp {} in distributed system tables (current time: {}),"
                " even though some node gossiped about it.",
                latest, db_clock::now());
            should_regenerate = true;
        } else {
            std::unordered_set<dht::token> gen_ends;
            for (const auto& entry : gen->entries()) {
                gen_ends.insert(entry.token_range_end);
            }
            for (const auto& metadata_token : _token_metadata.sorted_tokens()) {
                if (!gen_ends.contains(metadata_token)) {
                    cdc_log.warn("CDC generation {} missing token {}. Regenerating.", latest, metadata_token);
                    should_regenerate = true;
                    break;
                }
            }
        }

        if (!should_regenerate) {
            if (latest != _cdc_streams_ts) {
                do_handle_cdc_generation(*latest);
            }
            cdc_log.info("CDC generation {} does not need repair", latest);
            return;
        }
        const auto new_streams_ts = cdc::make_new_cdc_generation(db().local().get_config(),
                {}, _token_metadata, _gossiper,
                _sys_dist_ks.local(), get_ring_delay(), false /* for_testing */);
        // Need to artificially update our STATUS so other nodes handle the timestamp change
        auto status = _gossiper.get_application_state_ptr(get_broadcast_address(), application_state::STATUS);
        if (!status) {
            slogger.error("Our STATUS is missing");
            cdc_log.error("Aborting CDC generation repair due to missing STATUS");
            return;
        }
        // Update _cdc_streams_ts first, so that do_handle_cdc_generation (which will get called due to the status update)
        // won't try to update the gossiper, which would result in a deadlock inside add_local_application_state
        _cdc_streams_ts = new_streams_ts;
        _gossiper.add_local_application_state({
                { gms::application_state::CDC_STREAMS_TIMESTAMP, versioned_value::cdc_streams_timestamp(new_streams_ts) },
                { gms::application_state::STATUS, *status }
        }).get();
        db::system_keyspace::update_cdc_streams_timestamp(new_streams_ts).get();
    });
}

// Runs inside seastar::async context
void storage_service::bootstrap() {
    _is_bootstrap_mode = true;
    auto x = seastar::defer([this] { _is_bootstrap_mode = false; });

    if (!db().local().is_replacing()) {
        // Wait until we know tokens of existing node before announcing join status.
        _gossiper.wait_for_range_setup().get();

        // Even if we reached this point before but crashed, we will make a new CDC generation.
        // It doesn't hurt: other nodes will (potentially) just do more generation switches.
        // We do this because with this new attempt at bootstrapping we picked a different set of tokens.

        // Update pending ranges now, so we correctly count ourselves as a pending replica
        // when inserting the new CDC generation.
        _token_metadata.add_bootstrap_tokens(_bootstrap_tokens, get_broadcast_address());
        update_pending_ranges().get();

        // After we pick a generation timestamp, we start gossiping it, and we stick with it.
        // We don't do any other generation switches (unless we crash before complecting bootstrap).
        assert(!_cdc_streams_ts);

        _cdc_streams_ts = cdc::make_new_cdc_generation(db().local().get_config(),
                _bootstrap_tokens, _token_metadata, _gossiper,
                _sys_dist_ks.local(), get_ring_delay(), _for_testing);

        _gossiper.add_local_application_state({
            // Order is important: both the CDC streams timestamp and tokens must be known when a node handles our status.
            { gms::application_state::TOKENS, versioned_value::tokens(_bootstrap_tokens) },
            { gms::application_state::CDC_STREAMS_TIMESTAMP, versioned_value::cdc_streams_timestamp(_cdc_streams_ts) },
            { gms::application_state::STATUS, versioned_value::bootstrapping(_bootstrap_tokens) },
        }).get();

        set_mode(mode::JOINING, format("sleeping {} ms for pending range setup", get_ring_delay().count()), true);
        _gossiper.wait_for_range_setup().get();
    } else {
        // Wait until we know tokens of existing node before announcing replacing status.
        set_mode(mode::JOINING, sprint("Wait until local node knows tokens of peer nodes"), true);
        _gossiper.wait_for_range_setup().get();
        set_mode(mode::JOINING, sprint("Announce tokens and status of the replacing node"), true);
        _gossiper.add_local_application_state({
            { gms::application_state::TOKENS, versioned_value::tokens(_bootstrap_tokens) },
            { gms::application_state::CDC_STREAMS_TIMESTAMP, versioned_value::cdc_streams_timestamp(_cdc_streams_ts) },
            { gms::application_state::STATUS, versioned_value::hibernate(true) },
        }).get();
        set_mode(mode::JOINING, format("Wait until peer nodes know the bootstrap tokens of local node"), true);
        _gossiper.wait_for_range_setup().get();
        auto replace_addr = db().local().get_replace_address();
        if (replace_addr) {
            slogger.debug("Removing replaced endpoint {} from system.peers", *replace_addr);
            db::system_keyspace::remove_endpoint(*replace_addr).get();
        }
    }

    _db.invoke_on_all([this] (database& db) {
        for (auto& cf : db.get_non_system_column_families()) {
            cf->notify_bootstrap_or_replace_start();
        }
    }).get();

    set_mode(mode::JOINING, "Starting to bootstrap...", true);
    if (is_repair_based_node_ops_enabled()) {
        if (db().local().is_replacing()) {
            replace_with_repair(_db, _messaging, _token_metadata, _bootstrap_tokens).get();
        } else {
            bootstrap_with_repair(_db, _messaging, _token_metadata, _bootstrap_tokens).get();
        }
    } else {
        dht::boot_strapper bs(_db, _abort_source, get_broadcast_address(), _bootstrap_tokens, _token_metadata);
        // Does the actual streaming of newly replicated token ranges.
        if (db().local().is_replacing()) {
            bs.bootstrap(streaming::stream_reason::replace).get();
        } else {
            bs.bootstrap(streaming::stream_reason::bootstrap).get();
        }
    }
    _db.invoke_on_all([this] (database& db) {
        for (auto& cf : db.get_non_system_column_families()) {
            cf->notify_bootstrap_or_replace_end();
        }
    }).get();


    slogger.info("Bootstrap completed! for the tokens {}", _bootstrap_tokens);
}

sstring
storage_service::get_rpc_address(const inet_address& endpoint) const {
    if (endpoint != get_broadcast_address()) {
        auto* v = _gossiper.get_application_state_ptr(endpoint, gms::application_state::RPC_ADDRESS);
        if (v) {
            return v->value;
        }
    }
    return boost::lexical_cast<std::string>(endpoint);
}

std::unordered_map<dht::token_range, std::vector<inet_address>>
storage_service::get_range_to_address_map(const sstring& keyspace) const {
    return get_range_to_address_map(keyspace, _token_metadata.sorted_tokens());
}

std::unordered_map<dht::token_range, std::vector<inet_address>>
storage_service::get_range_to_address_map_in_local_dc(
        const sstring& keyspace) const {
    std::function<bool(const inet_address&)> filter =  [this](const inet_address& address) {
        return is_local_dc(address);
    };

    auto orig_map = get_range_to_address_map(keyspace, get_tokens_in_local_dc());
    std::unordered_map<dht::token_range, std::vector<inet_address>> filtered_map;
    for (auto entry : orig_map) {
        auto& addresses = filtered_map[entry.first];
        addresses.reserve(entry.second.size());
        std::copy_if(entry.second.begin(), entry.second.end(), std::back_inserter(addresses), filter);
    }

    return filtered_map;
}

std::vector<token>
storage_service::get_tokens_in_local_dc() const {
    std::vector<token> filtered_tokens;
    for (auto token : _token_metadata.sorted_tokens()) {
        auto endpoint = _token_metadata.get_endpoint(token);
        if (is_local_dc(*endpoint))
            filtered_tokens.push_back(token);
    }
    return filtered_tokens;
}

bool
storage_service::is_local_dc(const inet_address& targetHost) const {
    auto remote_dc = locator::i_endpoint_snitch::get_local_snitch_ptr()->get_datacenter(targetHost);
    auto local_dc = locator::i_endpoint_snitch::get_local_snitch_ptr()->get_datacenter(get_broadcast_address());
    return remote_dc == local_dc;
}

std::unordered_map<dht::token_range, std::vector<inet_address>>
storage_service::get_range_to_address_map(const sstring& keyspace,
        const std::vector<token>& sorted_tokens) const {
    sstring ks = keyspace;
    // some people just want to get a visual representation of things. Allow null and set it to the first
    // non-system keyspace.
    if (keyspace == "") {
        auto keyspaces = _db.local().get_non_system_keyspaces();
        if (keyspaces.empty()) {
            throw std::runtime_error("No keyspace provided and no non system kespace exist");
        }
        ks = keyspaces[0];
    }
    return construct_range_to_endpoint_map(ks, get_all_ranges(sorted_tokens));
}

void storage_service::handle_state_replacing(inet_address replacing_node) {
    slogger.debug("endpoint={} handle_state_replacing", replacing_node);
    auto host_id = _gossiper.get_host_id(replacing_node);
    auto existing_node_opt = _token_metadata.get_endpoint_for_host_id(host_id);
    auto replace_addr = db().local().get_replace_address();
    if (replacing_node == get_broadcast_address() && replace_addr && *replace_addr == get_broadcast_address()) {
        existing_node_opt = replacing_node;
    }
    if (!existing_node_opt) {
        slogger.warn("Can not find the existing node for the replacing node {}", replacing_node);
        return;
    }
    auto existing_node = *existing_node_opt;
    auto existing_tokens = get_tokens_for(existing_node);
    auto replacing_tokens = get_tokens_for(replacing_node);
    slogger.info("Node {} is replacing existing node {} with host_id={}, existing_tokens={}, replacing_tokens={}",
            replacing_node, existing_node, host_id, existing_tokens, replacing_tokens);
    _token_metadata.add_replacing_endpoint(existing_node, replacing_node);
    update_pending_ranges().get();
}

void storage_service::handle_state_bootstrap(inet_address endpoint) {
    slogger.debug("endpoint={} handle_state_bootstrap", endpoint);
    // explicitly check for TOKENS, because a bootstrapping node might be bootstrapping in legacy mode; that is, not using vnodes and no token specified
    auto tokens = get_tokens_for(endpoint);
    auto cdc_streams_ts = cdc::get_streams_timestamp_for(endpoint, _gossiper);

    slogger.debug("Node {} state bootstrapping, token {}", endpoint, tokens);

    // if this node is present in token metadata, either we have missed intermediate states
    // or the node had crashed. Print warning if needed, clear obsolete stuff and
    // continue.
    if (_token_metadata.is_member(endpoint)) {
        // If isLeaving is false, we have missed both LEAVING and LEFT. However, if
        // isLeaving is true, we have only missed LEFT. Waiting time between completing
        // leave operation and rebootstrapping is relatively short, so the latter is quite
        // common (not enough time for gossip to spread). Therefore we report only the
        // former in the log.
        if (!_token_metadata.is_leaving(endpoint)) {
            slogger.info("Node {} state jump to bootstrap", endpoint);
        }
        _token_metadata.remove_endpoint(endpoint);
    }

    handle_cdc_generation(cdc_streams_ts);

    _token_metadata.add_bootstrap_tokens(tokens, endpoint);
    update_pending_ranges().get();

    if (_gossiper.uses_host_id(endpoint)) {
        _token_metadata.update_host_id(_gossiper.get_host_id(endpoint), endpoint);
    }
}

void storage_service::handle_state_normal(inet_address endpoint) {
    slogger.debug("endpoint={} handle_state_normal", endpoint);
    auto tokens = get_tokens_for(endpoint);
    auto cdc_streams_ts = cdc::get_streams_timestamp_for(endpoint, _gossiper);

    slogger.debug("Node {} state normal, token {}", endpoint, tokens);
    cdc_log.debug("Node {} state normal, streams timestamp: {}", endpoint, cdc_streams_ts);

    if (_token_metadata.is_member(endpoint)) {
        slogger.info("Node {} state jump to normal", endpoint);
    }
    update_peer_info(endpoint);

    std::unordered_set<inet_address> endpoints_to_remove;

    auto do_remove_node = [&] (gms::inet_address node) {
        _token_metadata.remove_endpoint(node);
        endpoints_to_remove.insert(node);
    };
    // Order Matters, TM.updateHostID() should be called before TM.updateNormalToken(), (see CASSANDRA-4300).
    if (_gossiper.uses_host_id(endpoint)) {
        auto host_id = _gossiper.get_host_id(endpoint);
        auto existing = _token_metadata.get_endpoint_for_host_id(host_id);
        if (existing && *existing != endpoint) {
            if (*existing == get_broadcast_address()) {
                slogger.warn("Not updating host ID {} for {} because it's mine", host_id, endpoint);
                do_remove_node(endpoint);
            } else if (_gossiper.compare_endpoint_startup(endpoint, *existing) > 0) {
                slogger.warn("Host ID collision for {} between {} and {}; {} is the new owner", host_id, *existing, endpoint, endpoint);
                do_remove_node(*existing);
                slogger.info("Set host_id={} to be owned by node={}, existing={}", host_id, endpoint, *existing);
                _token_metadata.update_host_id(host_id, endpoint);
            } else {
                slogger.warn("Host ID collision for {} between {} and {}; ignored {}", host_id, *existing, endpoint, endpoint);
                do_remove_node(endpoint);
            }
        } else if (existing && *existing == endpoint) {
            _token_metadata.del_replacing_endpoint(endpoint);
        } else {
            slogger.info("Set host_id={} to be owned by node={}", host_id, endpoint);
            _token_metadata.update_host_id(host_id, endpoint);
        }
    }

    // Tokens owned by the handled endpoint.
    // The endpoint broadcasts its set of chosen tokens. If a token was also chosen by another endpoint,
    // the collision is resolved by assigning the token to the endpoint which started later.
    std::unordered_set<token> owned_tokens;

    for (auto t : tokens) {
        // we don't want to update if this node is responsible for the token and it has a later startup time than endpoint.
        auto current_owner = _token_metadata.get_endpoint(t);
        if (!current_owner) {
            slogger.debug("handle_state_normal: New node {} at token {}", endpoint, t);
            owned_tokens.insert(t);
        } else if (endpoint == *current_owner) {
            slogger.debug("handle_state_normal: endpoint={} == current_owner={} token {}", endpoint, *current_owner, t);
            // set state back to normal, since the node may have tried to leave, but failed and is now back up
            owned_tokens.insert(t);
        } else if (_gossiper.compare_endpoint_startup(endpoint, *current_owner) > 0) {
            slogger.debug("handle_state_normal: endpoint={} > current_owner={}, token {}", endpoint, *current_owner, t);
            owned_tokens.insert(t);
            // currentOwner is no longer current, endpoint is.  Keep track of these moves, because when
            // a host no longer has any tokens, we'll want to remove it.
            std::multimap<inet_address, token> ep_to_token_copy = get_token_metadata().get_endpoint_to_token_map_for_reading();
            auto rg = ep_to_token_copy.equal_range(*current_owner);
            for (auto it = rg.first; it != rg.second; it++) {
                if (it->second == t) {
                    slogger.info("handle_state_normal: remove endpoint={} token={}", *current_owner, t);
                    ep_to_token_copy.erase(it);
                }
            }
            if (!ep_to_token_copy.contains(*current_owner)) {
                slogger.info("handle_state_normal: endpoints_to_remove endpoint={}", *current_owner);
                endpoints_to_remove.insert(*current_owner);
            }
            slogger.info("handle_state_normal: Nodes {} and {} have the same token {}. {} is the new owner", endpoint, *current_owner, t, endpoint);
        } else {
            slogger.info("handle_state_normal: Nodes {} and {} have the same token {}. Ignoring {}", endpoint, *current_owner, t, endpoint);
        }
    }

    handle_cdc_generation(cdc_streams_ts);

    bool is_member = _token_metadata.is_member(endpoint);
    // Update pending ranges after update of normal tokens immediately to avoid
    // a race where natural endpoint was updated to contain node A, but A was
    // not yet removed from pending endpoints
    _token_metadata.update_normal_tokens(owned_tokens, endpoint);
    _update_pending_ranges_action.trigger_later().get();

    for (auto ep : endpoints_to_remove) {
        remove_endpoint(ep);
    }
    slogger.debug("handle_state_normal: endpoint={} owned_tokens = {}", endpoint, owned_tokens);
    if (!owned_tokens.empty() && !endpoints_to_remove.count(endpoint)) {
        db::system_keyspace::update_tokens(endpoint, owned_tokens).then_wrapped([endpoint] (auto&& f) {
            try {
                f.get();
            } catch (...) {
                slogger.error("handle_state_normal: fail to update tokens for {}: {}", endpoint, std::current_exception());
            }
            return make_ready_future<>();
        }).get();
    }

    // Send joined notification only when this node was not a member prior to this
    if (!is_member) {
        notify_joined(endpoint);
    }

    update_pending_ranges().get();
    if (slogger.is_enabled(logging::log_level::debug)) {
        auto ver = _token_metadata.get_ring_version();
        for (auto& x : _token_metadata.get_token_to_endpoint()) {
            slogger.debug("handle_state_normal: token_metadata.ring_version={}, token={} -> endpoint={}", ver, x.first, x.second);
        }
    }
}

void storage_service::handle_state_leaving(inet_address endpoint) {
    slogger.debug("endpoint={} handle_state_leaving", endpoint);

    auto tokens = get_tokens_for(endpoint);
    auto cdc_streams_ts = cdc::get_streams_timestamp_for(endpoint, _gossiper);

    slogger.debug("Node {} state leaving, tokens {}", endpoint, tokens);
    cdc_log.debug("Node {} state leaving, streams timestamp: {}", endpoint, cdc_streams_ts);

    // If the node is previously unknown or tokens do not match, update tokenmetadata to
    // have this node as 'normal' (it must have been using this token before the
    // leave). This way we'll get pending ranges right.
    if (!_token_metadata.is_member(endpoint)) {
        // FIXME: this code should probably resolve token collisions too, like handle_state_normal
        slogger.info("Node {} state jump to leaving", endpoint);

        handle_cdc_generation(cdc_streams_ts);
        _token_metadata.update_normal_tokens(tokens, endpoint);
    } else {
        auto tokens_ = _token_metadata.get_tokens(endpoint);
        std::set<token> tmp(tokens.begin(), tokens.end());
        if (!std::includes(tokens_.begin(), tokens_.end(), tmp.begin(), tmp.end())) {
            slogger.warn("Node {} 'leaving' token mismatch. Long network partition?", endpoint);
            slogger.debug("tokens_={}, tokens={}", tokens_, tmp);

            handle_cdc_generation(cdc_streams_ts);
            _token_metadata.update_normal_tokens(tokens, endpoint);
        }
    }

    // at this point the endpoint is certainly a member with this token, so let's proceed
    // normally
    _token_metadata.add_leaving_endpoint(endpoint);
    update_pending_ranges_nowait(endpoint);
}

void storage_service::update_pending_ranges_nowait(inet_address endpoint) {
    //FIXME: discarded future.
    (void)update_pending_ranges().handle_exception([endpoint] (std::exception_ptr ep) {
        slogger.info("Failed to update_pending_ranges for node {}: {}", endpoint, ep);
    });
}

void storage_service::handle_state_left(inet_address endpoint, std::vector<sstring> pieces) {
    slogger.debug("endpoint={} handle_state_left", endpoint);
    if (pieces.size() < 2) {
        slogger.warn("Fail to handle_state_left endpoint={} pieces={}", endpoint, pieces);
        return;
    }
    auto tokens = get_tokens_for(endpoint);
    slogger.debug("Node {} state left, tokens {}", endpoint, tokens);
    if (tokens.empty()) {
        auto eps = _gossiper.get_endpoint_state_for_endpoint_ptr(endpoint);
        if (eps) {
            slogger.warn("handle_state_left: Tokens for node={} are empty, endpoint_state={}", endpoint, *eps);
        } else {
            slogger.warn("handle_state_left: Couldn't find endpoint state for node={}", endpoint);
        }
        auto tokens_from_tm = _token_metadata.get_tokens(endpoint);
        slogger.warn("handle_state_left: Get tokens from token_metadata, node={}, tokens={}", endpoint, tokens_from_tm);
        tokens = std::unordered_set<dht::token>(tokens_from_tm.begin(), tokens_from_tm.end());
    }
    excise(tokens, endpoint, extract_expire_time(pieces));
}

void storage_service::handle_state_moving(inet_address endpoint, std::vector<sstring> pieces) {
    throw std::runtime_error(format("Move operation is not supported anymore, endpoint={}", endpoint));
}

void storage_service::handle_state_removing(inet_address endpoint, std::vector<sstring> pieces) {
    slogger.debug("endpoint={} handle_state_removing", endpoint);
    if (pieces.empty()) {
        slogger.warn("Fail to handle_state_removing endpoint={} pieces={}", endpoint, pieces);
        return;
    }
    if (endpoint == get_broadcast_address()) {
        slogger.info("Received removenode gossip about myself. Is this node rejoining after an explicit removenode?");
        try {
            drain().get();
        } catch (...) {
            slogger.error("Fail to drain: {}", std::current_exception());
            throw;
        }
        return;
    }
    if (_token_metadata.is_member(endpoint)) {
        auto state = pieces[0];
        auto remove_tokens = _token_metadata.get_tokens(endpoint);
        if (sstring(gms::versioned_value::REMOVED_TOKEN) == state) {
            std::unordered_set<token> tmp(remove_tokens.begin(), remove_tokens.end());
            excise(std::move(tmp), endpoint, extract_expire_time(pieces));
        } else if (sstring(gms::versioned_value::REMOVING_TOKEN) == state) {
            slogger.debug("Tokens {} removed manually (endpoint was {})", remove_tokens, endpoint);
            // Note that the endpoint is being removed
            _token_metadata.add_leaving_endpoint(endpoint);
            update_pending_ranges().get();
            // find the endpoint coordinating this removal that we need to notify when we're done
            auto* value = _gossiper.get_application_state_ptr(endpoint, application_state::REMOVAL_COORDINATOR);
            if (!value) {
                auto err = format("Can not find application_state for endpoint={}", endpoint);
                slogger.warn("{}", err);
                throw std::runtime_error(err);
            }
            std::vector<sstring> coordinator;
            boost::split(coordinator, value->value, boost::is_any_of(sstring(versioned_value::DELIMITER_STR)));
            if (coordinator.size() != 2) {
                auto err = format("Can not split REMOVAL_COORDINATOR for endpoint={}, value={}", endpoint, value->value);
                slogger.warn("{}", err);
                throw std::runtime_error(err);
            }
            UUID host_id(coordinator[1]);
            // grab any data we are now responsible for and notify responsible node
            auto ep = _token_metadata.get_endpoint_for_host_id(host_id);
            if (!ep) {
                auto err = format("Can not find host_id={}", host_id);
                slogger.warn("{}", err);
                throw std::runtime_error(err);
            }
            // Kick off streaming commands. No need to wait for
            // restore_replica_count to complete which can take a long time,
            // since when it completes, this node will send notification to
            // tell the removal_coordinator with IP address notify_endpoint
            // that the restore process is finished on this node. This node
            // will be removed from _replicating_nodes on the
            // removal_coordinator.
            auto notify_endpoint = ep.value();
            //FIXME: discarded future.
            (void)restore_replica_count(endpoint, notify_endpoint).handle_exception([endpoint, notify_endpoint] (auto ep) {
                slogger.info("Failed to restore_replica_count for node {}, notify_endpoint={} : {}", endpoint, notify_endpoint, ep);
            });
        }
    } else { // now that the gossiper has told us about this nonexistent member, notify the gossiper to remove it
        if (sstring(gms::versioned_value::REMOVED_TOKEN) == pieces[0]) {
            add_expire_time_if_found(endpoint, extract_expire_time(pieces));
        }
        remove_endpoint(endpoint);
    }
}

void storage_service::on_join(gms::inet_address endpoint, gms::endpoint_state ep_state) {
    slogger.debug("endpoint={} on_join", endpoint);
    for (const auto& e : ep_state.get_application_state_map()) {
        on_change(endpoint, e.first, e.second);
    }
    //FIXME: discarded future.
    (void)get_local_migration_manager().schedule_schema_pull(endpoint, ep_state).handle_exception([endpoint] (auto ep) {
        slogger.warn("Fail to pull schema from {}: {}", endpoint, ep);
    });
}

void storage_service::on_alive(gms::inet_address endpoint, gms::endpoint_state state) {
    slogger.debug("endpoint={} on_alive", endpoint);
    //FIXME: discarded future.
    (void)get_local_migration_manager().schedule_schema_pull(endpoint, state).handle_exception([endpoint] (auto ep) {
        slogger.warn("Fail to pull schema from {}: {}", endpoint, ep);
    });
    if (_token_metadata.is_member(endpoint)) {
        notify_up(endpoint);
    }
}

void storage_service::before_change(gms::inet_address endpoint, gms::endpoint_state current_state, gms::application_state new_state_key, const gms::versioned_value& new_value) {
    slogger.debug("endpoint={} before_change: new app_state={}, new versioned_value={}", endpoint, new_state_key, new_value);
}

void storage_service::on_change(inet_address endpoint, application_state state, const versioned_value& value) {
    slogger.debug("endpoint={} on_change:     app_state={}, versioned_value={}", endpoint, state, value);
    if (state == application_state::STATUS) {
        std::vector<sstring> pieces;
        boost::split(pieces, value.value, boost::is_any_of(sstring(versioned_value::DELIMITER_STR)));
        if (pieces.empty()) {
            slogger.warn("Fail to split status in on_change: endpoint={}, app_state={}, value={}", endpoint, state, value);
            return;
        }
        sstring move_name = pieces[0];
        if (move_name == sstring(versioned_value::STATUS_BOOTSTRAPPING)) {
            handle_state_bootstrap(endpoint);
        } else if (move_name == sstring(versioned_value::STATUS_NORMAL) ||
                   move_name == sstring(versioned_value::SHUTDOWN)) {
            handle_state_normal(endpoint);
        } else if (move_name == sstring(versioned_value::REMOVING_TOKEN) ||
                   move_name == sstring(versioned_value::REMOVED_TOKEN)) {
            handle_state_removing(endpoint, pieces);
        } else if (move_name == sstring(versioned_value::STATUS_LEAVING)) {
            handle_state_leaving(endpoint);
        } else if (move_name == sstring(versioned_value::STATUS_LEFT)) {
            handle_state_left(endpoint, pieces);
        } else if (move_name == sstring(versioned_value::STATUS_MOVING)) {
            handle_state_moving(endpoint, pieces);
        } else if (move_name == sstring(versioned_value::HIBERNATE)) {
            handle_state_replacing(endpoint);
        } else {
            return; // did nothing.
        }
        // we have (most likely) modified token metadata
        replicate_to_all_cores().get();
    } else {
        auto* ep_state = _gossiper.get_endpoint_state_for_endpoint_ptr(endpoint);
        if (!ep_state || _gossiper.is_dead_state(*ep_state)) {
            slogger.debug("Ignoring state change for dead or unknown endpoint: {}", endpoint);
            return;
        }
        if (get_token_metadata().is_member(endpoint)) {
            do_update_system_peers_table(endpoint, state, value);
            if (state == application_state::SCHEMA) {
                //FIXME: discarded future.
                (void)get_local_migration_manager().schedule_schema_pull(endpoint, *ep_state).handle_exception([endpoint] (auto ep) {
                    slogger.warn("Failed to pull schema from {}: {}", endpoint, ep);
                });
            } else if (state == application_state::RPC_READY) {
                slogger.debug("Got application_state::RPC_READY for node {}, is_cql_ready={}", endpoint, ep_state->is_cql_ready());
                notify_cql_change(endpoint, ep_state->is_cql_ready());
            }
        }
    }
}


void storage_service::on_remove(gms::inet_address endpoint) {
    slogger.debug("endpoint={} on_remove", endpoint);
    _token_metadata.remove_endpoint(endpoint);
    update_pending_ranges().get();
}

void storage_service::on_dead(gms::inet_address endpoint, gms::endpoint_state state) {
    slogger.debug("endpoint={} on_dead", endpoint);
    notify_down(endpoint);
}

void storage_service::on_restart(gms::inet_address endpoint, gms::endpoint_state state) {
    slogger.debug("endpoint={} on_restart", endpoint);
    // If we have restarted before the node was even marked down, we need to reset the connection pool
    if (state.is_alive()) {
        on_dead(endpoint, state);
    }
}

// Runs inside seastar::async context
template <typename T>
static void update_table(gms::inet_address endpoint, sstring col, T value) {
    db::system_keyspace::update_peer_info(endpoint, col, value).then_wrapped([col, endpoint] (auto&& f) {
        try {
            f.get();
        } catch (...) {
            slogger.error("fail to update {} for {}: {}", col, endpoint, std::current_exception());
        }
        return make_ready_future<>();
    }).get();
}

// Runs inside seastar::async context
void storage_service::do_update_system_peers_table(gms::inet_address endpoint, const application_state& state, const versioned_value& value) {
    slogger.debug("Update system.peers table: endpoint={}, app_state={}, versioned_value={}", endpoint, state, value);
    if (state == application_state::RELEASE_VERSION) {
        update_table(endpoint, "release_version", value.value);
    } else if (state == application_state::DC) {
        update_table(endpoint, "data_center", value.value);
    } else if (state == application_state::RACK) {
        update_table(endpoint, "rack", value.value);
    } else if (state == application_state::RPC_ADDRESS) {
        auto col = sstring("rpc_address");
        inet_address ep;
        try {
            ep = gms::inet_address(value.value);
        } catch (...) {
            slogger.error("fail to update {} for {}: invalid rcpaddr {}", col, endpoint, value.value);
            return;
        }
        update_table(endpoint, col, ep.addr());
    } else if (state == application_state::SCHEMA) {
        update_table(endpoint, "schema_version", utils::UUID(value.value));
    } else if (state == application_state::HOST_ID) {
        update_table(endpoint, "host_id", utils::UUID(value.value));
    } else if (state == application_state::SUPPORTED_FEATURES) {
        update_table(endpoint, "supported_features", value.value);
    }
}

// Runs inside seastar::async context
void storage_service::update_peer_info(gms::inet_address endpoint) {
    using namespace gms;
    auto* ep_state = _gossiper.get_endpoint_state_for_endpoint_ptr(endpoint);
    if (!ep_state) {
        return;
    }
    for (auto& entry : ep_state->get_application_state_map()) {
        auto& app_state = entry.first;
        auto& value = entry.second;
        do_update_system_peers_table(endpoint, app_state, value);
    }
}

std::unordered_set<locator::token> storage_service::get_tokens_for(inet_address endpoint) {
    auto tokens_string = _gossiper.get_application_state_value(endpoint, application_state::TOKENS);
    slogger.trace("endpoint={}, tokens_string={}", endpoint, tokens_string);
    auto ret = versioned_value::tokens_from_string(tokens_string);
    slogger.trace("endpoint={}, tokens={}", endpoint, ret);
    return ret;
}

// Runs inside seastar::async context
// Assumes that no other functions modify CDC_STREAMS_TIMESTAMP, TOKENS or STATUS
// in the gossiper's local application state while this function runs.
void storage_service::set_gossip_tokens(
        const std::unordered_set<dht::token>& tokens, std::optional<db_clock::time_point> cdc_streams_ts) {
    assert(!tokens.empty());

    // Order is important: both the CDC streams timestamp and tokens must be known when a node handles our status.
    _gossiper.add_local_application_state({
        { gms::application_state::TOKENS, versioned_value::tokens(tokens) },
        { gms::application_state::CDC_STREAMS_TIMESTAMP, versioned_value::cdc_streams_timestamp(cdc_streams_ts) },
        { gms::application_state::STATUS, versioned_value::normal(tokens) }
    }).get();
}

void storage_service::register_subscriber(endpoint_lifecycle_subscriber* subscriber)
{
    _lifecycle_subscribers.emplace_back(subscriber);
}

void storage_service::unregister_subscriber(endpoint_lifecycle_subscriber* subscriber)
{
    _lifecycle_subscribers.erase(std::remove(_lifecycle_subscribers.begin(), _lifecycle_subscribers.end(), subscriber), _lifecycle_subscribers.end());
}

static std::optional<future<>> drain_in_progress;

future<> storage_service::stop_transport() {
    return seastar::async([this] {
        slogger.info("Stop transport: starts");

        shutdown_client_servers();
        slogger.info("Stop transport: shutdown rpc and cql server done");

        gms::stop_gossiping().get();
        slogger.info("Stop transport: stop_gossiping done");

        do_stop_ms().get();
        slogger.info("Stop transport: shutdown messaging_service done");

        do_stop_stream_manager().get();
        slogger.info("Stop transport: shutdown stream_manager done");

        slogger.info("Stop transport: done");
    });
}

future<> storage_service::drain_on_shutdown() {
    return run_with_no_api_lock([] (storage_service& ss) {
        if (drain_in_progress) {
            return std::move(*drain_in_progress);
        }
        return seastar::async([&ss] {
            slogger.info("Drain on shutdown: starts");

            ss.stop_transport().get();
            slogger.info("Drain on shutdown: stop_transport done");

            tracing::tracing::tracing_instance().invoke_on_all([] (auto& tr) {
                return tr.shutdown();
            }).get();

            tracing::tracing::tracing_instance().stop().get();
            slogger.info("Drain on shutdown: tracing is stopped");

            //unregister the system distributed accessors before stopping the system_dystributed_keyspace service
            ss._sl_controller.invoke_on_all(&qos::service_level_controller::set_distributed_data_accessor,
                    shared_ptr<qos::service_level_controller::service_level_distributed_data_accessor>()).get();
            ss._sys_dist_ks.invoke_on_all(&db::system_distributed_keyspace::stop).get();
            slogger.info("Drain on shutdown: system distributed keyspace stopped");

            get_storage_proxy().invoke_on_all([] (storage_proxy& local_proxy) mutable {
                auto& ss = service::get_local_storage_service();
                ss.unregister_subscriber(&local_proxy);
                return local_proxy.drain_on_shutdown();
            }).get();
            slogger.info("Drain on shutdown: hints manager is stopped");

            audit::audit::stop_audit().get();

            ss.flush_column_families();
            slogger.info("Drain on shutdown: flush column_families done");

            ss.db().invoke_on_all([] (auto& db) {
                return db.commitlog()->shutdown();
            }).get();
            slogger.info("Drain on shutdown: shutdown commitlog done");

            ss._mnotifier.local().unregister_listener(&ss).get();

            slogger.info("Drain on shutdown: done");
        });
    });
}

future<> storage_service::init_messaging_service_part() {
    return get_storage_service().invoke_on_all(&service::storage_service::init_messaging_service);
}

future<> storage_service::uninit_messaging_service_part() {
    return get_storage_service().invoke_on_all(&service::storage_service::uninit_messaging_service);
}

future<> storage_service::init_server(bind_messaging_port do_bind) {
    return seastar::async([this, do_bind] {
        _initialized = true;

        // Register storage_service to migration_notifier so we can update
        // pending ranges when keyspace is chagned
        _mnotifier.local().register_listener(this);

        std::unordered_set<inet_address> loaded_endpoints;
        if (get_property_load_ring_state()) {
            slogger.info("Loading persisted ring state");
            auto loaded_tokens = db::system_keyspace::load_tokens().get0();
            auto loaded_host_ids = db::system_keyspace::load_host_ids().get0();

            for (auto& x : loaded_tokens) {
                slogger.debug("Loaded tokens: endpoint={}, tokens={}", x.first, x.second);
            }

            for (auto& x : loaded_host_ids) {
                slogger.debug("Loaded host_id: endpoint={}, uuid={}", x.first, x.second);
            }

            for (auto x : loaded_tokens) {
                auto ep = x.first;
                auto tokens = x.second;
                if (ep == get_broadcast_address()) {
                    // entry has been mistakenly added, delete it
                    db::system_keyspace::remove_endpoint(ep).get();
                } else {
                    _token_metadata.update_normal_tokens(tokens, ep);
                    if (loaded_host_ids.contains(ep)) {
                        _token_metadata.update_host_id(loaded_host_ids.at(ep), ep);
                    }
                    loaded_endpoints.insert(ep);
                    _gossiper.add_saved_endpoint(ep);
                }
            }
        }

        // Seeds are now only used as the initial contact point nodes. If the
        // loaded_endpoints are empty which means this node is a completely new
        // node, we use the nodes specified in seeds as the initial contact
        // point nodes, otherwise use the peer nodes persisted in system table.
        auto seeds = _gossiper.get_seeds();
        auto initial_contact_nodes = loaded_endpoints.empty() ?
            std::unordered_set<gms::inet_address>(seeds.begin(), seeds.end()) :
            loaded_endpoints;
        auto loaded_peer_features = db::system_keyspace::load_peer_features().get0();
        slogger.info("initial_contact_nodes={}, loaded_endpoints={}, loaded_peer_features={}",
                initial_contact_nodes, loaded_endpoints, loaded_peer_features.size());
        for (auto& x : loaded_peer_features) {
            slogger.info("peer={}, supported_features={}", x.first, x.second);
        }
        prepare_to_join(std::move(initial_contact_nodes), std::move(loaded_endpoints), std::move(loaded_peer_features), do_bind);
    });
}

future<> storage_service::join_cluster() {
    return seastar::async([this] {
        join_token_ring(get_ring_delay().count());
    });
}

// Serialized
future<> storage_service::replicate_tm_only() {
    auto tm = _token_metadata;

    return do_with(std::move(tm), [] (token_metadata& tm) {
        return get_storage_service().invoke_on_all([&tm] (storage_service& local_ss){
            if (this_shard_id() != 0) {
                local_ss._token_metadata = tm;
            }
        });
    });
}

future<> storage_service::replicate_to_all_cores() {
    // sanity checks: this function is supposed to be run on shard 0 only and
    // when gossiper has already been initialized.
    if (this_shard_id() != 0) {
        auto err = format("replicate_to_all_cores is not ran on cpu zero");
        slogger.warn("{}", err);
        throw std::runtime_error(err);
    }

    return _replicate_action.trigger_later().then([self = shared_from_this()] {});
}

future<> storage_service::do_replicate_to_all_cores() {
    return replicate_tm_only().handle_exception([] (auto e) {
        slogger.error("Fail to replicate _token_metadata: {}", e);
    });
}

future<> storage_service::gossip_snitch_info() {
    auto& snitch = locator::i_endpoint_snitch::get_local_snitch_ptr();
    auto addr = get_broadcast_address();
    auto dc = snitch->get_datacenter(addr);
    auto rack = snitch->get_rack(addr);
    return _gossiper.add_local_application_state({
        { gms::application_state::DC, versioned_value::datacenter(dc) },
        { gms::application_state::RACK, versioned_value::rack(rack) },
    });
}

future<> storage_service::gossip_sharder() {
    return _gossiper.add_local_application_state({
        { gms::application_state::SHARD_COUNT, versioned_value::shard_count(smp::count) },
        { gms::application_state::IGNORE_MSB_BITS, versioned_value::ignore_msb_bits(_db.local().get_config().murmur3_partitioner_ignore_msb_bits()) },
    });
}

future<> storage_service::stop() {
    // make sure nobody uses the semaphore
    return _service_memory_limiter.wait(_service_memory_total).finally([this] {
        _listeners.clear();
        return _schema_version_publisher.join();
    });
}

future<> storage_service::check_for_endpoint_collision(std::unordered_set<gms::inet_address> initial_contact_nodes, const std::unordered_map<gms::inet_address, sstring>& loaded_peer_features, bind_messaging_port do_bind) {
    slogger.debug("Starting shadow gossip round to check for endpoint collision");

    return seastar::async([this, initial_contact_nodes, loaded_peer_features, do_bind] {
        auto t = gms::gossiper::clk::now();
        bool found_bootstrapping_node = false;
        auto local_features = _feature_service.known_feature_set();
        do {
            slogger.info("Checking remote features with gossip");
            _gossiper.do_shadow_round(initial_contact_nodes, gms::bind_messaging_port(bool(do_bind))).get();
            _gossiper.check_knows_remote_features(local_features, loaded_peer_features);
            auto addr = get_broadcast_address();
            if (!_gossiper.is_safe_for_bootstrap(addr)) {
                throw std::runtime_error(sprint("A node with address %s already exists, cancelling join. "
                    "Use replace_address if you want to replace this node.", addr));
            }
            if (dht::range_streamer::use_strict_consistency()) {
                found_bootstrapping_node = false;
                for (auto& x : _gossiper.get_endpoint_states()) {
                    auto state = _gossiper.get_gossip_status(x.second);
                    if (state == sstring(versioned_value::STATUS_UNKNOWN)) {
                        continue;
                    }
                    auto addr = x.first;
                    slogger.debug("Checking bootstrapping/leaving/moving nodes: node={}, status={} (check_for_endpoint_collision)", addr, state);
                    if (state == sstring(versioned_value::STATUS_BOOTSTRAPPING) ||
                        state == sstring(versioned_value::STATUS_LEAVING) ||
                        state == sstring(versioned_value::STATUS_MOVING)) {
                        if (gms::gossiper::clk::now() > t + std::chrono::seconds(60)) {
                            throw std::runtime_error("Other bootstrapping/leaving/moving nodes detected, cannot bootstrap while consistent_rangemovement is true (check_for_endpoint_collision)");
                        } else {
                            _gossiper.goto_shadow_round();
                            _gossiper.reset_endpoint_state_map().get();
                            found_bootstrapping_node = true;
                            auto elapsed = std::chrono::duration_cast<std::chrono::seconds>(gms::gossiper::clk::now() - t).count();
                            slogger.info("Checking bootstrapping/leaving/moving nodes: node={}, status={}, sleep 1 second and check again ({} seconds elapsed) (check_for_endpoint_collision)", addr, state, elapsed);
                            sleep_abortable(std::chrono::seconds(1), _abort_source).get();
                            break;
                        }
                    }
                }
            }
        } while (found_bootstrapping_node);
        slogger.info("Checking bootstrapping/leaving/moving nodes: ok (check_for_endpoint_collision)");
        _gossiper.reset_endpoint_state_map().get();
    });
}

// Runs inside seastar::async context
void storage_service::remove_endpoint(inet_address endpoint) {
    _gossiper.remove_endpoint(endpoint);
    db::system_keyspace::remove_endpoint(endpoint).then_wrapped([endpoint] (auto&& f) {
        try {
            f.get();
        } catch (...) {
            slogger.error("fail to remove endpoint={}: {}", endpoint, std::current_exception());
        }
        return make_ready_future<>();
    }).get();
}

future<storage_service::replacement_info>
storage_service::prepare_replacement_info(std::unordered_set<gms::inet_address> initial_contact_nodes, const std::unordered_map<gms::inet_address, sstring>& loaded_peer_features, bind_messaging_port do_bind) {
    if (!db().local().get_replace_address()) {
        throw std::runtime_error(format("replace_address is empty"));
    }
    auto replace_address = db().local().get_replace_address().value();
    slogger.info("Gathering node replacement information for {}", replace_address);

    // if (!MessagingService.instance().isListening())
    //     MessagingService.instance().listen(FBUtilities.getLocalAddress());
    auto seeds = _gossiper.get_seeds();
    if (seeds.size() == 1 && seeds.contains(replace_address)) {
        throw std::runtime_error(format("Cannot replace_address {} because no seed node is up", replace_address));
    }

    // make magic happen
    slogger.info("Checking remote features with gossip");
    return _gossiper.do_shadow_round(initial_contact_nodes, gms::bind_messaging_port(bool(do_bind))).then([this, loaded_peer_features, replace_address] {
        auto local_features = _feature_service.known_feature_set();
        _gossiper.check_knows_remote_features(local_features, loaded_peer_features);

        // now that we've gossiped at least once, we should be able to find the node we're replacing
        auto* state = _gossiper.get_endpoint_state_for_endpoint_ptr(replace_address);
        if (!state) {
            throw std::runtime_error(format("Cannot replace_address {} because it doesn't exist in gossip", replace_address));
        }

        auto tokens = get_tokens_for(replace_address);
        if (tokens.empty()) {
            throw std::runtime_error(format("Could not find tokens for {} to replace", replace_address));
        }

        auto cdc_streams_ts = cdc::get_streams_timestamp_for(replace_address, _gossiper);
        replacement_info ret {tokens, cdc_streams_ts};

        // use the replacee's host Id as our own so we receive hints, etc
        auto host_id = _gossiper.get_host_id(replace_address);
        return db::system_keyspace::set_local_host_id(host_id).discard_result().then([this, ret = std::move(ret)] () mutable {
            return _gossiper.reset_endpoint_state_map().then([ret = std::move(ret)] () mutable { // clean up since we have what we need
                return make_ready_future<replacement_info>(std::move(ret));
            });
        });
    });
}

future<std::map<gms::inet_address, float>> storage_service::get_ownership() {
    return run_with_no_api_lock([] (storage_service& ss) {
        auto token_map = dht::token::describe_ownership(ss._token_metadata.sorted_tokens());
        // describeOwnership returns tokens in an unspecified order, let's re-order them
        std::map<gms::inet_address, float> ownership;
        for (auto entry : token_map) {
            gms::inet_address endpoint = ss._token_metadata.get_endpoint(entry.first).value();
            auto token_ownership = entry.second;
            ownership[endpoint] += token_ownership;
        }
        return ownership;
    });
}

future<std::map<gms::inet_address, float>> storage_service::effective_ownership(sstring keyspace_name) {
    return run_with_no_api_lock([keyspace_name] (storage_service& ss) mutable {
        if (keyspace_name != "") {
            //find throws no such keyspace if it is missing
            const keyspace& ks = ss._db.local().find_keyspace(keyspace_name);
            // This is ugly, but it follows origin
            auto&& rs = ks.get_replication_strategy();  // clang complains about typeid(ks.get_replication_strategy());
            if (typeid(rs) == typeid(locator::local_strategy)) {
                throw std::runtime_error("Ownership values for keyspaces with LocalStrategy are meaningless");
            }
        } else {
            auto non_system_keyspaces = ss._db.local().get_non_system_keyspaces();

            //system_traces is a non-system keyspace however it needs to be counted as one for this process
            size_t special_table_count = 0;
            if (std::find(non_system_keyspaces.begin(), non_system_keyspaces.end(), "system_traces") !=
                    non_system_keyspaces.end()) {
                special_table_count += 1;
            }
            if (non_system_keyspaces.size() > special_table_count) {
                throw std::runtime_error("Non-system keyspaces don't have the same replication settings, effective ownership information is meaningless");
            }
            keyspace_name = "system_traces";
        }

        // The following loops seems computationally heavy, but it's not as bad.
        // The upper two simply iterate over all the endpoints by iterating over all the
        // DC and all the instances in each DC.
        //
        // The call for get_range_for_endpoint is done once per endpoint
        return do_with(dht::token::describe_ownership(ss._token_metadata.sorted_tokens()),
                ss._token_metadata.get_topology().get_datacenter_endpoints(),
                std::map<gms::inet_address, float>(),
                std::move(keyspace_name),
                [&ss](const std::map<token, float>& token_ownership, std::unordered_map<sstring,
                        std::unordered_set<gms::inet_address>>& datacenter_endpoints,
                        std::map<gms::inet_address, float>& final_ownership,
                        sstring& keyspace_name) {
            return do_for_each(datacenter_endpoints, [&ss, &keyspace_name, &final_ownership, &token_ownership](std::pair<sstring,std::unordered_set<inet_address>>&& endpoints) mutable {
                return do_with(std::unordered_set<inet_address>(endpoints.second), [&ss, &keyspace_name, &final_ownership, &token_ownership](const std::unordered_set<inet_address>& endpoints_map) mutable {
                    return do_for_each(endpoints_map, [&ss, &keyspace_name, &final_ownership, &token_ownership](const gms::inet_address& endpoint) mutable {
                        // calculate the ownership with replication and add the endpoint to the final ownership map
                        try {
                            return do_with(float(0.0f), dht::token_range_vector(ss.get_ranges_for_endpoint(keyspace_name, endpoint)),
                                    [&final_ownership, &token_ownership, &endpoint](float& ownership, const dht::token_range_vector& ranges) mutable {
                                ownership = 0.0f;
                                return do_for_each(ranges, [&token_ownership,&ownership](const dht::token_range& r) mutable {
                                    // get_ranges_for_endpoint will unwrap the first range.
                                    // With t0 t1 t2 t3, the first range (t3,t0] will be splitted
                                    // as (min,t0] and (t3,max]. Skippping the range (t3,max]
                                    // we will get the correct ownership number as if the first
                                    // range were not splitted.
                                    if (!r.end()) {
                                        return make_ready_future<>();
                                    }
                                    auto end_token = r.end()->value();
                                    auto loc = token_ownership.find(end_token);
                                    if (loc != token_ownership.end()) {
                                        ownership += loc->second;
                                    }
                                    return make_ready_future<>();
                                }).then([&final_ownership, &ownership, &endpoint]() mutable {
                                    final_ownership[endpoint] = ownership;
                                });
                            });
                        }  catch (no_such_keyspace&) {
                            // In case ss.get_ranges_for_endpoint(keyspace_name, endpoint) is not found, just mark it as zero and continue
                            final_ownership[endpoint] = 0;
                            return make_ready_future<>();
                        }

                    });
                });
            }).then([&final_ownership] {
                return final_ownership;
            });
        });
    });
}

static const std::map<storage_service::mode, sstring> mode_names = {
    {storage_service::mode::STARTING,       "STARTING"},
    {storage_service::mode::NORMAL,         "NORMAL"},
    {storage_service::mode::JOINING,        "JOINING"},
    {storage_service::mode::LEAVING,        "LEAVING"},
    {storage_service::mode::DECOMMISSIONED, "DECOMMISSIONED"},
    {storage_service::mode::MOVING,         "MOVING"},
    {storage_service::mode::DRAINING,       "DRAINING"},
    {storage_service::mode::DRAINED,        "DRAINED"},
};

std::ostream& operator<<(std::ostream& os, const storage_service::mode& m) {
    os << mode_names.at(m);
    return os;
}

void storage_service::set_mode(mode m, bool log) {
    set_mode(m, "", log);
}

void storage_service::set_mode(mode m, sstring msg, bool log) {
    _operation_mode = m;
    if (log) {
        slogger.info("{}: {}", m, msg);
    } else {
        slogger.debug("{}: {}", m, msg);
    }
}

sstring storage_service::get_release_version() {
    return version::release();
}

sstring storage_service::get_schema_version() {
    return _db.local().get_version().to_sstring();
}

static constexpr auto UNREACHABLE = "UNREACHABLE";

future<std::unordered_map<sstring, std::vector<sstring>>> storage_service::describe_schema_versions() {
    auto live_hosts = _gossiper.get_live_members();
    std::unordered_map<sstring, std::vector<sstring>> results;
    netw::messaging_service& ms = _messaging.local();
    return map_reduce(std::move(live_hosts), [&ms] (auto host) {
        auto f0 = ms.send_schema_check(netw::msg_addr{ host, 0 });
        return std::move(f0).then_wrapped([host] (auto f) {
            if (f.failed()) {
                f.ignore_ready_future();
                return std::pair<gms::inet_address, std::optional<utils::UUID>>(host, std::nullopt);
            }
            return std::pair<gms::inet_address, std::optional<utils::UUID>>(host, f.get0());
        });
    }, std::move(results), [] (auto results, auto host_and_version) {
        auto version = host_and_version.second ? host_and_version.second->to_sstring() : UNREACHABLE;
        results.try_emplace(version).first->second.emplace_back(host_and_version.first.to_sstring());
        return results;
    }).then([] (auto results) {
        // we're done: the results map is ready to return to the client.  the rest is just debug logging:
        auto it_unreachable = results.find(UNREACHABLE);
        if (it_unreachable != results.end()) {
            slogger.debug("Hosts not in agreement. Didn't get a response from everybody: {}", ::join( ",", it_unreachable->second));
        }
        auto my_version = get_local_storage_service().get_schema_version();
        for (auto&& entry : results) {
            // check for version disagreement. log the hosts that don't agree.
            if (entry.first == UNREACHABLE || entry.first == my_version) {
                continue;
            }
            for (auto&& host : entry.second) {
                slogger.debug("{} disagrees ({})", host, entry.first);
            }
        }
        if (results.size() == 1) {
            slogger.debug("Schemas are in agreement.");
        }
        return results;
    });
};

future<sstring> storage_service::get_operation_mode() {
    return run_with_no_api_lock([] (storage_service& ss) {
        auto mode = ss._operation_mode;
        return make_ready_future<sstring>(format("{}", mode));
    });
}

future<bool> storage_service::is_starting() {
    return run_with_no_api_lock([] (storage_service& ss) {
        auto mode = ss._operation_mode;
        return mode == storage_service::mode::STARTING;
    });
}

future<bool> storage_service::is_gossip_running() {
    return run_with_no_api_lock([] (storage_service& ss) {
        return ss._gossiper.is_enabled();
    });
}

future<> storage_service::start_gossiping(bind_messaging_port do_bind) {
    return run_with_api_lock(sstring("start_gossiping"), [do_bind] (storage_service& ss) {
        return seastar::async([&ss, do_bind] {
            if (!ss._initialized) {
                slogger.warn("Starting gossip by operator request");
                ss.set_gossip_tokens(db::system_keyspace::get_local_tokens().get0(),
                        std::make_optional(cdc::get_local_streams_timestamp().get0()));
                ss._gossiper.force_newer_generation();
                ss._gossiper.start_gossiping(utils::get_generation_number(), gms::bind_messaging_port(bool(do_bind))).then([&ss] {
                    ss._initialized = true;
                }).get();
            }
        });
    });
}

future<> storage_service::stop_gossiping() {
    return run_with_api_lock(sstring("stop_gossiping"), [] (storage_service& ss) {
        if (ss._initialized) {
            slogger.warn("Stopping gossip by operator request");
            return gms::stop_gossiping().then([&ss] {
                ss._initialized = false;
            });
        }
        return make_ready_future<>();
    });
}

future<> storage_service::do_stop_ms() {
    if (_ms_stopped) {
        return make_ready_future<>();
    }
    _ms_stopped = true;
    return _messaging.invoke_on_all([] (auto& ms) {
        return ms.shutdown();
    }).then([] {
        slogger.info("messaging_service stopped");
    });
}

future<> storage_service::do_stop_stream_manager() {
    if (_stream_manager_stopped) {
        return make_ready_future<>();
    }
    _stream_manager_stopped = true;
    return streaming::get_stream_manager().invoke_on_all([] (auto& sm) {
        return sm.stop();
    }).then([] {
        slogger.info("stream_manager stopped");
    });
}

future<> storage_service::decommission() {
    return run_with_api_lock(sstring("decommission"), [] (storage_service& ss) {
        return seastar::async([&ss] {
            auto& tm = ss.get_token_metadata();
            auto& db = ss.db().local();
            if (!tm.is_member(ss.get_broadcast_address())) {
                throw std::runtime_error("local node is not a member of the token ring yet");
            }

            if (tm.clone_after_all_left().sorted_tokens().size() < 2) {
                throw std::runtime_error("no other normal nodes in the ring; decommission would be pointless");
            }

            if (ss._operation_mode != mode::NORMAL) {
                throw std::runtime_error(format("Node in {} state; wait for status to become normal or restart", ss._operation_mode));
            }

            ss.update_pending_ranges().get();

            auto non_system_keyspaces = db.get_non_system_keyspaces();
            for (const auto& keyspace_name : non_system_keyspaces) {
                if (tm.has_pending_ranges(keyspace_name, ss.get_broadcast_address())) {
                    throw std::runtime_error("data is currently moving to this node; unable to leave the ring");
                }
            }

            slogger.info("DECOMMISSIONING: starts");
            ss.start_leaving().get();
            // FIXME: long timeout = Math.max(RING_DELAY, BatchlogManager.instance.getBatchlogTimeout());
            auto timeout = ss.get_ring_delay();
            ss.set_mode(mode::LEAVING, format("sleeping {} ms for batch processing and pending range setup", timeout.count()), true);
            sleep_abortable(timeout, ss._abort_source).get();

            slogger.info("DECOMMISSIONING: unbootstrap starts");
            ss.unbootstrap();
            slogger.info("DECOMMISSIONING: unbootstrap done");

            ss.shutdown_client_servers();
            slogger.info("DECOMMISSIONING: shutdown rpc and cql server done");

            db::get_batchlog_manager().invoke_on_all([] (auto& bm) {
                return bm.stop();
            }).get();
            slogger.info("DECOMMISSIONING: stop batchlog_manager done");

            gms::stop_gossiping().get();
            slogger.info("DECOMMISSIONING: stop_gossiping done");
            ss.do_stop_ms().get();
            slogger.info("DECOMMISSIONING: stop messaging_service done");
            // StageManager.shutdownNow();
            db::system_keyspace::set_bootstrap_state(db::system_keyspace::bootstrap_state::DECOMMISSIONED).get();
            slogger.info("DECOMMISSIONING: set_bootstrap_state done");
            ss.set_mode(mode::DECOMMISSIONED, true);
            slogger.info("DECOMMISSIONING: done");
            // let op be responsible for killing the process
        });
    });
}

future<> storage_service::removenode(sstring host_id_string) {
    return run_with_api_lock(sstring("removenode"), [host_id_string] (storage_service& ss) mutable {
        return seastar::async([&ss, host_id_string] {
            slogger.debug("removenode: host_id = {}", host_id_string);
            auto my_address = ss.get_broadcast_address();
            auto& tm = ss._token_metadata;
            auto local_host_id = tm.get_host_id(my_address);
            auto host_id = utils::UUID(host_id_string);
            auto endpoint_opt = tm.get_endpoint_for_host_id(host_id);
            if (!endpoint_opt) {
                throw std::runtime_error("Host ID not found.");
            }
            auto endpoint = *endpoint_opt;

            auto tokens = tm.get_tokens(endpoint);

            slogger.debug("removenode: endpoint = {}", endpoint);

            if (endpoint == my_address) {
                throw std::runtime_error("Cannot remove self");
            }

            if (ss._gossiper.get_live_members().contains(endpoint)) {
                throw std::runtime_error(format("Node {} is alive and owns this ID. Use decommission command to remove it from the ring", endpoint));
            }

            // A leaving endpoint that is dead is already being removed.
            if (tm.is_leaving(endpoint)) {
                slogger.warn("Node {} is already being removed, continuing removal anyway", endpoint);
            }

            if (!ss._replicating_nodes.empty()) {
                throw std::runtime_error("This node is already processing a removal. Wait for it to complete, or use 'removenode force' if this has failed.");
            }

            auto non_system_keyspaces = ss.db().local().get_non_system_keyspaces();
            // Find the endpoints that are going to become responsible for data
            for (const auto& keyspace_name : non_system_keyspaces) {
                auto& ks = ss.db().local().find_keyspace(keyspace_name);
                // if the replication factor is 1 the data is lost so we shouldn't wait for confirmation
                if (ks.get_replication_strategy().get_replication_factor() == 1) {
                    slogger.warn("keyspace={} has replication factor 1, the data is probably lost", keyspace_name);
                    continue;
                }

                // get all ranges that change ownership (that is, a node needs
                // to take responsibility for new range)
                std::unordered_multimap<dht::token_range, inet_address> changed_ranges =
                    ss.get_changed_ranges_for_leaving(keyspace_name, endpoint);
                for (auto& x: changed_ranges) {
                    auto ep = x.second;
                    if (ss._gossiper.is_alive(ep)) {
                        ss._replicating_nodes.emplace(ep);
                    } else {
                        slogger.warn("Endpoint {} is down and will not receive data for re-replication of {}", ep, endpoint);
                    }
                }
            }
            slogger.info("removenode: endpoint = {}, replicating_nodes = {}", endpoint, ss._replicating_nodes);
            ss._removing_node = endpoint;
            tm.add_leaving_endpoint(endpoint);
            ss.update_pending_ranges().get();

            // the gossiper will handle spoofing this node's state to REMOVING_TOKEN for us
            // we add our own token so other nodes to let us know when they're done
            ss._gossiper.advertise_removing(endpoint, host_id, local_host_id).get();

            // kick off streaming commands
            // No need to wait for restore_replica_count to complete, since
            // when it completes, the node will be removed from _replicating_nodes,
            // and we wait for _replicating_nodes to become empty below
            //FIXME: discarded future.
            (void)ss.restore_replica_count(endpoint, my_address).handle_exception([endpoint, my_address] (auto ep) {
                slogger.info("Failed to restore_replica_count for node {} on node {}", endpoint, my_address);
            });

            // wait for ReplicationFinishedVerbHandler to signal we're done
            while (!(ss._replicating_nodes.empty() || ss._force_remove_completion)) {
                sleep_abortable(std::chrono::milliseconds(100), ss._abort_source).get();
            }

            if (ss._force_remove_completion) {
                throw std::runtime_error("nodetool removenode force is called by user");
            }

            std::unordered_set<token> tmp(tokens.begin(), tokens.end());
            ss.excise(std::move(tmp), endpoint);

            // gossiper will indicate the token has left
            ss._gossiper.advertise_token_removed(endpoint, host_id).get();

            ss._replicating_nodes.clear();
            ss._removing_node = std::nullopt;
        });
    });
}

// Runs inside seastar::async context
void storage_service::flush_column_families() {
    service::get_storage_service().invoke_on_all([] (auto& ss) {
        auto& local_db = ss.db().local();
        auto non_system_cfs = local_db.get_column_families() | boost::adaptors::filtered([] (auto& uuid_and_cf) {
            auto cf = uuid_and_cf.second;
            return !is_system_keyspace(cf->schema()->ks_name());
        });
        // count CFs first
        auto total_cfs = boost::distance(non_system_cfs);
        ss._drain_progress.total_cfs = total_cfs;
        ss._drain_progress.remaining_cfs = total_cfs;
        // flush
        return parallel_for_each(non_system_cfs, [&ss] (auto&& uuid_and_cf) {
            auto cf = uuid_and_cf.second;
            return cf->flush().then([&ss] {
                ss._drain_progress.remaining_cfs--;
            });
        });
    }).get();
    // flush the system ones after all the rest are done, just in case flushing modifies any system state
    // like CASSANDRA-5151. don't bother with progress tracking since system data is tiny.
    service::get_storage_service().invoke_on_all([] (auto& ss) {
        auto& local_db = ss.db().local();
        auto system_cfs = local_db.get_column_families() | boost::adaptors::filtered([] (auto& uuid_and_cf) {
            auto cf = uuid_and_cf.second;
            return is_system_keyspace(cf->schema()->ks_name());
        });
        return parallel_for_each(system_cfs, [&ss] (auto&& uuid_and_cf) {
            auto cf = uuid_and_cf.second;
            return cf->flush();
        });
    }).get();
}

future<> storage_service::drain() {
    return run_with_api_lock(sstring("drain"), [] (storage_service& ss) {
        return seastar::async([&ss] {
            if (ss._operation_mode == mode::DRAINED) {
                slogger.warn("Cannot drain node (did it already happen?)");
                return;
            }

            promise<> p;
            drain_in_progress = p.get_future();

            ss.set_mode(mode::DRAINING, "starting drain process", true);
            ss.shutdown_client_servers();
            gms::stop_gossiping().get();

            ss.set_mode(mode::DRAINING, "shutting down messaging_service", false);
            ss.do_stop_ms().get();

            // Interrupt on going compaction and shutdown to prevent further compaction
            ss.db().invoke_on_all([] (auto& db) {
                return db.get_compaction_manager().drain();
            }).get();

            ss.set_mode(mode::DRAINING, "flushing column families", false);
            ss.flush_column_families();

            db::get_batchlog_manager().invoke_on_all([] (auto& bm) {
                return bm.stop();
            }).get();

            ss.set_mode(mode::DRAINING, "shutting down migration manager", false);
            service::get_migration_manager().stop().get();

            ss.db().invoke_on_all([] (auto& db) {
                return db.commitlog()->shutdown();
            }).get();

            ss.set_mode(mode::DRAINED, true);
            p.set_value();
        });
    });
}

future<> storage_service::rebuild(sstring source_dc) {
    return run_with_api_lock(sstring("rebuild"), [source_dc] (storage_service& ss) {
        slogger.info("rebuild from dc: {}", source_dc == "" ? "(any dc)" : source_dc);
        if (ss.is_repair_based_node_ops_enabled()) {
            return rebuild_with_repair(ss._db, ss._messaging, ss._token_metadata, std::move(source_dc));
        } else {
            auto streamer = make_lw_shared<dht::range_streamer>(ss._db, ss._token_metadata, ss._abort_source,
                    ss.get_broadcast_address(), "Rebuild", streaming::stream_reason::rebuild);
            streamer->add_source_filter(std::make_unique<dht::range_streamer::failure_detector_source_filter>(ss._gossiper.get_unreachable_members()));
            if (source_dc != "") {
                streamer->add_source_filter(std::make_unique<dht::range_streamer::single_datacenter_filter>(source_dc));
            }
            auto keyspaces = make_lw_shared<std::vector<sstring>>(ss._db.local().get_non_system_keyspaces());
            return do_for_each(*keyspaces, [keyspaces, streamer, &ss] (sstring& keyspace_name) {
                return streamer->add_ranges(keyspace_name, ss.get_ranges_for_endpoint(keyspace_name, utils::fb_utilities::get_broadcast_address()));
            }).then([streamer] {
                return streamer->stream_async().then([streamer] {
                    slogger.info("Streaming for rebuild successful");
                }).handle_exception([] (auto ep) {
                    // This is used exclusively through JMX, so log the full trace but only throw a simple RTE
                    slogger.warn("Error while rebuilding node: {}", std::current_exception());
                    return make_exception_future<>(std::move(ep));
                });
            });
        }
    });
}

int32_t storage_service::get_exception_count() {
    // FIXME
    // We return 0 for no exceptions, it should probably be
    // replaced by some general exception handling that would count
    // the unhandled exceptions.
    //return (int)StorageMetrics.exceptions.count();
    return 0;
}

future<bool> storage_service::is_initialized() {
    return run_with_no_api_lock([] (storage_service& ss) {
        return ss._initialized;
    });
}

// Runs inside seastar::async context
std::unordered_multimap<dht::token_range, inet_address> storage_service::get_changed_ranges_for_leaving(sstring keyspace_name, inet_address endpoint) {
    // First get all ranges the leaving endpoint is responsible for
    auto ranges = get_ranges_for_endpoint(keyspace_name, endpoint);

    slogger.debug("Node {} ranges [{}]", endpoint, ranges);

    std::unordered_map<dht::token_range, std::vector<inet_address>> current_replica_endpoints;

    // Find (for each range) all nodes that store replicas for these ranges as well
    auto metadata = _token_metadata.clone_only_token_map(); // don't do this in the loop! #7758
    for (auto& r : ranges) {
        seastar::thread::maybe_yield();
        auto& ks = _db.local().find_keyspace(keyspace_name);
        auto end_token = r.end() ? r.end()->value() : dht::maximum_token();
        auto eps = ks.get_replication_strategy().calculate_natural_endpoints(end_token, metadata);
        current_replica_endpoints.emplace(r, std::move(eps));
    }

    auto temp = _token_metadata.clone_after_all_left();

    // endpoint might or might not be 'leaving'. If it was not leaving (that is, removenode
    // command was used), it is still present in temp and must be removed.
    if (temp.is_member(endpoint)) {
        temp.remove_endpoint(endpoint);
    }

    std::unordered_multimap<dht::token_range, inet_address> changed_ranges;

    // Go through the ranges and for each range check who will be
    // storing replicas for these ranges when the leaving endpoint
    // is gone. Whoever is present in newReplicaEndpoints list, but
    // not in the currentReplicaEndpoints list, will be needing the
    // range.
    for (auto& r : ranges) {
        seastar::thread::maybe_yield();
        auto& ks = _db.local().find_keyspace(keyspace_name);
        auto end_token = r.end() ? r.end()->value() : dht::maximum_token();
        auto new_replica_endpoints = ks.get_replication_strategy().calculate_natural_endpoints(end_token, temp);

        auto rg = current_replica_endpoints.equal_range(r);
        for (auto it = rg.first; it != rg.second; it++) {
            const dht::token_range& range_ = it->first;
            std::vector<inet_address>& current_eps = it->second;
            slogger.debug("range={}, current_replica_endpoints={}, new_replica_endpoints={}", range_, current_eps, new_replica_endpoints);
            for (auto ep : it->second) {
                auto beg = new_replica_endpoints.begin();
                auto end = new_replica_endpoints.end();
                new_replica_endpoints.erase(std::remove(beg, end, ep), end);
            }
        }

        if (slogger.is_enabled(logging::log_level::debug)) {
            if (new_replica_endpoints.empty()) {
                slogger.debug("Range {} already in all replicas", r);
            } else {
                slogger.debug("Range {} will be responsibility of {}", r, new_replica_endpoints);
            }
        }
        for (auto& ep : new_replica_endpoints) {
            changed_ranges.emplace(r, ep);
        }
    }

    return changed_ranges;
}

// Runs inside seastar::async context
void storage_service::unbootstrap() {
    db::get_local_batchlog_manager().do_batch_log_replay().get();
    if (is_repair_based_node_ops_enabled()) {
        decommission_with_repair(_db, _messaging, _token_metadata).get();
    } else {
        std::unordered_map<sstring, std::unordered_multimap<dht::token_range, inet_address>> ranges_to_stream;

        auto non_system_keyspaces = _db.local().get_non_system_keyspaces();
        for (const auto& keyspace_name : non_system_keyspaces) {
            auto ranges_mm = get_changed_ranges_for_leaving(keyspace_name, get_broadcast_address());
            if (slogger.is_enabled(logging::log_level::debug)) {
                std::vector<range<token>> ranges;
                for (auto& x : ranges_mm) {
                    ranges.push_back(x.first);
                }
                slogger.debug("Ranges needing transfer for keyspace={} are [{}]", keyspace_name, ranges);
            }
            ranges_to_stream.emplace(keyspace_name, std::move(ranges_mm));
        }

        set_mode(mode::LEAVING, "replaying batch log and streaming data to other nodes", true);

        auto stream_success = stream_ranges(ranges_to_stream);
        // Wait for batch log to complete before streaming hints.
        slogger.debug("waiting for batch log processing.");
        // Start with BatchLog replay, which may create hints but no writes since this is no longer a valid endpoint.
        db::get_local_batchlog_manager().do_batch_log_replay().get();

        set_mode(mode::LEAVING, "streaming hints to other nodes", true);

        // wait for the transfer runnables to signal the latch.
        slogger.debug("waiting for stream acks.");
        try {
            stream_success.get();
        } catch (...) {
            slogger.warn("unbootstrap fails to stream : {}", std::current_exception());
            throw;
        }
        slogger.debug("stream acks all received.");
    }
    leave_ring();
}

future<> storage_service::restore_replica_count(inet_address endpoint, inet_address notify_endpoint) {
    if (is_repair_based_node_ops_enabled()) {
        return removenode_with_repair(_db, _messaging, _token_metadata, endpoint).finally([this, notify_endpoint] () {
            return send_replication_notification(notify_endpoint);
        });
    }
  return seastar::async([this, endpoint, notify_endpoint] {
    auto streamer = make_lw_shared<dht::range_streamer>(_db, get_token_metadata(), _abort_source, get_broadcast_address(), "Restore_replica_count", streaming::stream_reason::removenode);
    auto my_address = get_broadcast_address();
    auto non_system_keyspaces = _db.local().get_non_system_keyspaces();
    for (const auto& keyspace_name : non_system_keyspaces) {
        std::unordered_multimap<dht::token_range, inet_address> changed_ranges = get_changed_ranges_for_leaving(keyspace_name, endpoint);
        dht::token_range_vector my_new_ranges;
        for (auto& x : changed_ranges) {
            if (x.second == my_address) {
                my_new_ranges.emplace_back(x.first);
            }
        }
        std::unordered_multimap<inet_address, dht::token_range> source_ranges = get_new_source_ranges(keyspace_name, my_new_ranges);
        std::unordered_map<inet_address, dht::token_range_vector> ranges_per_endpoint;
        for (auto& x : source_ranges) {
            ranges_per_endpoint[x.first].emplace_back(x.second);
        }
        streamer->add_rx_ranges(keyspace_name, std::move(ranges_per_endpoint));
    }
    streamer->stream_async().then_wrapped([this, streamer, notify_endpoint] (auto&& f) {
        try {
            f.get();
            return this->send_replication_notification(notify_endpoint);
        } catch (...) {
            slogger.warn("Streaming to restore replica count failed: {}", std::current_exception());
            // We still want to send the notification
            return this->send_replication_notification(notify_endpoint);
        }
        return make_ready_future<>();
    }).get();
  });
}

// Runs inside seastar::async context
void storage_service::excise(std::unordered_set<token> tokens, inet_address endpoint) {
    slogger.info("Removing tokens {} for {}", tokens, endpoint);
    // FIXME: HintedHandOffManager.instance.deleteHintsForEndpoint(endpoint);
    remove_endpoint(endpoint);
    _token_metadata.remove_endpoint(endpoint);
    _token_metadata.remove_bootstrap_tokens(tokens);

    notify_left(endpoint);

    update_pending_ranges().get();
}

void storage_service::excise(std::unordered_set<token> tokens, inet_address endpoint, int64_t expire_time) {
    add_expire_time_if_found(endpoint, expire_time);
    excise(tokens, endpoint);
}

future<> storage_service::send_replication_notification(inet_address remote) {
    // notify the remote token
    auto done = make_shared<bool>(false);
    auto local = get_broadcast_address();
    auto sent = make_lw_shared<int>(0);
    slogger.debug("Notifying {} of replication completion", remote);
    return do_until(
        [this, done, sent, remote] {
            // The node can send REPLICATION_FINISHED to itself, in which case
            // is_alive will be true. If the messaging_service is stopped,
            // REPLICATION_FINISHED can be sent infinitely here. To fix, limit
            // the number of retries.
            return *done || !_gossiper.is_alive(remote) || *sent >= 3;
        },
        [this, done, sent, remote, local] {
            netw::msg_addr id{remote, 0};
            (*sent)++;
            return _messaging.local().send_replication_finished(id, local).then_wrapped([id, done] (auto&& f) {
                try {
                    f.get();
                    *done = true;
                } catch (...) {
                    slogger.warn("Fail to send REPLICATION_FINISHED to {}: {}", id, std::current_exception());
                }
            });
        }
    );
}

future<> storage_service::confirm_replication(inet_address node) {
    return run_with_no_api_lock([node] (storage_service& ss) {
        auto removing_node = bool(ss._removing_node) ? format("{}", *ss._removing_node) : "NONE";
        slogger.info("Got confirm_replication from {}, removing_node {}", node, removing_node);
        // replicatingNodes can be empty in the case where this node used to be a removal coordinator,
        // but restarted before all 'replication finished' messages arrived. In that case, we'll
        // still go ahead and acknowledge it.
        if (!ss._replicating_nodes.empty()) {
            ss._replicating_nodes.erase(node);
        } else {
            slogger.info("Received unexpected REPLICATION_FINISHED message from {}. Was this node recently a removal coordinator?", node);
        }
    });
}

// Runs inside seastar::async context
void storage_service::leave_ring() {
    db::system_keyspace::set_bootstrap_state(db::system_keyspace::bootstrap_state::NEEDS_BOOTSTRAP).get();
    _token_metadata.remove_endpoint(get_broadcast_address());
    update_pending_ranges().get();

    auto expire_time = _gossiper.compute_expire_time().time_since_epoch().count();
    _gossiper.add_local_application_state(gms::application_state::STATUS,
            versioned_value::left(db::system_keyspace::get_local_tokens().get0(), expire_time)).get();
    auto delay = std::max(get_ring_delay(), gms::gossiper::INTERVAL);
    slogger.info("Announcing that I have left the ring for {}ms", delay.count());
    sleep_abortable(delay, _abort_source).get();
}

future<>
storage_service::stream_ranges(std::unordered_map<sstring, std::unordered_multimap<dht::token_range, inet_address>> ranges_to_stream_by_keyspace) {
    auto streamer = make_lw_shared<dht::range_streamer>(_db, get_token_metadata(), _abort_source, get_broadcast_address(), "Unbootstrap", streaming::stream_reason::decommission);
    for (auto& entry : ranges_to_stream_by_keyspace) {
        const auto& keyspace = entry.first;
        auto& ranges_with_endpoints = entry.second;

        if (ranges_with_endpoints.empty()) {
            continue;
        }

        std::unordered_map<inet_address, dht::token_range_vector> ranges_per_endpoint;
        for (auto& end_point_entry : ranges_with_endpoints) {
            dht::token_range r = end_point_entry.first;
            inet_address endpoint = end_point_entry.second;
            ranges_per_endpoint[endpoint].emplace_back(r);
        }
        streamer->add_tx_ranges(keyspace, std::move(ranges_per_endpoint));
    }
    return streamer->stream_async().then([streamer] {
        slogger.info("stream_ranges successful");
    }).handle_exception([] (auto ep) {
        slogger.warn("stream_ranges failed: {}", ep);
        return make_exception_future<>(std::move(ep));
    });
}

future<> storage_service::start_leaving() {
    return _gossiper.add_local_application_state(application_state::STATUS, versioned_value::leaving(db::system_keyspace::get_local_tokens().get0())).then([this] {
        _token_metadata.add_leaving_endpoint(get_broadcast_address());
        return update_pending_ranges();
    });
}

void storage_service::add_expire_time_if_found(inet_address endpoint, int64_t expire_time) {
    if (expire_time != 0L) {
        using clk = gms::gossiper::clk;
        auto time = clk::time_point(clk::duration(expire_time));
        _gossiper.add_expire_time_for_endpoint(endpoint, time);
    }
}

// For more details, see the commends on column_family::load_new_sstables
// All the global operations are going to happen here, and just the reloading happens
// in there.
future<> storage_service::load_new_sstables(sstring ks_name, sstring cf_name) {
    if (_loading_new_sstables) {
        throw std::runtime_error("Already loading SSTables. Try again later");
    } else {
        _loading_new_sstables = true;
    }

    slogger.info("Loading new SSTables for {}.{}...", ks_name, cf_name);

    return distributed_loader::process_upload_dir(_db, _sys_dist_ks, _view_update_generator, ks_name, cf_name).finally([this, ks_name, cf_name] {
        slogger.info("Done loading new SSTables for {}.{}", ks_name, cf_name);
        _loading_new_sstables = false;
    });
}

void storage_service::shutdown_client_servers() {
    for (auto& [name, hook] : _client_shutdown_hooks) {
        slogger.info("Shutting down {}", name);
        try {
            hook();
        } catch (...) {
            slogger.error("Unexpected error shutting down {}: {}",
                    name, std::current_exception());
            throw;
        }
        slogger.info("Shutting down {} was successful", name);
    }
}

future<>
storage_service::set_tables_autocompaction(const sstring &keyspace, std::vector<sstring> tables, bool enabled) {
    slogger.info("set_tables_autocompaction: enabled={} keyspace={} tables={}", enabled, keyspace, tables);
    return do_with(keyspace, std::move(tables), [this, enabled] (const sstring &keyspace, const std::vector<sstring>& tables) {
        return run_with_api_lock(sstring("set_tables_autocompaction"), [&keyspace, &tables, enabled] (auto&& ss) {
            if (!ss._initialized) {
                return make_exception_future<>(std::runtime_error("Too early: storage service not initialized yet"));
            }

            return ss._db.invoke_on_all([&keyspace, &tables, enabled] (database& db) {
                return parallel_for_each(tables, [&db, &keyspace, enabled] (const sstring& table) {
                    column_family& cf = db.find_column_family(keyspace, table);
                    if (enabled) {
                        cf.enable_auto_compaction();
                    } else {
                        cf.disable_auto_compaction();
                    }
                    return make_ready_future<>();
                });
            });
        });
    });
}

std::unordered_multimap<inet_address, dht::token_range>
storage_service::get_new_source_ranges(const sstring& keyspace_name, const dht::token_range_vector& ranges) {
    auto my_address = get_broadcast_address();
    auto& ks = _db.local().find_keyspace(keyspace_name);
    auto& strat = ks.get_replication_strategy();
    auto tm = _token_metadata.clone_only_token_map();
    std::unordered_map<dht::token_range, std::vector<inet_address>> range_addresses = strat.get_range_addresses(tm);
    std::unordered_multimap<inet_address, dht::token_range> source_ranges;

    // find alive sources for our new ranges
    for (auto r : ranges) {
        std::vector<inet_address> possible_nodes;
        auto it = range_addresses.find(r);
        if (it != range_addresses.end()) {
            possible_nodes = it->second;
        }

        auto& snitch = locator::i_endpoint_snitch::get_local_snitch_ptr();
        std::vector<inet_address> sources = snitch->get_sorted_list_by_proximity(my_address, possible_nodes);

        if (std::find(sources.begin(), sources.end(), my_address) != sources.end()) {
            auto err = format("get_new_source_ranges: sources={}, my_address={}", sources, my_address);
            slogger.warn("{}", err);
            throw std::runtime_error(err);
        }


        for (auto& source : sources) {
            if (_gossiper.is_alive(source)) {
                source_ranges.emplace(source, r);
                break;
            }
        }
    }
    return source_ranges;
}

future<> storage_service::move(token new_token) {
    return run_with_api_lock(sstring("move"), [new_token] (storage_service& ss) mutable {
        return make_exception_future<>(std::runtime_error("Move opeartion is not supported only more"));
    });
}

std::vector<storage_service::token_range_endpoints>
storage_service::describe_ring(const sstring& keyspace, bool include_only_local_dc) const {
    std::vector<token_range_endpoints> ranges;
    //Token.TokenFactory tf = getPartitioner().getTokenFactory();

    std::unordered_map<dht::token_range, std::vector<inet_address>> range_to_address_map =
            include_only_local_dc
                    ? get_range_to_address_map_in_local_dc(keyspace)
                    : get_range_to_address_map(keyspace);
    for (auto entry : range_to_address_map) {
        auto range = entry.first;
        auto addresses = entry.second;
        token_range_endpoints tr;
        if (range.start()) {
            tr._start_token = range.start()->value().to_sstring();
        }
        if (range.end()) {
            tr._end_token = range.end()->value().to_sstring();
        }
        for (auto endpoint : addresses) {
            endpoint_details details;
            details._host = boost::lexical_cast<std::string>(endpoint);
            details._datacenter = locator::i_endpoint_snitch::get_local_snitch_ptr()->get_datacenter(endpoint);
            details._rack = locator::i_endpoint_snitch::get_local_snitch_ptr()->get_rack(endpoint);
            tr._rpc_endpoints.push_back(get_rpc_address(endpoint));
            tr._endpoints.push_back(details._host);
            tr._endpoint_details.push_back(details);
        }
        ranges.push_back(tr);
    }
    // Convert to wrapping ranges
    auto left_inf = boost::find_if(ranges, [] (const token_range_endpoints& tr) {
        return tr._start_token.empty();
    });
    auto right_inf = boost::find_if(ranges, [] (const token_range_endpoints& tr) {
        return tr._end_token.empty();
    });
    using set = std::unordered_set<sstring>;
    if (left_inf != right_inf
            && left_inf != ranges.end()
            && right_inf != ranges.end()
            && (boost::copy_range<set>(left_inf->_endpoints)
                 == boost::copy_range<set>(right_inf->_endpoints))) {
        left_inf->_start_token = std::move(right_inf->_start_token);
        ranges.erase(right_inf);
    }
    return ranges;
}

std::unordered_map<dht::token_range, std::vector<inet_address>>
storage_service::construct_range_to_endpoint_map(
        const sstring& keyspace,
        const dht::token_range_vector& ranges) const {
    std::unordered_map<dht::token_range, std::vector<inet_address>> res;
    for (auto r : ranges) {
        res[r] = _db.local().find_keyspace(keyspace).get_replication_strategy().get_natural_endpoints(
                r.end() ? r.end()->value() : dht::maximum_token());
    }
    return res;
}


std::map<token, inet_address> storage_service::get_token_to_endpoint_map() {
    return _token_metadata.get_normal_and_bootstrapping_token_to_endpoint_map();
}

std::chrono::milliseconds storage_service::get_ring_delay() {
    auto ring_delay = _db.local().get_config().ring_delay_ms();
    slogger.trace("Get RING_DELAY: {}ms", ring_delay);
    return std::chrono::milliseconds(ring_delay);
}

future<> storage_service::do_update_pending_ranges() {
    if (this_shard_id() != 0) {
        return make_exception_future<>(std::runtime_error("do_update_pending_ranges should be called on cpu zero"));
    }
    // long start = System.currentTimeMillis();
    return do_with(_db.local().get_non_system_keyspaces(), [this] (auto& keyspaces){
        return do_for_each(keyspaces, [this] (auto& keyspace_name) {
            auto& ks = this->_db.local().find_keyspace(keyspace_name);
            auto& strategy = ks.get_replication_strategy();
            slogger.debug("Updating pending ranges for keyspace={} starts", keyspace_name);
            return get_mutable_token_metadata().update_pending_ranges(strategy, keyspace_name).finally([&keyspace_name] {
                slogger.debug("Updating pending ranges for keyspace={} ends", keyspace_name);
            });
        });
    });
    // slogger.debug("finished calculation for {} keyspaces in {}ms", keyspaces.size(), System.currentTimeMillis() - start);
}

future<> storage_service::update_pending_ranges() {
    return get_storage_service().invoke_on(0, [] (auto& ss){
        return ss._update_pending_ranges_action.trigger_later().then([&ss] {
            // update_pending_ranges will modify token_metadata, we need to replicate to other cores
            return ss.replicate_to_all_cores().then([s = ss.shared_from_this()] { });
        });
    });
}

future<> storage_service::keyspace_changed(const sstring& ks_name) {
    // Update pending ranges since keyspace can be changed after we calculate pending ranges.
    return update_pending_ranges().handle_exception([ks_name] (auto ep) {
        slogger.warn("Failed to update pending ranges for ks = {}: {}", ks_name, ep);
    });
}

void storage_service::init_messaging_service() {
    _messaging.local().register_replication_finished([] (gms::inet_address from) {
        return get_local_storage_service().confirm_replication(from);
    });
}

future<> storage_service::uninit_messaging_service() {
    return _messaging.local().unregister_replication_finished();
}

void storage_service::do_isolate_on_error(disk_error type)
{
    static std::atomic<bool> isolated = { false };

    if (!isolated.exchange(true)) {
        slogger.warn("Shutting down communications due to I/O errors until operator intervention");
        slogger.warn("{} error: {}", type == disk_error::commit ? "Commitlog" : "Disk", std::current_exception());
        // isolated protect us against multiple stops
        //FIXME: discarded future.
        (void)isolate();
    }
}

future<> storage_service::isolate() {
    return run_with_no_api_lock([] (storage_service& ss) {
        return ss.stop_transport();
    });
}

future<sstring> storage_service::get_removal_status() {
    return run_with_no_api_lock([] (storage_service& ss) {
        if (!ss._removing_node) {
            return make_ready_future<sstring>(sstring("No token removals in process."));
        }
        auto tokens = ss._token_metadata.get_tokens(*ss._removing_node);
        if (tokens.empty()) {
            return make_ready_future<sstring>(sstring("Node has no token"));
        }
        auto status = format("Removing token ({}). Waiting for replication confirmation from [{}].",
                tokens.front(), join(",", ss._replicating_nodes));
        return make_ready_future<sstring>(status);
    });
}

future<> storage_service::force_remove_completion() {
    return run_with_no_api_lock([] (storage_service& ss) {
        return seastar::async([&ss] {
            while (!ss._operation_in_progress.empty()) {
                if (ss._operation_in_progress != sstring("removenode")) {
                    throw std::runtime_error(format("Operation {} is in progress, try again", ss._operation_in_progress));
                }

                // This flag will make removenode stop waiting for the confirmation,
                // wait it to complete
                slogger.info("Operation removenode is in progress, wait for it to complete");

                ss._force_remove_completion = true;
                sleep_abortable(std::chrono::seconds(1), ss._abort_source).get();
                ss._force_remove_completion = false;
            }
            ss._operation_in_progress = sstring("removenode_force");

            try {
                if (!ss._replicating_nodes.empty() || !ss._token_metadata.get_leaving_endpoints().empty()) {
                    auto leaving = ss._token_metadata.get_leaving_endpoints();
                    slogger.warn("Removal not confirmed for {}, Leaving={}", join(",", ss._replicating_nodes), leaving);
                    for (auto endpoint : leaving) {
                        utils::UUID host_id;
                        auto tokens = ss._token_metadata.get_tokens(endpoint);
                        try {
                            host_id = ss._token_metadata.get_host_id(endpoint);
                        } catch (...) {
                            slogger.warn("No host_id is found for endpoint {}", endpoint);
                            continue;
                        }
                        ss._gossiper.advertise_token_removed(endpoint, host_id).get();
                        std::unordered_set<token> tokens_set(tokens.begin(), tokens.end());
                        ss.excise(tokens_set, endpoint);
                    }
                    ss._replicating_nodes.clear();
                    ss._removing_node = std::nullopt;
                } else {
                    slogger.warn("No tokens to force removal on, call 'removenode' first");
                }
                ss._operation_in_progress = {};
            } catch (...) {
                ss._operation_in_progress = {};
                throw;
            }
        });
    });
}

/**
 * Takes an ordered list of adjacent tokens and divides them in the specified number of ranges.
 */
static std::vector<std::pair<dht::token_range, uint64_t>>
calculate_splits(std::vector<dht::token> tokens, uint64_t split_count, column_family& cf) {
    auto sstables = cf.get_sstables();
    const double step = static_cast<double>(tokens.size() - 1) / split_count;
    auto prev_token_idx = 0;
    std::vector<std::pair<dht::token_range, uint64_t>> splits;
    splits.reserve(split_count);
    for (uint64_t i = 1; i <= split_count; ++i) {
        auto index = static_cast<uint32_t>(std::round(i * step));
        dht::token_range range({{ std::move(tokens[prev_token_idx]), false }}, {{ tokens[index], true }});
        // always return an estimate > 0 (see CASSANDRA-7322)
        uint64_t estimated_keys_for_range = 0;
        for (auto&& sst : *sstables) {
            estimated_keys_for_range += sst->estimated_keys_for_range(range);
        }
        splits.emplace_back(std::move(range), std::max(static_cast<uint64_t>(cf.schema()->min_index_interval()), estimated_keys_for_range));
        prev_token_idx = index;
    }
    return splits;
};

std::vector<std::pair<dht::token_range, uint64_t>>
storage_service::get_splits(const sstring& ks_name, const sstring& cf_name, range<dht::token> range, uint32_t keys_per_split) {
    using range_type = dht::token_range;
    auto& cf = _db.local().find_column_family(ks_name, cf_name);
    auto schema = cf.schema();
    auto sstables = cf.get_sstables();
    uint64_t total_row_count_estimate = 0;
    std::vector<dht::token> tokens;
    std::vector<range_type> unwrapped;
    if (range.is_wrap_around(dht::token_comparator())) {
        auto uwr = range.unwrap();
        unwrapped.emplace_back(std::move(uwr.second));
        unwrapped.emplace_back(std::move(uwr.first));
    } else {
        unwrapped.emplace_back(std::move(range));
    }
    tokens.push_back(std::move(unwrapped[0].start().value_or(range_type::bound(dht::minimum_token()))).value());
    for (auto&& r : unwrapped) {
        std::vector<dht::token> range_tokens;
        for (auto &&sst : *sstables) {
            total_row_count_estimate += sst->estimated_keys_for_range(r);
            auto keys = sst->get_key_samples(*cf.schema(), r);
            std::transform(keys.begin(), keys.end(), std::back_inserter(range_tokens), [](auto&& k) { return std::move(k.token()); });
        }
        std::sort(range_tokens.begin(), range_tokens.end());
        std::move(range_tokens.begin(), range_tokens.end(), std::back_inserter(tokens));
    }
    tokens.push_back(std::move(unwrapped[unwrapped.size() - 1].end().value_or(range_type::bound(dht::maximum_token()))).value());

    // split_count should be much smaller than number of key samples, to avoid huge sampling error
    constexpr uint32_t min_samples_per_split = 4;
    uint64_t max_split_count = tokens.size() / min_samples_per_split + 1;
    uint64_t split_count = std::max(uint64_t(1), std::min(max_split_count, total_row_count_estimate / keys_per_split));

    return calculate_splits(std::move(tokens), split_count, cf);
};

dht::token_range_vector
storage_service::get_ranges_for_endpoint(const sstring& name, const gms::inet_address& ep) const {
    return _db.local().find_keyspace(name).get_replication_strategy().get_ranges(ep);
}

dht::token_range_vector
storage_service::get_all_ranges(const std::vector<token>& sorted_tokens) const {
    if (sorted_tokens.empty())
        return dht::token_range_vector();
    int size = sorted_tokens.size();
    dht::token_range_vector ranges;
    ranges.push_back(dht::token_range::make_ending_with(range_bound<token>(sorted_tokens[0], true)));
    for (int i = 1; i < size; ++i) {
        dht::token_range r(range<token>::bound(sorted_tokens[i - 1], false), range<token>::bound(sorted_tokens[i], true));
        ranges.push_back(r);
    }
    ranges.push_back(dht::token_range::make_starting_with(range_bound<token>(sorted_tokens[size-1], false)));

    return ranges;
}

std::vector<gms::inet_address>
storage_service::get_natural_endpoints(const sstring& keyspace,
        const sstring& cf, const sstring& key) const {
    auto schema = _db.local().find_schema(keyspace, cf);
    partition_key pk = partition_key::from_nodetool_style_string(schema, key);
    dht::token token = schema->get_partitioner().get_token(*schema, pk.view());
    return get_natural_endpoints(keyspace, token);
}

std::vector<gms::inet_address>
storage_service::get_natural_endpoints(const sstring& keyspace, const token& pos) const {
    return _db.local().find_keyspace(keyspace).get_replication_strategy().get_natural_endpoints(pos);
}

future<std::unordered_map<sstring, sstring>>
storage_service::view_build_statuses(sstring keyspace, sstring view_name) const {
    return _sys_dist_ks.local().view_status(std::move(keyspace), std::move(view_name)).then([this] (std::unordered_map<utils::UUID, sstring> status) {
        auto& endpoint_to_host_id = get_token_metadata().get_endpoint_to_host_id_map_for_reading();
        return boost::copy_range<std::unordered_map<sstring, sstring>>(endpoint_to_host_id
                | boost::adaptors::transformed([&status] (const std::pair<inet_address, utils::UUID>& p) {
                    auto it = status.find(p.second);
                    auto s = it != status.end() ? std::move(it->second) : "UNKNOWN";
                    return std::pair(p.first.to_sstring(), std::move(s));
                }));
    });
}

future<> init_storage_service(sharded<abort_source>& abort_source, distributed<database>& db, sharded<gms::gossiper>& gossiper,
        sharded<db::system_distributed_keyspace>& sys_dist_ks,
        sharded<db::view::view_update_generator>& view_update_generator, sharded<gms::feature_service>& feature_service,
        storage_service_config config, sharded<service::migration_notifier>& mn, sharded<locator::token_metadata>& tm,
        sharded<netw::messaging_service>& ms, sharded<qos::service_level_controller>& sl_controller) {
    return service::get_storage_service().start(std::ref(abort_source), std::ref(db), std::ref(gossiper), std::ref(sys_dist_ks), std::ref(view_update_generator), std::ref(feature_service), config, std::ref(mn), std::ref(tm), std::ref(ms), std::ref(sl_controller));
}

future<> deinit_storage_service() {
    return service::get_storage_service().stop();
}

void storage_service::notify_down(inet_address endpoint) {
    get_storage_service().invoke_on_all([endpoint] (auto&& ss) {
        ss._messaging.local().remove_rpc_client(netw::msg_addr{endpoint, 0});
        return seastar::async([&ss, endpoint] {
            for (auto&& subscriber : ss._lifecycle_subscribers) {
                try {
                    subscriber->on_down(endpoint);
                } catch (...) {
                    slogger.warn("Down notification failed {}: {}", endpoint, std::current_exception());
                }
            }
        });
    }).get();
    slogger.debug("Notify node {} has been down", endpoint);
}

void storage_service::notify_left(inet_address endpoint) {
    get_storage_service().invoke_on_all([endpoint] (auto&& ss) {
        return seastar::async([&ss, endpoint] {
            for (auto&& subscriber : ss._lifecycle_subscribers) {
                try {
                    subscriber->on_leave_cluster(endpoint);
                } catch (...) {
                    slogger.warn("Leave cluster notification failed {}: {}", endpoint, std::current_exception());
                }
            }
        });
    }).get();
    slogger.debug("Notify node {} has left the cluster", endpoint);
}

void storage_service::notify_up(inet_address endpoint)
{
    if (!_gossiper.is_cql_ready(endpoint) || !_gossiper.is_alive(endpoint)) {
        return;
    }
    get_storage_service().invoke_on_all([endpoint] (auto&& ss) {
        return seastar::async([&ss, endpoint] {
            for (auto&& subscriber : ss._lifecycle_subscribers) {
                try {
                    subscriber->on_up(endpoint);
                } catch (...) {
                    slogger.warn("Up notification failed {}: {}", endpoint, std::current_exception());
                }
            }
        });
    }).get();
    slogger.debug("Notify node {} has been up", endpoint);
}

void storage_service::notify_joined(inet_address endpoint)
{
    if (!_gossiper.is_normal(endpoint)) {
        return;
    }

    get_storage_service().invoke_on_all([endpoint] (auto&& ss) {
        return seastar::async([&ss, endpoint] {
            for (auto&& subscriber : ss._lifecycle_subscribers) {
                try {
                    subscriber->on_join_cluster(endpoint);
                } catch (...) {
                    slogger.warn("Join cluster notification failed {}: {}", endpoint, std::current_exception());
                }
            }
        });
    }).get();
    slogger.debug("Notify node {} has joined the cluster", endpoint);
}

void storage_service::notify_cql_change(inet_address endpoint, bool ready)
{
    if (ready) {
        notify_up(endpoint);
    } else {
        notify_down(endpoint);
    }
}

future<bool> storage_service::is_cleanup_allowed(sstring keyspace) {
    return get_storage_service().invoke_on(0, [keyspace = std::move(keyspace)] (storage_service& ss) {
        auto my_address = ss.get_broadcast_address();
        auto pending_ranges = ss.get_token_metadata().has_pending_ranges(keyspace, my_address);
        bool is_bootstrap_mode = ss._is_bootstrap_mode;
        slogger.debug("is_cleanup_allowed: keyspace={}, is_bootstrap_mode={}, pending_ranges={}",
                keyspace, is_bootstrap_mode, pending_ranges);
        return !is_bootstrap_mode && !pending_ranges;
    });
}

bool storage_service::is_repair_based_node_ops_enabled() {
    return _db.local().get_config().enable_repair_based_node_ops();
}


void storage_service::start_workload_prioritization(workload_prioritization_create_tables create_tables) {
        if (create_tables) {
            _sys_dist_ks.invoke_on_all(&db::system_distributed_keyspace::start_workload_prioritization).get();
        }
        _sl_controller.invoke_on_all([this] (qos::service_level_controller& sl_controller) {
            sl_controller.set_distributed_data_accessor(::static_pointer_cast<qos::service_level_controller::service_level_distributed_data_accessor>(
                    ::make_shared<qos::standard_service_level_distributed_data_accessor>(_sys_dist_ks.local())));
        }).get();
}

} // namespace service
<|MERGE_RESOLUTION|>--- conflicted
+++ resolved
@@ -543,7 +543,6 @@
         assert(should_bootstrap() || db().local().is_replacing() || !_cdc_streams_ts);
     }
 
-<<<<<<< HEAD
     // now, that the system distributed keyspace is initialized and started,
     // pass an accessor to the service level controller so it can interact with it
     // but only if the conditions are right (the cluster supports or have supported
@@ -568,10 +567,7 @@
         });
     }
 
-    if (!_cdc_streams_ts && db().local().get_config().check_experimental(db::experimental_features_t::CDC)) {
-=======
     if (!_cdc_streams_ts) {
->>>>>>> 413e03ce
         // If we didn't choose a CDC streams timestamp at this point, then either
         // 1. we're replacing a node which didn't gossip a CDC streams timestamp for whatever reason,
         // 2. we've already bootstrapped, but are upgrading from a non-CDC version,
