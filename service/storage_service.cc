/*
 * Licensed to the Apache Software Foundation (ASF) under one
 * or more contributor license agreements.  See the NOTICE file
 * distributed with this work for additional information
 * regarding copyright ownership.  The ASF licenses this file
 * to you under the Apache License, Version 2.0 (the
 * "License"); you may not use this file except in compliance
 * with the License.  You may obtain a copy of the License at
 *
 *     http://www.apache.org/licenses/LICENSE-2.0
 *
 * Unless required by applicable law or agreed to in writing, software
 * distributed under the License is distributed on an "AS IS" BASIS,
 * WITHOUT WARRANTIES OR CONDITIONS OF ANY KIND, either express or implied.
 * See the License for the specific language governing permissions and
 * limitations under the License.
 *
 * Modified by ScyllaDB
 * Copyright (C) 2015 ScyllaDB
 *
 */

/*
 * This file is part of Scylla.
 *
 * See the LICENSE.PROPRIETARY file in the top-level directory for licensing information.
 */

#include "storage_service.hh"
#include "dht/boot_strapper.hh"
#include <seastar/core/distributed.hh>
#include "locator/snitch_base.hh"
#include "db/system_keyspace.hh"
#include "utils/UUID.hh"
#include "gms/inet_address.hh"
#include "log.hh"
#include "service/migration_manager.hh"
#include "to_string.hh"
#include "gms/gossiper.hh"
#include "gms/failure_detector.hh"
#include <seastar/core/thread.hh>
#include <sstream>
#include <algorithm>
#include "locator/local_strategy.hh"
#include "version.hh"
#include "unimplemented.hh"
#include "streaming/stream_plan.hh"
#include "streaming/stream_state.hh"
#include "dht/range_streamer.hh"
#include <boost/range/adaptors.hpp>
#include <boost/range/algorithm.hpp>
#include "service/load_broadcaster.hh"
#include "thrift/server.hh"
#include "transport/server.hh"
#include <seastar/core/rwlock.hh>
#include "db/batchlog_manager.hh"
#include "db/commitlog/commitlog.hh"
#include "db/hints/manager.hh"
#include <seastar/net/tls.hh>
#include "utils/exceptions.hh"
#include "message/messaging_service.hh"
#include "supervisor.hh"
#include "sstables/compaction_manager.hh"
#include "sstables/sstables.hh"
#include "db/config.hh"
#include "auth/common.hh"
#include "distributed_loader.hh"
#include "database.hh"
#include <seastar/core/metrics.hh>
#include "audit/audit.hh"
#include "service/qos/service_level_controller.hh"
#include "service/qos/standard_service_level_distributed_data_accessor.hh"

using token = dht::token;
using UUID = utils::UUID;
using inet_address = gms::inet_address;

using namespace std::chrono_literals;

namespace service {

static logging::logger slogger("storage_service");

static const sstring RANGE_TOMBSTONES_FEATURE = "RANGE_TOMBSTONES";
static const sstring LARGE_PARTITIONS_FEATURE = "LARGE_PARTITIONS";
static const sstring MATERIALIZED_VIEWS_FEATURE = "MATERIALIZED_VIEWS";
static const sstring COUNTERS_FEATURE = "COUNTERS";
static const sstring INDEXES_FEATURE = "INDEXES";
static const sstring DIGEST_MULTIPARTITION_READ_FEATURE = "DIGEST_MULTIPARTITION_READ";
static const sstring CORRECT_COUNTER_ORDER_FEATURE = "CORRECT_COUNTER_ORDER";
static const sstring SCHEMA_TABLES_V3 = "SCHEMA_TABLES_V3";
static const sstring CORRECT_NON_COMPOUND_RANGE_TOMBSTONES = "CORRECT_NON_COMPOUND_RANGE_TOMBSTONES";
static const sstring WRITE_FAILURE_REPLY_FEATURE = "WRITE_FAILURE_REPLY";
static const sstring XXHASH_FEATURE = "XXHASH";
static const sstring UDF_FEATURE = "UDF";
static const sstring ROLES_FEATURE = "ROLES";
static const sstring LA_SSTABLE_FEATURE = "LA_SSTABLE_FORMAT";
static const sstring STREAM_WITH_RPC_STREAM = "STREAM_WITH_RPC_STREAM";
static const sstring MC_SSTABLE_FEATURE = "MC_SSTABLE_FORMAT";
static const sstring ROW_LEVEL_REPAIR = "ROW_LEVEL_REPAIR";
static const sstring TRUNCATION_TABLE = "TRUNCATION_TABLE";
static const sstring CORRECT_STATIC_COMPACT_IN_MC = "CORRECT_STATIC_COMPACT_IN_MC";
static const sstring UNBOUNDED_RANGE_TOMBSTONES_FEATURE = "UNBOUNDED_RANGE_TOMBSTONES";
static const sstring VIEW_VIRTUAL_COLUMNS = "VIEW_VIRTUAL_COLUMNS";
static const sstring DIGEST_INSENSITIVE_TO_EXPIRY = "DIGEST_INSENSITIVE_TO_EXPIRY";
static const sstring COMPUTED_COLUMNS_FEATURE = "COMPUTED_COLUMNS";
static const sstring CDC_FEATURE = "CDC";
static const sstring NONFROZEN_UDTS_FEATURE = "NONFROZEN_UDTS";
static const sstring HINTED_HANDOFF_SEPARATE_CONNECTION_FEATURE = "HINTED_HANDOFF_SEPARATE_CONNECTION";
static const sstring IN_MEMORY_TABLES = "IN_MEMORY_TABLES";

static const sstring SSTABLE_FORMAT_PARAM_NAME = "sstable_format";

distributed<storage_service> _the_storage_service;


timeout_config make_timeout_config(const db::config& cfg) {
    timeout_config tc;
    tc.read_timeout = cfg.read_request_timeout_in_ms() * 1ms;
    tc.write_timeout = cfg.write_request_timeout_in_ms() * 1ms;
    tc.range_read_timeout = cfg.range_request_timeout_in_ms() * 1ms;
    tc.counter_write_timeout = cfg.counter_write_request_timeout_in_ms() * 1ms;
    tc.truncate_timeout = cfg.truncate_request_timeout_in_ms() * 1ms;
    tc.cas_timeout = cfg.cas_contention_timeout_in_ms() * 1ms;
    tc.other_timeout = cfg.request_timeout_in_ms() * 1ms;
    return tc;
}

int get_generation_number() {
    using namespace std::chrono;
    auto now = high_resolution_clock::now().time_since_epoch();
    int generation_number = duration_cast<seconds>(now).count();
    return generation_number;
}

storage_service::storage_service(abort_source& abort_source, distributed<database>& db, gms::gossiper& gossiper, sharded<auth::service>& auth_service, sharded<cql3::cql_config>& cql_config, sharded<db::system_distributed_keyspace>& sys_dist_ks,
<<<<<<< HEAD
        sharded<db::view::view_update_generator>& view_update_generator, gms::feature_service& feature_service, storage_service_config config, sharded<qos::service_level_controller>& sl_controller, bool for_testing, std::set<sstring> disabled_features)
=======
        sharded<db::view::view_update_generator>& view_update_generator, gms::feature_service& feature_service, storage_service_config config, sharded<service::migration_notifier>& mn, bool for_testing, std::set<sstring> disabled_features)
>>>>>>> 12bc965f
        : _abort_source(abort_source)
        , _feature_service(feature_service)
        , _db(db)
        , _gossiper(gossiper)
        , _auth_service(auth_service)
        , _cql_config(cql_config)
<<<<<<< HEAD
        , _sl_controller(sl_controller)
=======
        , _mnotifier(mn)
>>>>>>> 12bc965f
        , _disabled_features(std::move(disabled_features))
        , _service_memory_total(config.available_memory / 10)
        , _service_memory_limiter(_service_memory_total)
        , _range_tombstones_feature(_feature_service, RANGE_TOMBSTONES_FEATURE)
        , _large_partitions_feature(_feature_service, LARGE_PARTITIONS_FEATURE)
        , _materialized_views_feature(_feature_service, MATERIALIZED_VIEWS_FEATURE)
        , _counters_feature(_feature_service, COUNTERS_FEATURE)
        , _indexes_feature(_feature_service, INDEXES_FEATURE)
        , _digest_multipartition_read_feature(_feature_service, DIGEST_MULTIPARTITION_READ_FEATURE)
        , _correct_counter_order_feature(_feature_service, CORRECT_COUNTER_ORDER_FEATURE)
        , _schema_tables_v3(_feature_service, SCHEMA_TABLES_V3)
        , _correct_non_compound_range_tombstones(_feature_service, CORRECT_NON_COMPOUND_RANGE_TOMBSTONES)
        , _write_failure_reply_feature(_feature_service, WRITE_FAILURE_REPLY_FEATURE)
        , _xxhash_feature(_feature_service, XXHASH_FEATURE)
        , _udf_feature(_feature_service, UDF_FEATURE)
        , _roles_feature(_feature_service, ROLES_FEATURE)
        , _la_sstable_feature(_feature_service, LA_SSTABLE_FEATURE)
        , _stream_with_rpc_stream_feature(_feature_service, STREAM_WITH_RPC_STREAM)
        , _mc_sstable_feature(_feature_service, MC_SSTABLE_FEATURE)
        , _row_level_repair_feature(_feature_service, ROW_LEVEL_REPAIR)
        , _truncation_table(_feature_service, TRUNCATION_TABLE)
        , _correct_static_compact_in_mc(_feature_service, CORRECT_STATIC_COMPACT_IN_MC)
        , _unbounded_range_tombstones_feature(_feature_service, UNBOUNDED_RANGE_TOMBSTONES_FEATURE)
        , _view_virtual_columns(_feature_service, VIEW_VIRTUAL_COLUMNS)
        , _digest_insensitive_to_expiry(_feature_service, DIGEST_INSENSITIVE_TO_EXPIRY)
        , _computed_columns(_feature_service, COMPUTED_COLUMNS_FEATURE)
        , _cdc_feature(_feature_service, CDC_FEATURE)
        , _nonfrozen_udts(_feature_service, NONFROZEN_UDTS_FEATURE)
        , _hinted_handoff_separate_connection(_feature_service, HINTED_HANDOFF_SEPARATE_CONNECTION_FEATURE)
        , _in_memory_tables(_feature_service, IN_MEMORY_TABLES)
        , _la_feature_listener(*this, _feature_listeners_sem, sstables::sstable_version_types::la)
        , _mc_feature_listener(*this, _feature_listeners_sem, sstables::sstable_version_types::mc)
        , _replicate_action([this] { return do_replicate_to_all_cores(); })
        , _update_pending_ranges_action([this] { return do_update_pending_ranges(); })
        , _sys_dist_ks(sys_dist_ks)
        , _view_update_generator(view_update_generator) {
    register_metrics();
    sstable_read_error.connect([this] { isolate_on_error(); });
    sstable_write_error.connect([this] { isolate_on_error(); });
    general_disk_error.connect([this] { isolate_on_error(); });
    commit_error.connect([this] { isolate_on_commit_error(); });

    if (!for_testing) {
        if (engine().cpu_id() == 0) {
            _la_sstable_feature.when_enabled(_la_feature_listener);
            _mc_sstable_feature.when_enabled(_mc_feature_listener);
        }
    } else {
        _sstables_format = sstables::sstable_version_types::mc;
    }

    //FIXME: discarded future.
    (void)_unbounded_range_tombstones_feature.when_enabled().then([&db] () mutable {
        slogger.debug("Enabling infinite bound range deletions");
        //FIXME: discarded future.
        (void)db.invoke_on_all([] (database& local_db) mutable {
            local_db.enable_infinite_bound_range_deletions();
        });
    });
}

void storage_service::enable_all_features() {
    auto features = get_config_supported_features_set();

    for (gms::feature& f : {
        std::ref(_range_tombstones_feature),
        std::ref(_large_partitions_feature),
        std::ref(_materialized_views_feature),
        std::ref(_counters_feature),
        std::ref(_indexes_feature),
        std::ref(_digest_multipartition_read_feature),
        std::ref(_correct_counter_order_feature),
        std::ref(_schema_tables_v3),
        std::ref(_correct_non_compound_range_tombstones),
        std::ref(_write_failure_reply_feature),
        std::ref(_xxhash_feature),
        std::ref(_udf_feature),
        std::ref(_roles_feature),
        std::ref(_la_sstable_feature),
        std::ref(_stream_with_rpc_stream_feature),
        std::ref(_mc_sstable_feature),
        std::ref(_row_level_repair_feature),
        std::ref(_truncation_table),
        std::ref(_correct_static_compact_in_mc),
        std::ref(_unbounded_range_tombstones_feature),
        std::ref(_view_virtual_columns),
        std::ref(_digest_insensitive_to_expiry),
        std::ref(_computed_columns),
        std::ref(_cdc_feature),
        std::ref(_nonfrozen_udts),
        std::ref(_hinted_handoff_separate_connection),
        std::ref(_in_memory_tables),
    })
    {
        if (features.count(f.name())) {
            f.enable();
        }
    }
}

enum class node_external_status {
    UNKNOWN        = 0,
    STARTING       = 1,
    JOINING        = 2,
    NORMAL         = 3,
    LEAVING        = 4,
    DECOMMISSIONED = 5,
    DRAINING       = 6,
    DRAINED        = 7,
    MOVING         = 8 //deprecated
};

static node_external_status map_operation_mode(storage_service::mode m) {
    switch (m) {
    case storage_service::mode::STARTING: return node_external_status::STARTING;
    case storage_service::mode::JOINING: return node_external_status::JOINING;
    case storage_service::mode::NORMAL: return node_external_status::NORMAL;
    case storage_service::mode::LEAVING: return node_external_status::LEAVING;
    case storage_service::mode::DECOMMISSIONED: return node_external_status::DECOMMISSIONED;
    case storage_service::mode::DRAINING: return node_external_status::DRAINING;
    case storage_service::mode::DRAINED: return node_external_status::DRAINED;
    case storage_service::mode::MOVING: return node_external_status::MOVING;
    }
    return node_external_status::UNKNOWN;
}

void storage_service::register_metrics() {
    if (engine().cpu_id() != 0) {
        // the relevant data is distributed between the shards,
        // We only need to register it once.
        return;
    }
    namespace sm = seastar::metrics;
    _metrics.add_group("node", {
            sm::make_gauge("operation_mode", sm::description("The operation mode of the current node. UNKNOWN = 0, STARTING = 1, JOINING = 2, NORMAL = 3, "
                    "LEAVING = 4, DECOMMISSIONED = 5, DRAINING = 6, DRAINED = 7, MOVING = 8"), [this] {
                return static_cast<std::underlying_type_t<node_external_status>>(map_operation_mode(_operation_mode));
            }),
    });
}

void
storage_service::isolate_on_error() {
    do_isolate_on_error(disk_error::regular);
}

void
storage_service::isolate_on_commit_error() {
    do_isolate_on_error(disk_error::commit);
}

bool storage_service::is_auto_bootstrap() const {
    return _db.local().get_config().auto_bootstrap();
}
sstring storage_service::get_known_features() {
    return join(",", get_known_features_set());
}

// The features this node supports
std::set<sstring> storage_service::get_known_features_set() {
    auto s = get_config_supported_features_set();
    if (_disabled_features.count(UNBOUNDED_RANGE_TOMBSTONES_FEATURE) == 0) {
        s.insert(UNBOUNDED_RANGE_TOMBSTONES_FEATURE);
    }
    return s;
}

sstring storage_service::get_config_supported_features() {
    return join(",", get_config_supported_features_set());
}

// The features this node supports and is allowed to advertise to other nodes
std::set<sstring> storage_service::get_config_supported_features_set() {
    // Add features supported by this local node. When a new feature is
    // introduced in scylla, update it here, e.g.,
    // return sstring("FEATURE1,FEATURE2")
    std::set<sstring> features = {
        RANGE_TOMBSTONES_FEATURE,
        LARGE_PARTITIONS_FEATURE,
        COUNTERS_FEATURE,
        DIGEST_MULTIPARTITION_READ_FEATURE,
        CORRECT_COUNTER_ORDER_FEATURE,
        SCHEMA_TABLES_V3,
        CORRECT_NON_COMPOUND_RANGE_TOMBSTONES,
        WRITE_FAILURE_REPLY_FEATURE,
        XXHASH_FEATURE,
        ROLES_FEATURE,
        LA_SSTABLE_FEATURE,
        STREAM_WITH_RPC_STREAM,
        MATERIALIZED_VIEWS_FEATURE,
        INDEXES_FEATURE,
        ROW_LEVEL_REPAIR,
        TRUNCATION_TABLE,
        CORRECT_STATIC_COMPACT_IN_MC,
        VIEW_VIRTUAL_COLUMNS,
        DIGEST_INSENSITIVE_TO_EXPIRY,
        COMPUTED_COLUMNS_FEATURE,
        NONFROZEN_UDTS_FEATURE,
        HINTED_HANDOFF_SEPARATE_CONNECTION_FEATURE,
        IN_MEMORY_TABLES,
    };

    // Do not respect config in the case database is not started
    // This should only be true in tests (see cql_test_env.cc:storage_service_for_tests)
    auto& db = service::get_local_storage_service().db();
    if (db.local_is_initialized()) {
        auto& config = db.local().get_config();
        if (config.enable_sstables_mc_format()) {
            features.insert(MC_SSTABLE_FEATURE);
        }
        if (config.enable_user_defined_functions()) {
            if (!config.check_experimental(db::experimental_features_t::UDF)) {
                throw std::runtime_error(
                        "You must use both enable_user_defined_functions and experimental_features:udf "
                        "to enable user-defined functions");
            }
            features.insert(UDF_FEATURE);
        }
        if (config.check_experimental(db::experimental_features_t::CDC)) {
            features.insert(CDC_FEATURE);
        }
    }
    if (!sstables::is_later(sstables::sstable_version_types::mc, _sstables_format)) {
        features.insert(UNBOUNDED_RANGE_TOMBSTONES_FEATURE);
    }
    for (const sstring& s : _disabled_features) {
        features.erase(s);
    }
    return features;
}

void storage_service::set_disabled_features(std::set<sstring> s) {
    _disabled_features = std::move(s);
}

std::unordered_set<token> get_replace_tokens() {
    std::unordered_set<token> ret;
    std::unordered_set<sstring> tokens;
    auto tokens_string = get_local_storage_service().db().local().get_config().replace_token();
    try {
        boost::split(tokens, tokens_string, boost::is_any_of(sstring(",")));
    } catch (...) {
        throw std::runtime_error(format("Unable to parse replace_token={}", tokens_string));
    }
    tokens.erase("");
    for (auto token_string : tokens) {
        auto token = dht::global_partitioner().from_sstring(token_string);
        ret.insert(token);
    }
    return ret;
}

std::optional<UUID> get_replace_node() {
    auto replace_node = get_local_storage_service().db().local().get_config().replace_node();
    if (replace_node.empty()) {
        return std::nullopt;
    }
    try {
        return utils::UUID(replace_node);
    } catch (...) {
        auto msg = format("Unable to parse {} as host-id", replace_node);
        slogger.error("{}", msg);
        throw std::runtime_error(msg);
    }
}

bool get_property_rangemovement() {
    return get_local_storage_service().db().local().get_config().consistent_rangemovement();
}

bool get_property_load_ring_state() {
    return get_local_storage_service().db().local().get_config().load_ring_state();
}

bool storage_service::should_bootstrap() const {
    return is_auto_bootstrap() && !db::system_keyspace::bootstrap_complete() && !_gossiper.get_seeds().count(get_broadcast_address());
}

// Runs inside seastar::async context
void storage_service::prepare_to_join(std::vector<inet_address> loaded_endpoints, const std::unordered_map<gms::inet_address, sstring>& loaded_peer_features, bind_messaging_port do_bind) {
    std::map<gms::application_state, gms::versioned_value> app_states;
    if (db::system_keyspace::was_decommissioned()) {
        if (db().local().get_config().override_decommission()) {
            slogger.warn("This node was decommissioned, but overriding by operator request.");
            db::system_keyspace::set_bootstrap_state(db::system_keyspace::bootstrap_state::COMPLETED).get();
        } else {
            auto msg = sstring("This node was decommissioned and will not rejoin the ring unless override_decommission=true has been set,"
                               "or all existing data is removed and the node is bootstrapped again");
            slogger.error("{}", msg);
            throw std::runtime_error(msg);
        }
    }
    if (get_replace_tokens().size() > 0 || get_replace_node()) {
         throw std::runtime_error("Replace method removed; use replace_address instead");
    }
    if (db().local().is_replacing()) {
        if (db::system_keyspace::bootstrap_complete()) {
            throw std::runtime_error("Cannot replace address with a node that is already bootstrapped");
        }
        if (!is_auto_bootstrap()) {
            throw std::runtime_error("Trying to replace_address with auto_bootstrap disabled will not work, check your configuration");
        }
        _bootstrap_tokens = prepare_replacement_info(loaded_peer_features).get0();
        app_states.emplace(gms::application_state::TOKENS, value_factory.tokens(_bootstrap_tokens));
        app_states.emplace(gms::application_state::STATUS, value_factory.hibernate(true));
    } else if (should_bootstrap()) {
        check_for_endpoint_collision(loaded_peer_features).get();
    } else {
        auto seeds = _gossiper.get_seeds();
        auto my_ep = get_broadcast_address();
        auto local_features = get_known_features();

        if (seeds.count(my_ep)) {
            // This node is a seed node
            if (loaded_peer_features.empty()) {
                // This is a competely new seed node, skip the check
                slogger.info("Checking remote features skipped, since this node is a new seed node which knows nothing about the cluster");
            } else {
                // This is a existing seed node
                if (seeds.size() == 1) {
                    // This node is the only seed node, check features with system table
                    slogger.info("Checking remote features with system table, since this node is the only seed node");
                    _gossiper.check_knows_remote_features(local_features, loaded_peer_features);
                } else {
                    // More than one seed node in the seed list, do shadow round with other seed nodes
                    bool ok;
                    try {
                        slogger.info("Checking remote features with gossip");
                        _gossiper.do_shadow_round().get();
                        ok = true;
                    } catch (...) {
                        slogger.info("Shadow round failed with {}", std::current_exception());
                        _gossiper.finish_shadow_round();
                        ok = false;
                    }

                    if (ok) {
                        _gossiper.check_knows_remote_features(local_features, loaded_peer_features);
                    } else {
                        // Check features with system table
                        slogger.info("Checking remote features with gossip failed, fallback to check with system table");
                        _gossiper.check_knows_remote_features(local_features, loaded_peer_features);
                    }

                    _gossiper.reset_endpoint_state_map().get();
                    for (auto ep : loaded_endpoints) {
                        _gossiper.add_saved_endpoint(ep);
                    }
                }
            }
        } else {
            // This node is a non-seed node
            // Do shadow round to check if this node knows all the features
            // advertised by all other nodes, otherwise this node is too old
            // (missing features) to join the cluser.
            slogger.info("Checking remote features with gossip");
            _gossiper.do_shadow_round().get();
            _gossiper.check_knows_remote_features(local_features, loaded_peer_features);
            _gossiper.reset_endpoint_state_map().get();
            for (auto ep : loaded_endpoints) {
                _gossiper.add_saved_endpoint(ep);
            }
        }
    }

    // If this is a restarting node, we should update tokens before gossip starts
    auto my_tokens = db::system_keyspace::get_saved_tokens().get0();
    bool restarting_normal_node = db::system_keyspace::bootstrap_complete() && !db().local().is_replacing() && !my_tokens.empty();
    if (restarting_normal_node) {
        slogger.info("Restarting a node in NORMAL status");
        _token_metadata.update_normal_tokens(my_tokens, get_broadcast_address());
    }

    // have to start the gossip service before we can see any info on other nodes.  this is necessary
    // for bootstrap to get the load info it needs.
    // (we won't be part of the storage ring though until we add a counterId to our state, below.)
    // Seed the host ID-to-endpoint map with our own ID.
    auto local_host_id = db::system_keyspace::get_local_host_id().get0();
    get_storage_service().invoke_on_all([local_host_id] (auto& ss) {
        ss._local_host_id = local_host_id;
    }).get();
    auto features = get_config_supported_features();
    _token_metadata.update_host_id(local_host_id, get_broadcast_address());

    // Replicate the tokens early because once gossip runs other nodes
    // might send reads/writes to this node. Replicate it early to make
    // sure the tokens are valid on all the shards.
    replicate_to_all_cores().get();

    auto broadcast_rpc_address = utils::fb_utilities::get_broadcast_rpc_address();
    auto& proxy = service::get_storage_proxy();
    // Ensure we know our own actual Schema UUID in preparation for updates
    auto schema_version = update_schema_version(proxy, cluster_schema_features()).get0();
    app_states.emplace(gms::application_state::NET_VERSION, value_factory.network_version());
    app_states.emplace(gms::application_state::HOST_ID, value_factory.host_id(local_host_id));
    app_states.emplace(gms::application_state::RPC_ADDRESS, value_factory.rpcaddress(broadcast_rpc_address));
    app_states.emplace(gms::application_state::RELEASE_VERSION, value_factory.release_version());
    app_states.emplace(gms::application_state::SUPPORTED_FEATURES, value_factory.supported_features(features));
    app_states.emplace(gms::application_state::CACHE_HITRATES, value_factory.cache_hitrates(""));
    app_states.emplace(gms::application_state::SCHEMA_TABLES_VERSION, versioned_value(db::schema_tables::version));
    app_states.emplace(gms::application_state::RPC_READY, value_factory.cql_ready(false));
    app_states.emplace(gms::application_state::VIEW_BACKLOG, versioned_value(""));
    app_states.emplace(gms::application_state::SCHEMA, value_factory.schema(schema_version));
    if (restarting_normal_node) {
        app_states.emplace(gms::application_state::TOKENS, value_factory.tokens(my_tokens));
        app_states.emplace(gms::application_state::STATUS, value_factory.normal(my_tokens));
    }
    slogger.info("Starting up server gossip");

    _gossiper.register_(this->shared_from_this());
    auto generation_number = db::system_keyspace::increment_and_get_generation().get0();
    _gossiper.start_gossiping(generation_number, app_states, gms::bind_messaging_port(bool(do_bind))).get();

    // gossip snitch infos (local DC and rack)
    gossip_snitch_info().get();

    // gossip Schema.emptyVersion forcing immediate check for schema updates (see MigrationManager#maybeScheduleSchemaPull)
#if 0
    if (!MessagingService.instance().isListening())
        MessagingService.instance().listen(FBUtilities.getLocalAddress());
    LoadBroadcaster.instance.startBroadcasting();

    HintedHandOffManager.instance.start();
    BatchlogManager.instance.start();
#endif
    // Wait for gossip to settle so that the fetures will be enabled
    if (do_bind) {
        gms::get_local_gossiper().wait_for_gossip_to_settle().get();
    }
    wait_for_feature_listeners_to_finish();
}

void storage_service::wait_for_feature_listeners_to_finish() {
    // This makes sure that every feature listener that was started
    // finishes before we move forward.
    get_units(_feature_listeners_sem, 1).get0();
}

static auth::permissions_cache_config permissions_cache_config_from_db_config(const db::config& dc) {
    auth::permissions_cache_config c;
    c.max_entries = dc.permissions_cache_max_entries();
    c.validity_period = std::chrono::milliseconds(dc.permissions_validity_in_ms());
    c.update_period = std::chrono::milliseconds(dc.permissions_update_interval_in_ms());

    return c;
}

static auth::service_config auth_service_config_from_db_config(const db::config& dc) {
    const qualified_name qualified_authorizer_name(auth::meta::AUTH_PACKAGE_NAME, dc.authorizer());
    const qualified_name qualified_authenticator_name(auth::meta::AUTH_PACKAGE_NAME, dc.authenticator());
    const qualified_name qualified_role_manager_name(auth::meta::AUTH_PACKAGE_NAME, dc.role_manager());

    auth::service_config c;
    c.authorizer_java_name = qualified_authorizer_name;
    c.authenticator_java_name = qualified_authenticator_name;
    c.role_manager_java_name = qualified_role_manager_name;

    return c;
}

void storage_service::maybe_start_sys_dist_ks() {
    supervisor::notify("starting system distributed keyspace");
    _sys_dist_ks.start(std::ref(cql3::get_query_processor()), std::ref(service::get_migration_manager())).get();
    _sys_dist_ks.invoke_on_all(&db::system_distributed_keyspace::start).get();
}

// Runs inside seastar::async context
void storage_service::join_token_ring(int delay) {
    // This function only gets called on shard 0, but we want to set _joined
    // on all shards, so this variable can be later read locally.
    get_storage_service().invoke_on_all([] (auto&& ss) {
        ss._joined = true;
    }).get();
    // We bootstrap if we haven't successfully bootstrapped before, as long as we are not a seed.
    // If we are a seed, or if the user manually sets auto_bootstrap to false,
    // we'll skip streaming data from other nodes and jump directly into the ring.
    //
    // The seed check allows us to skip the RING_DELAY sleep for the single-node cluster case,
    // which is useful for both new users and testing.
    //
    // We attempted to replace this with a schema-presence check, but you need a meaningful sleep
    // to get schema info from gossip which defeats the purpose.  See CASSANDRA-4427 for the gory details.
    std::unordered_set<inet_address> current;
    slogger.debug("Bootstrap variables: {} {} {} {}",
                 is_auto_bootstrap(),
                 db::system_keyspace::bootstrap_in_progress(),
                 db::system_keyspace::bootstrap_complete(),
                 _gossiper.get_seeds().count(get_broadcast_address()));
    if (is_auto_bootstrap() && !db::system_keyspace::bootstrap_complete() && _gossiper.get_seeds().count(get_broadcast_address())) {
        slogger.info("This node will not auto bootstrap because it is configured to be a seed node.");
    }
    if (should_bootstrap()) {
        if (db::system_keyspace::bootstrap_in_progress()) {
            slogger.warn("Detected previous bootstrap failure; retrying");
        } else {
            db::system_keyspace::set_bootstrap_state(db::system_keyspace::bootstrap_state::IN_PROGRESS).get();
        }
        set_mode(mode::JOINING, "waiting for ring information", true);
        auto& gossiper = gms::get_gossiper().local();
        // first sleep the delay to make sure we see *at least* one other node
        for (int i = 0; i < delay && gossiper.get_live_members().size() < 2; i += 1000) {
            sleep_abortable(std::chrono::seconds(1), _abort_source).get();
        }
        // if our schema hasn't matched yet, keep sleeping until it does
        // (post CASSANDRA-1391 we don't expect this to be necessary very often, but it doesn't hurt to be careful)
        while (!get_local_migration_manager().have_schema_agreement()) {
            set_mode(mode::JOINING, "waiting for schema information to complete", true);
            sleep_abortable(std::chrono::seconds(1), _abort_source).get();
        }
        set_mode(mode::JOINING, "schema complete, ready to bootstrap", true);
        set_mode(mode::JOINING, "waiting for pending range calculation", true);
        update_pending_ranges().get();
        set_mode(mode::JOINING, "calculation complete, ready to bootstrap", true);
        slogger.debug("... got ring + schema info");

        auto t = gms::gossiper::clk::now();
        while (get_property_rangemovement() &&
            (!_token_metadata.get_bootstrap_tokens().empty() ||
             !_token_metadata.get_leaving_endpoints().empty())) {
            auto elapsed = std::chrono::duration_cast<std::chrono::seconds>(gms::gossiper::clk::now() - t).count();
            slogger.info("Checking bootstrapping/leaving nodes: tokens {}, leaving {}, sleep 1 second and check again ({} seconds elapsed)",
                _token_metadata.get_bootstrap_tokens().size(),
                _token_metadata.get_leaving_endpoints().size(),
                elapsed);

            sleep_abortable(std::chrono::seconds(1), _abort_source).get();

            if (gms::gossiper::clk::now() > t + std::chrono::seconds(60)) {
                throw std::runtime_error("Other bootstrapping/leaving nodes detected, cannot bootstrap while consistent_rangemovement is true");
            }

            // Check the schema and pending range again
            while (!get_local_migration_manager().have_schema_agreement()) {
                set_mode(mode::JOINING, "waiting for schema information to complete", true);
                sleep_abortable(std::chrono::seconds(1), _abort_source).get();
            }
            update_pending_ranges().get();
        }
        slogger.info("Checking bootstrapping/leaving nodes: ok");

        if (!db().local().is_replacing()) {
            if (_token_metadata.is_member(get_broadcast_address())) {
                throw std::runtime_error("This node is already a member of the token ring; bootstrap aborted. (If replacing a dead node, remove the old one from the ring first.)");
            }
            set_mode(mode::JOINING, "getting bootstrap token", true);
            _bootstrap_tokens = boot_strapper::get_bootstrap_tokens(_token_metadata, _db.local());
        } else {
            auto replace_addr = db().local().get_replace_address();
            if (replace_addr && *replace_addr != get_broadcast_address()) {
                // Sleep additionally to make sure that the server actually is not alive
                // and giving it more time to gossip if alive.
                sleep_abortable(service::load_broadcaster::BROADCAST_INTERVAL, _abort_source).get();

                // check for operator errors...
                for (auto token : _bootstrap_tokens) {
                    auto existing = _token_metadata.get_endpoint(token);
                    if (existing) {
                        auto* eps = _gossiper.get_endpoint_state_for_endpoint_ptr(*existing);
                        if (eps && eps->get_update_timestamp() > gms::gossiper::clk::now() - std::chrono::milliseconds(delay)) {
                            throw std::runtime_error("Cannot replace a live node...");
                        }
                        current.insert(*existing);
                    } else {
                        throw std::runtime_error(format("Cannot replace token {} which does not exist!", token));
                    }
                }
            } else {
                sleep_abortable(get_ring_delay(), _abort_source).get();
            }
            set_mode(mode::JOINING, format("Replacing a node with token(s): {}", _bootstrap_tokens), true);
            // _bootstrap_tokens was previously set in prepare_to_join using tokens gossiped by the replaced node
        }
        maybe_start_sys_dist_ks();
        mark_existing_views_as_built();
        db::system_keyspace::update_tokens(_bootstrap_tokens).get();
        bootstrap();
        // bootstrap will block until finished
        if (_is_bootstrap_mode) {
            auto err = format("We are not supposed in bootstrap mode any more");
            slogger.warn("{}", err);
            throw std::runtime_error(err);
        }
    } else {
        maybe_start_sys_dist_ks();
        size_t num_tokens = _db.local().get_config().num_tokens();
        _bootstrap_tokens = db::system_keyspace::get_saved_tokens().get0();
        if (_bootstrap_tokens.empty()) {
            auto initial_tokens = _db.local().get_initial_tokens();
            if (initial_tokens.size() < 1) {
                _bootstrap_tokens = boot_strapper::get_random_tokens(_token_metadata, num_tokens);
                if (num_tokens == 1) {
                    slogger.warn("Generated random token {}. Random tokens will result in an unbalanced ring; see http://wiki.apache.org/cassandra/Operations", _bootstrap_tokens);
                } else {
                    slogger.info("Generated random tokens. tokens are {}", _bootstrap_tokens);
                }
            } else {
                for (auto token_string : initial_tokens) {
                    auto token = dht::global_partitioner().from_sstring(token_string);
                    _bootstrap_tokens.insert(token);
                }
                slogger.info("Saved tokens not found. Using configuration value: {}", _bootstrap_tokens);
            }
            db::system_keyspace::update_tokens(_bootstrap_tokens).get();
        } else {
            if (_bootstrap_tokens.size() != num_tokens) {
                throw std::runtime_error(format("Cannot change the number of tokens from {:d} to {:d}", _bootstrap_tokens.size(), num_tokens));
            } else {
                slogger.info("Using saved tokens {}", _bootstrap_tokens);
            }
        }
    }
#if 0
    // if we don't have system_traces keyspace at this point, then create it manually
    if (Schema.instance.getKSMetaData(TraceKeyspace.NAME) == null)
        MigrationManager.announceNewKeyspace(TraceKeyspace.definition(), 0, false);
#endif

    // At this point our local tokens are chosen (_bootstrap_tokens) and will not be changed unless we bootstrap again.
    db::system_keyspace::set_bootstrap_state(db::system_keyspace::bootstrap_state::COMPLETED).get();

    // now, that the system distributed keyspace is initialized and started,
    // pass an accessor to the service level controller so it can interact with it
    _sl_controller.invoke_on_all([this] (qos::service_level_controller& sl_controller) {
        sl_controller.set_distributed_data_accessor(::static_pointer_cast<qos::service_level_controller::service_level_distributed_data_accessor>(
                ::make_shared<qos::standard_service_level_distributed_data_accessor>(_sys_dist_ks.local())));
    }).get();

    slogger.debug("Setting tokens to {}", _bootstrap_tokens);
    // This node must know about its chosen tokens before other nodes do
    // since they may start sending writes to this node after it gossips status = NORMAL.
    // Therefore, in case we haven't updated _token_metadata with our tokens yet, do it now.
    _token_metadata.update_normal_tokens(_bootstrap_tokens, get_broadcast_address());

    replicate_to_all_cores().get();
    // start participating in the ring.
    set_gossip_tokens(_bootstrap_tokens);
    set_mode(mode::NORMAL, "node is now in normal status", true);

    // remove the existing info about the replaced node.
    if (!current.empty()) {
        for (auto existing : current) {
            _gossiper.replaced_endpoint(existing);
        }
    }
    if (_token_metadata.sorted_tokens().empty()) {
        auto err = format("join_token_ring: Sorted token in token_metadata is empty");
        slogger.error("{}", err);
        throw std::runtime_error(err);
    }

    _auth_service.start(
            permissions_cache_config_from_db_config(_db.local().get_config()),
            std::ref(cql3::get_query_processor()),
            std::ref(_mnotifier),
            std::ref(service::get_migration_manager()),
            auth_service_config_from_db_config(_db.local().get_config())).get();

    _auth_service.invoke_on_all([] (auth::service& auth) {
        return auth.start(service::get_local_migration_manager());
    }).get();

    supervisor::notify("starting tracing");
    tracing::tracing::start_tracing().get();
}

void storage_service::mark_existing_views_as_built() {
    _db.invoke_on(0, [this] (database& db) {
        return do_with(db.get_views(), [this] (std::vector<view_ptr>& views) {
            return parallel_for_each(views, [this] (view_ptr& view) {
                return db::system_keyspace::mark_view_as_built(view->ks_name(), view->cf_name()).then([this, view] {
                    return _sys_dist_ks.local().finish_view_build(view->ks_name(), view->cf_name());
                });
            });
        });
    }).get();
}

// Runs inside seastar::async context
void storage_service::bootstrap() {
    _is_bootstrap_mode = true;
    if (!db().local().is_replacing()) {
        // Wait until we know tokens of existing node before announcing join status.
        _gossiper.wait_for_range_setup().get();
        // if not an existing token then bootstrap
        _gossiper.add_local_application_state({
            { gms::application_state::TOKENS, value_factory.tokens(_bootstrap_tokens) },
            { gms::application_state::STATUS, value_factory.bootstrapping(_bootstrap_tokens) },
        }).get();
        set_mode(mode::JOINING, format("sleeping {} ms for pending range setup", get_ring_delay().count()), true);
        _gossiper.wait_for_range_setup().get();
    } else {
        // Dont set any state for the node which is bootstrapping the existing token...
        _token_metadata.update_normal_tokens(_bootstrap_tokens, get_broadcast_address());
        replicate_to_all_cores().get();
        auto replace_addr = db().local().get_replace_address();
        if (replace_addr) {
            slogger.debug("Removing replaced endpoint {} from system.peers", *replace_addr);
            db::system_keyspace::remove_endpoint(*replace_addr).get();
        }
    }

    _gossiper.check_seen_seeds();

    set_mode(mode::JOINING, "Starting to bootstrap...", true);
    dht::boot_strapper bs(_db, _abort_source, get_broadcast_address(), _bootstrap_tokens, _token_metadata);
    // Does the actual streaming of newly replicated token ranges.
    bs.bootstrap().get();
    slogger.info("Bootstrap completed! for the tokens {}", _bootstrap_tokens);
}

sstring
storage_service::get_rpc_address(const inet_address& endpoint) const {
    if (endpoint != get_broadcast_address()) {
        auto* v = _gossiper.get_application_state_ptr(endpoint, gms::application_state::RPC_ADDRESS);
        if (v) {
            return v->value;
        }
    }
    return boost::lexical_cast<std::string>(endpoint);
}

std::unordered_map<dht::token_range, std::vector<inet_address>>
storage_service::get_range_to_address_map(const sstring& keyspace) const {
    return get_range_to_address_map(keyspace, _token_metadata.sorted_tokens());
}

std::unordered_map<dht::token_range, std::vector<inet_address>>
storage_service::get_range_to_address_map_in_local_dc(
        const sstring& keyspace) const {
    std::function<bool(const inet_address&)> filter =  [this](const inet_address& address) {
        return is_local_dc(address);
    };

    auto orig_map = get_range_to_address_map(keyspace, get_tokens_in_local_dc());
    std::unordered_map<dht::token_range, std::vector<inet_address>> filtered_map;
    for (auto entry : orig_map) {
        auto& addresses = filtered_map[entry.first];
        addresses.reserve(entry.second.size());
        std::copy_if(entry.second.begin(), entry.second.end(), std::back_inserter(addresses), filter);
    }

    return filtered_map;
}

std::vector<token>
storage_service::get_tokens_in_local_dc() const {
    std::vector<token> filtered_tokens;
    for (auto token : _token_metadata.sorted_tokens()) {
        auto endpoint = _token_metadata.get_endpoint(token);
        if (is_local_dc(*endpoint))
            filtered_tokens.push_back(token);
    }
    return filtered_tokens;
}

bool
storage_service::is_local_dc(const inet_address& targetHost) const {
    auto remote_dc = locator::i_endpoint_snitch::get_local_snitch_ptr()->get_datacenter(targetHost);
    auto local_dc = locator::i_endpoint_snitch::get_local_snitch_ptr()->get_datacenter(get_broadcast_address());
    return remote_dc == local_dc;
}

std::unordered_map<dht::token_range, std::vector<inet_address>>
storage_service::get_range_to_address_map(const sstring& keyspace,
        const std::vector<token>& sorted_tokens) const {
    // some people just want to get a visual representation of things. Allow null and set it to the first
    // non-system keyspace.
    if (keyspace == "" && _db.local().get_non_system_keyspaces().empty()) {
        throw std::runtime_error("No keyspace provided and no non system kespace exist");
    }
    const sstring& ks = (keyspace == "") ? _db.local().get_non_system_keyspaces()[0] : keyspace;
    return construct_range_to_endpoint_map(ks, get_all_ranges(sorted_tokens));
}

void storage_service::handle_state_bootstrap(inet_address endpoint) {
    slogger.debug("endpoint={} handle_state_bootstrap", endpoint);
    // explicitly check for TOKENS, because a bootstrapping node might be bootstrapping in legacy mode; that is, not using vnodes and no token specified
    auto tokens = get_tokens_for(endpoint);

    slogger.debug("Node {} state bootstrapping, token {}", endpoint, tokens);

    // if this node is present in token metadata, either we have missed intermediate states
    // or the node had crashed. Print warning if needed, clear obsolete stuff and
    // continue.
    if (_token_metadata.is_member(endpoint)) {
        // If isLeaving is false, we have missed both LEAVING and LEFT. However, if
        // isLeaving is true, we have only missed LEFT. Waiting time between completing
        // leave operation and rebootstrapping is relatively short, so the latter is quite
        // common (not enough time for gossip to spread). Therefore we report only the
        // former in the log.
        if (!_token_metadata.is_leaving(endpoint)) {
            slogger.info("Node {} state jump to bootstrap", endpoint);
        }
        _token_metadata.remove_endpoint(endpoint);
    }

    _token_metadata.add_bootstrap_tokens(tokens, endpoint);
    update_pending_ranges().get();

    if (_gossiper.uses_host_id(endpoint)) {
        _token_metadata.update_host_id(_gossiper.get_host_id(endpoint), endpoint);
    }
}

void storage_service::handle_state_normal(inet_address endpoint) {
    slogger.debug("endpoint={} handle_state_normal", endpoint);
    auto tokens = get_tokens_for(endpoint);

    slogger.debug("Node {} state normal, token {}", endpoint, tokens);

    if (_token_metadata.is_member(endpoint)) {
        slogger.info("Node {} state jump to normal", endpoint);
    }
    update_peer_info(endpoint);

    std::unordered_set<inet_address> endpoints_to_remove;

    // Order Matters, TM.updateHostID() should be called before TM.updateNormalToken(), (see CASSANDRA-4300).
    if (_gossiper.uses_host_id(endpoint)) {
        auto host_id = _gossiper.get_host_id(endpoint);
        auto existing = _token_metadata.get_endpoint_for_host_id(host_id);
        if (db().local().is_replacing() &&
            db().local().get_replace_address() &&
                _gossiper.get_endpoint_state_for_endpoint_ptr(db().local().get_replace_address().value())  &&
            (host_id == _gossiper.get_host_id(db().local().get_replace_address().value()))) {
            slogger.warn("Not updating token metadata for {} because I am replacing it", endpoint);
        } else {
            if (existing && *existing != endpoint) {
                if (*existing == get_broadcast_address()) {
                    slogger.warn("Not updating host ID {} for {} because it's mine", host_id, endpoint);
                    _token_metadata.remove_endpoint(endpoint);
                    endpoints_to_remove.insert(endpoint);
                } else if (_gossiper.compare_endpoint_startup(endpoint, *existing) > 0) {
                    slogger.warn("Host ID collision for {} between {} and {}; {} is the new owner", host_id, *existing, endpoint, endpoint);
                    _token_metadata.remove_endpoint(*existing);
                    endpoints_to_remove.insert(*existing);
                    _token_metadata.update_host_id(host_id, endpoint);
                } else {
                    slogger.warn("Host ID collision for {} between {} and {}; ignored {}", host_id, *existing, endpoint, endpoint);
                    _token_metadata.remove_endpoint(endpoint);
                    endpoints_to_remove.insert(endpoint);
                }
            } else {
                _token_metadata.update_host_id(host_id, endpoint);
            }
        }
    }

    // Tokens owned by the handled endpoint.
    // The endpoint broadcasts its set of chosen tokens. If a token was also chosen by another endpoint,
    // the collision is resolved by assigning the token to the endpoint which started later.
    std::unordered_set<token> owned_tokens;

    for (auto t : tokens) {
        // we don't want to update if this node is responsible for the token and it has a later startup time than endpoint.
        auto current_owner = _token_metadata.get_endpoint(t);
        if (!current_owner) {
            slogger.debug("handle_state_normal: New node {} at token {}", endpoint, t);
            owned_tokens.insert(t);
        } else if (endpoint == *current_owner) {
            slogger.debug("handle_state_normal: endpoint={} == current_owner={} token {}", endpoint, *current_owner, t);
            // set state back to normal, since the node may have tried to leave, but failed and is now back up
            owned_tokens.insert(t);
        } else if (_gossiper.compare_endpoint_startup(endpoint, *current_owner) > 0) {
            slogger.debug("handle_state_normal: endpoint={} > current_owner={}, token {}", endpoint, *current_owner, t);
            owned_tokens.insert(t);
            // currentOwner is no longer current, endpoint is.  Keep track of these moves, because when
            // a host no longer has any tokens, we'll want to remove it.
            std::multimap<inet_address, token> ep_to_token_copy = get_token_metadata().get_endpoint_to_token_map_for_reading();
            auto rg = ep_to_token_copy.equal_range(*current_owner);
            for (auto it = rg.first; it != rg.second; it++) {
                if (it->second == t) {
                    slogger.info("handle_state_normal: remove endpoint={} token={}", *current_owner, t);
                    ep_to_token_copy.erase(it);
                }
            }
            if (ep_to_token_copy.count(*current_owner) < 1) {
                slogger.info("handle_state_normal: endpoints_to_remove endpoint={}", *current_owner);
                endpoints_to_remove.insert(*current_owner);
            }
            slogger.info("handle_state_normal: Nodes {} and {} have the same token {}. {} is the new owner", endpoint, *current_owner, t, endpoint);
        } else {
            slogger.info("handle_state_normal: Nodes {} and {} have the same token {}. Ignoring {}", endpoint, *current_owner, t, endpoint);
        }
    }

    bool is_member = _token_metadata.is_member(endpoint);
    // Update pending ranges after update of normal tokens immediately to avoid
    // a race where natural endpoint was updated to contain node A, but A was
    // not yet removed from pending endpoints
    _token_metadata.update_normal_tokens(owned_tokens, endpoint);
    _update_pending_ranges_action.trigger_later().get();

    for (auto ep : endpoints_to_remove) {
        remove_endpoint(ep);
        auto replace_addr = db().local().get_replace_address();
        if (db().local().is_replacing() && replace_addr && *replace_addr == ep) {
            _gossiper.replacement_quarantine(ep); // quarantine locally longer than normally; see CASSANDRA-8260
        }
    }
    slogger.debug("handle_state_normal: endpoint={} owned_tokens = {}", endpoint, owned_tokens);
    if (!owned_tokens.empty()) {
        db::system_keyspace::update_tokens(endpoint, owned_tokens).then_wrapped([endpoint] (auto&& f) {
            try {
                f.get();
            } catch (...) {
                slogger.error("handle_state_normal: fail to update tokens for {}: {}", endpoint, std::current_exception());
            }
            return make_ready_future<>();
        }).get();
    }

    // Send joined notification only when this node was not a member prior to this
    if (!is_member) {
        notify_joined(endpoint);
    }

    update_pending_ranges().get();
    if (slogger.is_enabled(logging::log_level::debug)) {
        auto ver = _token_metadata.get_ring_version();
        for (auto& x : _token_metadata.get_token_to_endpoint()) {
            slogger.debug("handle_state_normal: token_metadata.ring_version={}, token={} -> endpoint={}", ver, x.first, x.second);
        }
    }
}

void storage_service::handle_state_leaving(inet_address endpoint) {
    slogger.debug("endpoint={} handle_state_leaving", endpoint);

    auto tokens = get_tokens_for(endpoint);

    slogger.debug("Node {} state leaving, tokens {}", endpoint, tokens);

    // If the node is previously unknown or tokens do not match, update tokenmetadata to
    // have this node as 'normal' (it must have been using this token before the
    // leave). This way we'll get pending ranges right.
    if (!_token_metadata.is_member(endpoint)) {
        slogger.info("Node {} state jump to leaving", endpoint);
        _token_metadata.update_normal_tokens(tokens, endpoint);
    } else {
        auto tokens_ = _token_metadata.get_tokens(endpoint);
        std::set<token> tmp(tokens.begin(), tokens.end());
        if (!std::includes(tokens_.begin(), tokens_.end(), tmp.begin(), tmp.end())) {
            slogger.warn("Node {} 'leaving' token mismatch. Long network partition?", endpoint);
            slogger.debug("tokens_={}, tokens={}", tokens_, tmp);
            _token_metadata.update_normal_tokens(tokens, endpoint);
        }
    }

    // at this point the endpoint is certainly a member with this token, so let's proceed
    // normally
    _token_metadata.add_leaving_endpoint(endpoint);
    update_pending_ranges_nowait(endpoint);
}

void storage_service::update_pending_ranges_nowait(inet_address endpoint) {
    //FIXME: discarded future.
    (void)update_pending_ranges().handle_exception([endpoint] (std::exception_ptr ep) {
        slogger.info("Failed to update_pending_ranges for node {}: {}", endpoint, ep);
    });
}

void storage_service::handle_state_left(inet_address endpoint, std::vector<sstring> pieces) {
    slogger.debug("endpoint={} handle_state_left", endpoint);
    if (pieces.size() < 2) {
        slogger.warn("Fail to handle_state_left endpoint={} pieces={}", endpoint, pieces);
        return;
    }
    auto tokens = get_tokens_for(endpoint);
    slogger.debug("Node {} state left, tokens {}", endpoint, tokens);
    excise(tokens, endpoint, extract_expire_time(pieces));
}

void storage_service::handle_state_moving(inet_address endpoint, std::vector<sstring> pieces) {
    throw std::runtime_error(format("Move operation is not supported anymore, endpoint={}", endpoint));
}

void storage_service::handle_state_removing(inet_address endpoint, std::vector<sstring> pieces) {
    slogger.debug("endpoint={} handle_state_removing", endpoint);
    if (pieces.empty()) {
        slogger.warn("Fail to handle_state_removing endpoint={} pieces={}", endpoint, pieces);
        return;
    }
    if (endpoint == get_broadcast_address()) {
        slogger.info("Received removenode gossip about myself. Is this node rejoining after an explicit removenode?");
        try {
            drain().get();
        } catch (...) {
            slogger.error("Fail to drain: {}", std::current_exception());
            throw;
        }
        return;
    }
    if (_token_metadata.is_member(endpoint)) {
        auto state = pieces[0];
        auto remove_tokens = _token_metadata.get_tokens(endpoint);
        if (sstring(gms::versioned_value::REMOVED_TOKEN) == state) {
            std::unordered_set<token> tmp(remove_tokens.begin(), remove_tokens.end());
            excise(std::move(tmp), endpoint, extract_expire_time(pieces));
        } else if (sstring(gms::versioned_value::REMOVING_TOKEN) == state) {
            slogger.debug("Tokens {} removed manually (endpoint was {})", remove_tokens, endpoint);
            // Note that the endpoint is being removed
            _token_metadata.add_leaving_endpoint(endpoint);
            update_pending_ranges().get();
            // find the endpoint coordinating this removal that we need to notify when we're done
            auto* value = _gossiper.get_application_state_ptr(endpoint, application_state::REMOVAL_COORDINATOR);
            if (!value) {
                auto err = format("Can not find application_state for endpoint={}", endpoint);
                slogger.warn("{}", err);
                throw std::runtime_error(err);
            }
            std::vector<sstring> coordinator;
            boost::split(coordinator, value->value, boost::is_any_of(sstring(versioned_value::DELIMITER_STR)));
            if (coordinator.size() != 2) {
                auto err = format("Can not split REMOVAL_COORDINATOR for endpoint={}, value={}", endpoint, value->value);
                slogger.warn("{}", err);
                throw std::runtime_error(err);
            }
            UUID host_id(coordinator[1]);
            // grab any data we are now responsible for and notify responsible node
            auto ep = _token_metadata.get_endpoint_for_host_id(host_id);
            if (!ep) {
                auto err = format("Can not find host_id={}", host_id);
                slogger.warn("{}", err);
                throw std::runtime_error(err);
            }
            // Kick off streaming commands. No need to wait for
            // restore_replica_count to complete which can take a long time,
            // since when it completes, this node will send notification to
            // tell the removal_coordinator with IP address notify_endpoint
            // that the restore process is finished on this node. This node
            // will be removed from _replicating_nodes on the
            // removal_coordinator.
            auto notify_endpoint = ep.value();
            //FIXME: discarded future.
            (void)restore_replica_count(endpoint, notify_endpoint).handle_exception([endpoint, notify_endpoint] (auto ep) {
                slogger.info("Failed to restore_replica_count for node {}, notify_endpoint={} : {}", endpoint, notify_endpoint, ep);
            });
        }
    } else { // now that the gossiper has told us about this nonexistent member, notify the gossiper to remove it
        if (sstring(gms::versioned_value::REMOVED_TOKEN) == pieces[0]) {
            add_expire_time_if_found(endpoint, extract_expire_time(pieces));
        }
        remove_endpoint(endpoint);
    }
}

void storage_service::on_join(gms::inet_address endpoint, gms::endpoint_state ep_state) {
    slogger.debug("endpoint={} on_join", endpoint);
    for (const auto& e : ep_state.get_application_state_map()) {
        on_change(endpoint, e.first, e.second);
    }
    //FIXME: discarded future.
    (void)get_local_migration_manager().schedule_schema_pull(endpoint, ep_state).handle_exception([endpoint] (auto ep) {
        slogger.warn("Fail to pull schema from {}: {}", endpoint, ep);
    });
}

void storage_service::on_alive(gms::inet_address endpoint, gms::endpoint_state state) {
    slogger.debug("endpoint={} on_alive", endpoint);
    //FIXME: discarded future.
    (void)get_local_migration_manager().schedule_schema_pull(endpoint, state).handle_exception([endpoint] (auto ep) {
        slogger.warn("Fail to pull schema from {}: {}", endpoint, ep);
    });
    if (_token_metadata.is_member(endpoint)) {
#if 0
        HintedHandOffManager.instance.scheduleHintDelivery(endpoint, true);
#endif
        notify_up(endpoint);
    }
}

void storage_service::before_change(gms::inet_address endpoint, gms::endpoint_state current_state, gms::application_state new_state_key, const gms::versioned_value& new_value) {
    slogger.debug("endpoint={} before_change: new app_state={}, new versioned_value={}", endpoint, new_state_key, new_value);
}

void storage_service::on_change(inet_address endpoint, application_state state, const versioned_value& value) {
    slogger.debug("endpoint={} on_change:     app_state={}, versioned_value={}", endpoint, state, value);
    if (state == application_state::STATUS) {
        std::vector<sstring> pieces;
        boost::split(pieces, value.value, boost::is_any_of(sstring(versioned_value::DELIMITER_STR)));
        if (pieces.empty()) {
            slogger.warn("Fail to split status in on_change: endpoint={}, app_state={}, value={}", endpoint, state, value);
            return;
        }
        sstring move_name = pieces[0];
        if (move_name == sstring(versioned_value::STATUS_BOOTSTRAPPING)) {
            handle_state_bootstrap(endpoint);
        } else if (move_name == sstring(versioned_value::STATUS_NORMAL) ||
                   move_name == sstring(versioned_value::SHUTDOWN)) {
            handle_state_normal(endpoint);
        } else if (move_name == sstring(versioned_value::REMOVING_TOKEN) ||
                   move_name == sstring(versioned_value::REMOVED_TOKEN)) {
            handle_state_removing(endpoint, pieces);
        } else if (move_name == sstring(versioned_value::STATUS_LEAVING)) {
            handle_state_leaving(endpoint);
        } else if (move_name == sstring(versioned_value::STATUS_LEFT)) {
            handle_state_left(endpoint, pieces);
        } else if (move_name == sstring(versioned_value::STATUS_MOVING)) {
            handle_state_moving(endpoint, pieces);
        } else {
            return; // did nothing.
        }
        // we have (most likely) modified token metadata
        replicate_to_all_cores().get();
    } else {
        auto* ep_state = _gossiper.get_endpoint_state_for_endpoint_ptr(endpoint);
        if (!ep_state || _gossiper.is_dead_state(*ep_state)) {
            slogger.debug("Ignoring state change for dead or unknown endpoint: {}", endpoint);
            return;
        }
        if (get_token_metadata().is_member(endpoint)) {
            do_update_system_peers_table(endpoint, state, value);
            if (state == application_state::SCHEMA) {
                //FIXME: discarded future.
                (void)get_local_migration_manager().schedule_schema_pull(endpoint, *ep_state).handle_exception([endpoint] (auto ep) {
                    slogger.warn("Failed to pull schema from {}: {}", endpoint, ep);
                });
            } else if (state == application_state::RPC_READY) {
                slogger.debug("Got application_state::RPC_READY for node {}, is_cql_ready={}", endpoint, ep_state->is_cql_ready());
                notify_cql_change(endpoint, ep_state->is_cql_ready());
            }
        }
    }
}


void storage_service::on_remove(gms::inet_address endpoint) {
    slogger.debug("endpoint={} on_remove", endpoint);
    _token_metadata.remove_endpoint(endpoint);
    update_pending_ranges().get();
}

void storage_service::on_dead(gms::inet_address endpoint, gms::endpoint_state state) {
    slogger.debug("endpoint={} on_dead", endpoint);
    notify_down(endpoint);
}

void storage_service::on_restart(gms::inet_address endpoint, gms::endpoint_state state) {
    slogger.debug("endpoint={} on_restart", endpoint);
    // If we have restarted before the node was even marked down, we need to reset the connection pool
    if (state.is_alive()) {
        on_dead(endpoint, state);
    }
}

// Runs inside seastar::async context
template <typename T>
static void update_table(gms::inet_address endpoint, sstring col, T value) {
    db::system_keyspace::update_peer_info(endpoint, col, value).then_wrapped([col, endpoint] (auto&& f) {
        try {
            f.get();
        } catch (...) {
            slogger.error("fail to update {} for {}: {}", col, endpoint, std::current_exception());
        }
        return make_ready_future<>();
    }).get();
}

// Runs inside seastar::async context
void storage_service::do_update_system_peers_table(gms::inet_address endpoint, const application_state& state, const versioned_value& value) {
    slogger.debug("Update system.peers table: endpoint={}, app_state={}, versioned_value={}", endpoint, state, value);
    if (state == application_state::RELEASE_VERSION) {
        update_table(endpoint, "release_version", value.value);
    } else if (state == application_state::DC) {
        update_table(endpoint, "data_center", value.value);
    } else if (state == application_state::RACK) {
        update_table(endpoint, "rack", value.value);
    } else if (state == application_state::RPC_ADDRESS) {
        auto col = sstring("rpc_address");
        inet_address ep;
        try {
            ep = gms::inet_address(value.value);
        } catch (...) {
            slogger.error("fail to update {} for {}: invalid rcpaddr {}", col, endpoint, value.value);
            return;
        }
        update_table(endpoint, col, ep.addr());
    } else if (state == application_state::SCHEMA) {
        update_table(endpoint, "schema_version", utils::UUID(value.value));
    } else if (state == application_state::HOST_ID) {
        update_table(endpoint, "host_id", utils::UUID(value.value));
    } else if (state == application_state::SUPPORTED_FEATURES) {
        update_table(endpoint, "supported_features", value.value);
    }
}

// Runs inside seastar::async context
void storage_service::update_peer_info(gms::inet_address endpoint) {
    using namespace gms;
    auto* ep_state = _gossiper.get_endpoint_state_for_endpoint_ptr(endpoint);
    if (!ep_state) {
        return;
    }
    for (auto& entry : ep_state->get_application_state_map()) {
        auto& app_state = entry.first;
        auto& value = entry.second;
        do_update_system_peers_table(endpoint, app_state, value);
    }
}

sstring storage_service::get_application_state_value(inet_address endpoint, application_state appstate) {
    auto v =_gossiper.get_application_state_ptr(endpoint, appstate);
    if (!v) {
        return {};
    }
    return v->value;
}

std::unordered_set<locator::token> storage_service::get_tokens_for(inet_address endpoint) {
    auto tokens_string = get_application_state_value(endpoint, application_state::TOKENS);
    slogger.trace("endpoint={}, tokens_string={}", endpoint, tokens_string);
    if (tokens_string.size() == 0) {
        return {}; // boost::split produces one element for emty string
    }
    std::vector<sstring> tokens;
    std::unordered_set<token> ret;
    boost::split(tokens, tokens_string, boost::is_any_of(";"));
    for (auto str : tokens) {
        auto t = dht::global_partitioner().from_sstring(str);
        slogger.trace("endpoint={}, token_str={} token={}", endpoint, str, t);
        ret.emplace(std::move(t));
    }
    return ret;
}

// Runs inside seastar::async context
void storage_service::set_gossip_tokens(const std::unordered_set<dht::token>& local_tokens) {
    _gossiper.add_local_application_state({
        { gms::application_state::TOKENS, value_factory.tokens(local_tokens) },
        { gms::application_state::STATUS, value_factory.normal(local_tokens) }
    }).get();
}

void storage_service::register_subscriber(endpoint_lifecycle_subscriber* subscriber)
{
    _lifecycle_subscribers.emplace_back(subscriber);
}

void storage_service::unregister_subscriber(endpoint_lifecycle_subscriber* subscriber)
{
    _lifecycle_subscribers.erase(std::remove(_lifecycle_subscribers.begin(), _lifecycle_subscribers.end(), subscriber), _lifecycle_subscribers.end());
}

static std::optional<future<>> drain_in_progress;

future<> storage_service::stop_transport() {
    return run_with_no_api_lock([] (storage_service& ss) {
        return seastar::async([&ss] {
            slogger.info("Stop transport: starts");

            ss.shutdown_client_servers().get();
            slogger.info("Stop transport: shutdown rpc and cql server done");

            gms::stop_gossiping().get();
            slogger.info("Stop transport: stop_gossiping done");

            ss.do_stop_ms().get();
            slogger.info("Stop transport: shutdown messaging_service done");

            ss.do_stop_stream_manager().get();
            slogger.info("Stop transport: shutdown stream_manager done");

            ss._auth_service.stop().get();
            slogger.info("Stop transport: auth shutdown");

            slogger.info("Stop transport: done");
        });
    });
}

future<> storage_service::drain_on_shutdown() {
    return run_with_no_api_lock([] (storage_service& ss) {
        if (drain_in_progress) {
            return std::move(*drain_in_progress);
        }
        return seastar::async([&ss] {
            slogger.info("Drain on shutdown: starts");

            ss.stop_transport().get();
            slogger.info("Drain on shutdown: stop_transport done");

            tracing::tracing::tracing_instance().invoke_on_all([] (auto& tr) {
                return tr.shutdown();
            }).get();

            tracing::tracing::tracing_instance().stop().get();
            slogger.info("Drain on shutdown: tracing is stopped");

            //unregister the system distributed accessors before stopping the system_dystributed_keyspace service
            ss._sl_controller.invoke_on_all(&qos::service_level_controller::set_distributed_data_accessor,
                    shared_ptr<qos::service_level_controller::service_level_distributed_data_accessor>()).get();
            ss._sys_dist_ks.invoke_on_all(&db::system_distributed_keyspace::stop).get();
            slogger.info("Drain on shutdown: system distributed keyspace stopped");

            get_storage_proxy().invoke_on_all([&ss] (storage_proxy& local_proxy) mutable {
                ss.unregister_subscriber(&local_proxy);
                return local_proxy.drain_on_shutdown();
            }).get();
            slogger.info("Drain on shutdown: hints manager is stopped");

            audit::audit::stop_audit().get();

            ss.flush_column_families();
            slogger.info("Drain on shutdown: flush column_families done");

            ss.db().invoke_on_all([] (auto& db) {
                return db.commitlog()->shutdown();
            }).get();
            slogger.info("Drain on shutdown: shutdown commitlog done");

            ss._mnotifier.local().unregister_listener(&ss);

            slogger.info("Drain on shutdown: done");
        });
    });
#if 0
        // daemon threads, like our executors', continue to run while shutdown hooks are invoked
        drainOnShutdown = new Thread(new WrappedRunnable()
        {
            @Override
            public void runMayThrow() throws InterruptedException
            {
                ExecutorService counterMutationStage = StageManager.getStage(Stage.COUNTER_MUTATION);
                ExecutorService mutationStage = StageManager.getStage(Stage.MUTATION);
                if (mutationStage.isShutdown() && counterMutationStage.isShutdown())
                    return; // drained already

                if (daemon != null)
                    shutdownClientServers();
                ScheduledExecutors.optionalTasks.shutdown();
                Gossiper.instance.stop();

                // In-progress writes originating here could generate hints to be written, so shut down MessagingService
                // before mutation stage, so we can get all the hints saved before shutting down
                MessagingService.instance().shutdown();
                counterMutationStage.shutdown();
                mutationStage.shutdown();
                counterMutationStage.awaitTermination(3600, TimeUnit.SECONDS);
                mutationStage.awaitTermination(3600, TimeUnit.SECONDS);
                StorageProxy.instance.verifyNoHintsInProgress();

                List<Future<?>> flushes = new ArrayList<>();
                for (Keyspace keyspace : Keyspace.all())
                {
                    KSMetaData ksm = Schema.instance.getKSMetaData(keyspace.getName());
                    if (!ksm.durableWrites)
                    {
                        for (ColumnFamilyStore cfs : keyspace.getColumnFamilyStores())
                            flushes.add(cfs.forceFlush());
                    }
                }
                try
                {
                    FBUtilities.waitOnFutures(flushes);
                }
                catch (Throwable t)
                {
                    JVMStabilityInspector.inspectThrowable(t);
                    // don't let this stop us from shutting down the commitlog and other thread pools
                    slogger.warn("Caught exception while waiting for memtable flushes during shutdown hook", t);
                }

                CommitLog.instance.shutdownBlocking();

                // wait for miscellaneous tasks like sstable and commitlog segment deletion
                ScheduledExecutors.nonPeriodicTasks.shutdown();
                if (!ScheduledExecutors.nonPeriodicTasks.awaitTermination(1, TimeUnit.MINUTES))
                    slogger.warn("Miscellaneous task executor still busy after one minute; proceeding with shutdown");
            }
        }, "StorageServiceShutdownHook");
        Runtime.getRuntime().addShutdownHook(drainOnShutdown);
#endif
}

future<> storage_service::init_messaging_service_part() {
    return get_storage_service().invoke_on_all(&service::storage_service::init_messaging_service);
}

future<> storage_service::init_server(int delay, bind_messaging_port do_bind) {
    return seastar::async([this, delay, do_bind] {
#if 0
        slogger.info("Cassandra version: {}", FBUtilities.getReleaseVersionString());
        slogger.info("Thrift API version: {}", cassandraConstants.VERSION);
        slogger.info("CQL supported versions: {} (default: {})", StringUtils.join(ClientState.getCQLSupportedVersion(), ","), ClientState.DEFAULT_CQL_VERSION);
#endif
        _initialized = true;

        // Register storage_service to migration_notifier so we can update
        // pending ranges when keyspace is chagned
        _mnotifier.local().register_listener(this);
#if 0
        try
        {
            // Ensure StorageProxy is initialized on start-up; see CASSANDRA-3797.
            Class.forName("org.apache.cassandra.service.StorageProxy");
            // also IndexSummaryManager, which is otherwise unreferenced
            Class.forName("org.apache.cassandra.io.sstable.IndexSummaryManager");
        }
        catch (ClassNotFoundException e)
        {
            throw new AssertionError(e);
        }
#endif

        std::vector<inet_address> loaded_endpoints;
        if (get_property_load_ring_state()) {
            slogger.info("Loading persisted ring state");
            auto loaded_tokens = db::system_keyspace::load_tokens().get0();
            auto loaded_host_ids = db::system_keyspace::load_host_ids().get0();

            for (auto& x : loaded_tokens) {
                slogger.debug("Loaded tokens: endpoint={}, tokens={}", x.first, x.second);
            }

            for (auto& x : loaded_host_ids) {
                slogger.debug("Loaded host_id: endpoint={}, uuid={}", x.first, x.second);
            }

            for (auto x : loaded_tokens) {
                auto ep = x.first;
                auto tokens = x.second;
                if (ep == get_broadcast_address()) {
                    // entry has been mistakenly added, delete it
                    db::system_keyspace::remove_endpoint(ep).get();
                } else {
                    _token_metadata.update_normal_tokens(tokens, ep);
                    if (loaded_host_ids.count(ep)) {
                        _token_metadata.update_host_id(loaded_host_ids.at(ep), ep);
                    }
                    loaded_endpoints.push_back(ep);
                    _gossiper.add_saved_endpoint(ep);
                }
            }
        }

        auto loaded_peer_features = db::system_keyspace::load_peer_features().get0();
        slogger.info("loaded_peer_features: peer_features size={}", loaded_peer_features.size());
        for (auto& x : loaded_peer_features) {
            slogger.info("loaded_peer_features: peer={}, supported_features={}", x.first, x.second);
        }

        prepare_to_join(std::move(loaded_endpoints), loaded_peer_features, do_bind);
#if 0
        // Has to be called after the host id has potentially changed in prepareToJoin().
        for (ColumnFamilyStore cfs : ColumnFamilyStore.all())
            if (cfs.metadata.isCounter())
                cfs.initCounterCache();
#endif

        join_token_ring(delay);

        if (_db.local().get_config().enable_sstable_data_integrity_check()) {
            slogger.info0("SSTable data integrity checker is enabled.");
        } else {
            slogger.info0("SSTable data integrity checker is disabled.");
        }
    });
}

// Serialized
future<> storage_service::replicate_tm_only() {
    auto tm = _token_metadata;

    return do_with(std::move(tm), [] (token_metadata& tm) {
        return get_storage_service().invoke_on_all([&tm] (storage_service& local_ss){
            if (engine().cpu_id() != 0) {
                local_ss._token_metadata = tm;
            }
        });
    });
}

future<> storage_service::replicate_to_all_cores() {
    // sanity checks: this function is supposed to be run on shard 0 only and
    // when gossiper has already been initialized.
    if (engine().cpu_id() != 0) {
        auto err = format("replicate_to_all_cores is not ran on cpu zero");
        slogger.warn("{}", err);
        throw std::runtime_error(err);
    }

    return _replicate_action.trigger_later().then([self = shared_from_this()] {});
}

future<> storage_service::do_replicate_to_all_cores() {
    return replicate_tm_only().handle_exception([] (auto e) {
        slogger.error("Fail to replicate _token_metadata: {}", e);
    });
}

future<> storage_service::gossip_snitch_info() {
    auto& snitch = locator::i_endpoint_snitch::get_local_snitch_ptr();
    auto addr = get_broadcast_address();
    auto dc = snitch->get_datacenter(addr);
    auto rack = snitch->get_rack(addr);
    return _gossiper.add_local_application_state({
        { gms::application_state::DC, value_factory.datacenter(dc) },
        { gms::application_state::RACK, value_factory.rack(rack) },
        { gms::application_state::SHARD_COUNT, value_factory.shard_count(smp::count) },
        { gms::application_state::IGNORE_MSB_BITS, value_factory.ignore_msb_bits(dht::global_partitioner().sharding_ignore_msb()) },
    });
}

future<> storage_service::stop() {
    return with_semaphore(_feature_listeners_sem, 1, [this] {
        return uninit_messaging_service();
    }).then([this] {
        return _service_memory_limiter.wait(_service_memory_total); // make sure nobody uses the semaphore
    });
}

future<> storage_service::check_for_endpoint_collision(const std::unordered_map<gms::inet_address, sstring>& loaded_peer_features) {
    slogger.debug("Starting shadow gossip round to check for endpoint collision");
#if 0
    if (!MessagingService.instance().isListening())
        MessagingService.instance().listen(FBUtilities.getLocalAddress());
#endif
    return seastar::async([this, loaded_peer_features] {
        auto t = gms::gossiper::clk::now();
        bool found_bootstrapping_node = false;
        auto local_features = get_known_features();
        do {
            slogger.info("Checking remote features with gossip");
            _gossiper.do_shadow_round().get();
            _gossiper.check_knows_remote_features(local_features, loaded_peer_features);
            auto addr = get_broadcast_address();
            if (!_gossiper.is_safe_for_bootstrap(addr)) {
                throw std::runtime_error(sprint("A node with address %s already exists, cancelling join. "
                    "Use replace_address if you want to replace this node.", addr));
            }
            if (dht::range_streamer::use_strict_consistency()) {
                found_bootstrapping_node = false;
                for (auto& x : _gossiper.get_endpoint_states()) {
                    auto state = _gossiper.get_gossip_status(x.second);
                    if (state.empty()) {
                        continue;
                    }
                    auto addr = x.first;
                    slogger.debug("Checking bootstrapping/leaving/moving nodes: node={}, status={} (check_for_endpoint_collision)", addr, state);
                    if (state == sstring(versioned_value::STATUS_BOOTSTRAPPING) ||
                        state == sstring(versioned_value::STATUS_LEAVING) ||
                        state == sstring(versioned_value::STATUS_MOVING)) {
                        if (gms::gossiper::clk::now() > t + std::chrono::seconds(60)) {
                            throw std::runtime_error("Other bootstrapping/leaving/moving nodes detected, cannot bootstrap while consistent_rangemovement is true (check_for_endpoint_collision)");
                        } else {
                            _gossiper.goto_shadow_round();
                            _gossiper.reset_endpoint_state_map().get();
                            found_bootstrapping_node = true;
                            auto elapsed = std::chrono::duration_cast<std::chrono::seconds>(gms::gossiper::clk::now() - t).count();
                            slogger.info("Checking bootstrapping/leaving/moving nodes: node={}, status={}, sleep 1 second and check again ({} seconds elapsed) (check_for_endpoint_collision)", addr, state, elapsed);
                            sleep_abortable(std::chrono::seconds(1), _abort_source).get();
                            break;
                        }
                    }
                }
            }
        } while (found_bootstrapping_node);
        slogger.info("Checking bootstrapping/leaving/moving nodes: ok (check_for_endpoint_collision)");
        _gossiper.reset_endpoint_state_map().get();
    });
}

// Runs inside seastar::async context
void storage_service::remove_endpoint(inet_address endpoint) {
    _gossiper.remove_endpoint(endpoint);
    db::system_keyspace::remove_endpoint(endpoint).then_wrapped([endpoint] (auto&& f) {
        try {
            f.get();
        } catch (...) {
            slogger.error("fail to remove endpoint={}: {}", endpoint, std::current_exception());
        }
        return make_ready_future<>();
    }).get();
}

future<std::unordered_set<token>> storage_service::prepare_replacement_info(const std::unordered_map<gms::inet_address, sstring>& loaded_peer_features) {
    if (!db().local().get_replace_address()) {
        throw std::runtime_error(format("replace_address is empty"));
    }
    auto replace_address = db().local().get_replace_address().value();
    slogger.info("Gathering node replacement information for {}", replace_address);

    // if (!MessagingService.instance().isListening())
    //     MessagingService.instance().listen(FBUtilities.getLocalAddress());
    auto seeds = _gossiper.get_seeds();
    if (seeds.size() == 1 && seeds.count(replace_address)) {
        throw std::runtime_error(format("Cannot replace_address {} because no seed node is up", replace_address));
    }

    // make magic happen
    slogger.info("Checking remote features with gossip");
    return _gossiper.do_shadow_round().then([this, loaded_peer_features, replace_address] {
        auto local_features = get_known_features();
        _gossiper.check_knows_remote_features(local_features, loaded_peer_features);
        // now that we've gossiped at least once, we should be able to find the node we're replacing
        auto* state = _gossiper.get_endpoint_state_for_endpoint_ptr(replace_address);
        if (!state) {
            throw std::runtime_error(format("Cannot replace_address {} because it doesn't exist in gossip", replace_address));
        }
        auto host_id = _gossiper.get_host_id(replace_address);
        auto* value = state->get_application_state_ptr(application_state::TOKENS);
        if (!value) {
            throw std::runtime_error(format("Could not find tokens for {} to replace", replace_address));
        }
        auto tokens = get_tokens_for(replace_address);
        // use the replacee's host Id as our own so we receive hints, etc
        return db::system_keyspace::set_local_host_id(host_id).discard_result().then([this, replace_address, tokens = std::move(tokens)] {
            return _gossiper.reset_endpoint_state_map().then([tokens = std::move(tokens)] { // clean up since we have what we need
                return make_ready_future<std::unordered_set<token>>(std::move(tokens));
            });
        });
    });
}

future<std::map<gms::inet_address, float>> storage_service::get_ownership() {
    return run_with_no_api_lock([] (storage_service& ss) {
        auto token_map = dht::global_partitioner().describe_ownership(ss._token_metadata.sorted_tokens());
        // describeOwnership returns tokens in an unspecified order, let's re-order them
        std::map<gms::inet_address, float> ownership;
        for (auto entry : token_map) {
            gms::inet_address endpoint = ss._token_metadata.get_endpoint(entry.first).value();
            auto token_ownership = entry.second;
            ownership[endpoint] += token_ownership;
        }
        return ownership;
    });
}

future<std::map<gms::inet_address, float>> storage_service::effective_ownership(sstring keyspace_name) {
    return run_with_no_api_lock([keyspace_name] (storage_service& ss) mutable {
        if (keyspace_name != "") {
            //find throws no such keyspace if it is missing
            const keyspace& ks = ss._db.local().find_keyspace(keyspace_name);
            // This is ugly, but it follows origin
            auto&& rs = ks.get_replication_strategy();  // clang complains about typeid(ks.get_replication_strategy());
            if (typeid(rs) == typeid(locator::local_strategy)) {
                throw std::runtime_error("Ownership values for keyspaces with LocalStrategy are meaningless");
            }
        } else {
            auto non_system_keyspaces = ss._db.local().get_non_system_keyspaces();

            //system_traces is a non-system keyspace however it needs to be counted as one for this process
            size_t special_table_count = 0;
            if (std::find(non_system_keyspaces.begin(), non_system_keyspaces.end(), "system_traces") !=
                    non_system_keyspaces.end()) {
                special_table_count += 1;
            }
            if (non_system_keyspaces.size() > special_table_count) {
                throw std::runtime_error("Non-system keyspaces don't have the same replication settings, effective ownership information is meaningless");
            }
            keyspace_name = "system_traces";
        }
        auto token_ownership = dht::global_partitioner().describe_ownership(ss._token_metadata.sorted_tokens());

        std::map<gms::inet_address, float> final_ownership;

        // calculate ownership per dc
        for (auto endpoints : ss._token_metadata.get_topology().get_datacenter_endpoints()) {
            // calculate the ownership with replication and add the endpoint to the final ownership map
            for (const gms::inet_address& endpoint : endpoints.second) {
                float ownership = 0.0f;
                for (range<token> r : ss.get_ranges_for_endpoint(keyspace_name, endpoint)) {
                    // get_ranges_for_endpoint will unwrap the first range.
                    // With t0 t1 t2 t3, the first range (t3,t0] will be splitted
                    // as (min,t0] and (t3,max]. Skippping the range (t3,max]
                    // we will get the correct ownership number as if the first
                    // range were not splitted.
                    if (!r.end()) {
                        continue;
                    }
                    auto end_token = r.end()->value();
                    if (token_ownership.find(end_token) != token_ownership.end()) {
                        ownership += token_ownership[end_token];
                    }
                }
                final_ownership[endpoint] = ownership;
            }
        }
        return final_ownership;
    });
}

static const std::map<storage_service::mode, sstring> mode_names = {
    {storage_service::mode::STARTING,       "STARTING"},
    {storage_service::mode::NORMAL,         "NORMAL"},
    {storage_service::mode::JOINING,        "JOINING"},
    {storage_service::mode::LEAVING,        "LEAVING"},
    {storage_service::mode::DECOMMISSIONED, "DECOMMISSIONED"},
    {storage_service::mode::MOVING,         "MOVING"},
    {storage_service::mode::DRAINING,       "DRAINING"},
    {storage_service::mode::DRAINED,        "DRAINED"},
};

std::ostream& operator<<(std::ostream& os, const storage_service::mode& m) {
    os << mode_names.at(m);
    return os;
}

void storage_service::set_mode(mode m, bool log) {
    set_mode(m, "", log);
}

void storage_service::set_mode(mode m, sstring msg, bool log) {
    _operation_mode = m;
    if (log) {
        slogger.info("{}: {}", m, msg);
    } else {
        slogger.debug("{}: {}", m, msg);
    }
}

future<std::unordered_set<dht::token>> storage_service::get_local_tokens() {
    return db::system_keyspace::get_saved_tokens().then([] (auto&& tokens) {
        // should not be called before initServer sets this
        if (tokens.empty()) {
            auto err = format("get_local_tokens: tokens is empty");
            slogger.error("{}", err);
            throw std::runtime_error(err);
        }
        return tokens;
    });
}

sstring storage_service::get_release_version() {
    return version::release();
}

sstring storage_service::get_schema_version() {
    return _db.local().get_version().to_sstring();
}

static constexpr auto UNREACHABLE = "UNREACHABLE";

future<std::unordered_map<sstring, std::vector<sstring>>> storage_service::describe_schema_versions() {
    auto live_hosts = _gossiper.get_live_members();
    std::unordered_map<sstring, std::vector<sstring>> results;
    return map_reduce(std::move(live_hosts), [] (auto host) {
        auto f0 = netw::get_messaging_service().local().send_schema_check(netw::msg_addr{ host, 0 });
        return std::move(f0).then_wrapped([host] (auto f) {
            if (f.failed()) {
                f.ignore_ready_future();
                return std::pair<gms::inet_address, std::optional<utils::UUID>>(host, std::nullopt);
            }
            return std::pair<gms::inet_address, std::optional<utils::UUID>>(host, f.get0());
        });
    }, std::move(results), [] (auto results, auto host_and_version) {
        auto version = host_and_version.second ? host_and_version.second->to_sstring() : UNREACHABLE;
        auto it = results.find(version);
        if (it == results.end()) {
            results.emplace(std::move(version), std::vector<sstring> { host_and_version.first.to_sstring() });
        } else {
            it->second.emplace_back(host_and_version.first.to_sstring());
        }
        return results;
    }).then([] (auto results) {
        // we're done: the results map is ready to return to the client.  the rest is just debug logging:
        auto it_unreachable = results.find(UNREACHABLE);
        if (it_unreachable != results.end()) {
            slogger.debug("Hosts not in agreement. Didn't get a response from everybody: {}", ::join( ",", it_unreachable->second));
        }
        auto my_version = get_local_storage_service().get_schema_version();
        for (auto&& entry : results) {
            // check for version disagreement. log the hosts that don't agree.
            if (entry.first == UNREACHABLE || entry.first == my_version) {
                continue;
            }
            for (auto&& host : entry.second) {
                slogger.debug("{} disagrees ({})", host, entry.first);
            }
        }
        if (results.size() == 1) {
            slogger.debug("Schemas are in agreement.");
        }
        return results;
    });
};

future<sstring> storage_service::get_operation_mode() {
    return run_with_no_api_lock([] (storage_service& ss) {
        auto mode = ss._operation_mode;
        return make_ready_future<sstring>(format("{}", mode));
    });
}

future<bool> storage_service::is_starting() {
    return run_with_no_api_lock([] (storage_service& ss) {
        auto mode = ss._operation_mode;
        return mode == storage_service::mode::STARTING;
    });
}

future<bool> storage_service::is_gossip_running() {
    return run_with_no_api_lock([] (storage_service& ss) {
        return ss._gossiper.is_enabled();
    });
}

future<> storage_service::start_gossiping(bind_messaging_port do_bind) {
    return run_with_api_lock(sstring("start_gossiping"), [do_bind] (storage_service& ss) {
        return seastar::async([&ss, do_bind] {
            if (!ss._initialized) {
                slogger.warn("Starting gossip by operator request");
                ss.set_gossip_tokens(ss.get_local_tokens().get0());
                ss._gossiper.force_newer_generation();
                ss._gossiper.start_gossiping(get_generation_number(), gms::bind_messaging_port(bool(do_bind))).then([&ss] {
                    ss._initialized = true;
                }).get();
            }
        });
    });
}

future<> storage_service::stop_gossiping() {
    return run_with_api_lock(sstring("stop_gossiping"), [] (storage_service& ss) {
        if (ss._initialized) {
            slogger.warn("Stopping gossip by operator request");
            return gms::stop_gossiping().then([&ss] {
                ss._initialized = false;
            });
        }
        return make_ready_future<>();
    });
}

future<> storage_service::do_stop_ms() {
    if (_ms_stopped) {
        return make_ready_future<>();
    }
    _ms_stopped = true;
    return netw::get_messaging_service().invoke_on_all([] (auto& ms) {
        return ms.stop();
    }).then([] {
        slogger.info("messaging_service stopped");
    });
}

future<> storage_service::do_stop_stream_manager() {
    if (_stream_manager_stopped) {
        return make_ready_future<>();
    }
    _stream_manager_stopped = true;
    return streaming::get_stream_manager().invoke_on_all([] (auto& sm) {
        return sm.stop();
    }).then([] {
        slogger.info("stream_manager stopped");
    });
}

future<> check_snapshot_not_exist(database& db, sstring ks_name, sstring name) {
    auto& ks = db.find_keyspace(ks_name);
    return parallel_for_each(ks.metadata()->cf_meta_data(), [&db, ks_name = std::move(ks_name), name = std::move(name)] (auto& pair) {
        auto& cf = db.find_column_family(pair.second);
        return cf.snapshot_exists(name).then([ks_name = std::move(ks_name), name] (bool exists) {
            if (exists) {
                throw std::runtime_error(format("Keyspace {}: snapshot {} already exists.", ks_name, name));
            }
        });
    });
}

template <typename Func>
std::result_of_t<Func()> storage_service::run_snapshot_modify_operation(Func&& f) {
    return smp::submit_to(0, [f = std::move(f)] () mutable {
        return with_lock(get_local_storage_service()._snapshot_lock.for_write(), std::move(f));
    });
}

template <typename Func>
std::result_of_t<Func()> storage_service::run_snapshot_list_operation(Func&& f) {
    return smp::submit_to(0, [f = std::move(f)] () mutable {
        return with_lock(get_local_storage_service()._snapshot_lock.for_read(), std::move(f));
    });
}

future<> storage_service::take_snapshot(sstring tag, std::vector<sstring> keyspace_names) {
    if (tag.empty()) {
        throw std::runtime_error("You must supply a snapshot name.");
    }

    if (keyspace_names.size() == 0) {
        boost::copy(_db.local().get_keyspaces() | boost::adaptors::map_keys, std::back_inserter(keyspace_names));
    };

    return run_snapshot_modify_operation([tag = std::move(tag), keyspace_names = std::move(keyspace_names), this] {
        auto mode = get_local_storage_service()._operation_mode;
        if (mode == storage_service::mode::JOINING) {
            throw std::runtime_error("Cannot snapshot until bootstrap completes");
        }

        return parallel_for_each(keyspace_names, [tag, this] (auto& ks_name) {
            return check_snapshot_not_exist(_db.local(), ks_name, tag);
        }).then([this, tag, keyspace_names] {
            return _db.invoke_on_all([tag = std::move(tag), keyspace_names] (database& db) {
                return parallel_for_each(keyspace_names, [&db, tag = std::move(tag)] (auto& ks_name) {
                    auto& ks = db.find_keyspace(ks_name);
                    return parallel_for_each(ks.metadata()->cf_meta_data(), [&db, tag = std::move(tag)] (auto& pair) {
                        auto& cf = db.find_column_family(pair.second);
                        return cf.snapshot(tag);
                    });
                });
            });
        });
    });

}

future<> storage_service::take_column_family_snapshot(sstring ks_name, sstring cf_name, sstring tag) {
    if (ks_name.empty()) {
        throw std::runtime_error("You must supply a keyspace name");
    }
    if (cf_name.empty()) {
        throw std::runtime_error("You must supply a table name");
    }
    if (cf_name.find(".") != sstring::npos) {
        throw std::invalid_argument("Cannot take a snapshot of a secondary index by itself. Run snapshot on the table that owns the index.");
    }

    if (tag.empty()) {
        throw std::runtime_error("You must supply a snapshot name.");
    }

    return run_snapshot_modify_operation([this, ks_name = std::move(ks_name), cf_name = std::move(cf_name), tag = std::move(tag)] {
        auto mode = get_local_storage_service()._operation_mode;
        if (mode == storage_service::mode::JOINING) {
            throw std::runtime_error("Cannot snapshot until bootstrap completes");
        }
        return check_snapshot_not_exist(_db.local(), ks_name, tag).then([this, ks_name, cf_name, tag] {
            return _db.invoke_on_all([ks_name, cf_name, tag] (database &db) {
                auto& cf = db.find_column_family(ks_name, cf_name);
                return cf.snapshot(tag);
            });
        });
    });
}

future<> storage_service::clear_snapshot(sstring tag, std::vector<sstring> keyspace_names) {
    return run_snapshot_modify_operation([this, tag = std::move(tag), keyspace_names = std::move(keyspace_names)] {
        return _db.local().clear_snapshot(tag, keyspace_names);
    });
}

future<std::unordered_map<sstring, std::vector<service::storage_service::snapshot_details>>>
storage_service::get_snapshot_details() {
    using cf_snapshot_map = std::unordered_map<utils::UUID, column_family::snapshot_details>;
    using snapshot_map = std::unordered_map<sstring, cf_snapshot_map>;

    class snapshot_reducer {
    private:
        snapshot_map _result;
    public:
        future<> operator()(const snapshot_map& value) {
            for (auto&& vp: value) {
                if (_result.count(vp.first) == 0) {
                    _result.emplace(vp.first, std::move(vp.second));
                    continue;
                }

                auto& rp = _result.at(vp.first);
                for (auto&& cf: vp.second) {
                    if (rp.count(cf.first) == 0) {
                        rp.emplace(cf.first, std::move(cf.second));
                        continue;
                    }
                    auto& rcf = rp.at(cf.first);
                    rcf.live = cf.second.live;
                    rcf.total = cf.second.total;
                }
            }
            return make_ready_future<>();
        }
        snapshot_map get() && {
            return std::move(_result);
        }
    };
  return run_snapshot_list_operation([] {
    return get_local_storage_service()._db.map_reduce(snapshot_reducer(), [] (database& db) {
        auto local_snapshots = make_lw_shared<snapshot_map>();
        return parallel_for_each(db.get_column_families(), [local_snapshots] (auto& cf_pair) {
            return cf_pair.second->get_snapshot_details().then([uuid = cf_pair.first, local_snapshots] (auto map) {
                for (auto&& snap_map: map) {
                    if (local_snapshots->count(snap_map.first) == 0) {
                        local_snapshots->emplace(snap_map.first, cf_snapshot_map());
                    }
                    local_snapshots->at(snap_map.first).emplace(uuid, snap_map.second);
                }
                return make_ready_future<>();
            });
        }).then([local_snapshots] {
            return make_ready_future<snapshot_map>(std::move(*local_snapshots));
        });
    }).then([] (snapshot_map&& map) {
        std::unordered_map<sstring, std::vector<service::storage_service::snapshot_details>> result;
        for (auto&& pair: map) {
            std::vector<service::storage_service::snapshot_details> details;

            for (auto&& snap_map: pair.second) {
                auto& cf = get_local_storage_service()._db.local().find_column_family(snap_map.first);
                details.push_back({ snap_map.second.live, snap_map.second.total, cf.schema()->cf_name(), cf.schema()->ks_name() });
            }
            result.emplace(pair.first, std::move(details));
        }

        return make_ready_future<std::unordered_map<sstring, std::vector<service::storage_service::snapshot_details>>>(std::move(result));
    });
  });
}

future<int64_t> storage_service::true_snapshots_size() {
    return _db.map_reduce(adder<int64_t>(), [] (database& db) {
        return do_with(int64_t(0), [&db] (auto& local_total) {
            return parallel_for_each(db.get_column_families(), [&local_total] (auto& cf_pair) {
                return cf_pair.second->get_snapshot_details().then([&local_total] (auto map) {
                    for (auto&& snap_map: map) {
                        local_total += snap_map.second.live;
                    }
                    return make_ready_future<>();
                 });
            }).then([&local_total] {
                return make_ready_future<int64_t>(local_total);
            });
        });
    });
}

static std::atomic<bool> isolated = { false };

future<> storage_service::start_rpc_server() {
    return run_with_api_lock(sstring("start_rpc_server"), [] (storage_service& ss) {
        if (ss._thrift_server || isolated.load()) {
            return make_ready_future<>();
        }

        ss._thrift_server = distributed<thrift_server>();
        auto tserver = &*ss._thrift_server;

        auto& cfg = ss._db.local().get_config();
        auto port = cfg.rpc_port();
        auto addr = cfg.rpc_address();
        auto preferred = cfg.rpc_interface_prefer_ipv6() ? std::make_optional(net::inet_address::family::INET6) : std::nullopt;
        auto family = cfg.enable_ipv6_dns_lookup() || preferred ? std::nullopt : std::make_optional(net::inet_address::family::INET);
        auto keepalive = cfg.rpc_keepalive();
        thrift_server_config tsc;
        tsc.timeout_config = make_timeout_config(cfg);
        tsc.max_request_size = cfg.thrift_max_message_length_in_mb() * (uint64_t(1) << 20);
        return gms::inet_address::lookup(addr, family, preferred).then([&ss, tserver, addr, port, keepalive, tsc] (gms::inet_address ip) {
            return tserver->start(std::ref(ss._db), std::ref(cql3::get_query_processor()), std::ref(ss._auth_service), std::ref(ss._cql_config), tsc).then([tserver, port, addr, ip, keepalive] {
                // #293 - do not stop anything
                //engine().at_exit([tserver] {
                //    return tserver->stop();
                //});
                return tserver->invoke_on_all(&thrift_server::listen, socket_address{ip, port}, keepalive);
            });
        }).then([addr, port] {
            slogger.info("Thrift server listening on {}:{} ...", addr, port);
        });
    });
}

future<> storage_service::do_stop_rpc_server() {
    return do_with(std::move(_thrift_server), [this] (std::optional<distributed<thrift_server>>& tserver) {
        _thrift_server = std::nullopt;
        if (tserver) {
            return tserver->stop().then([] {
                slogger.info("Thrift server stopped");
            });
        }
        return make_ready_future<>();
    });
}

future<> storage_service::stop_rpc_server() {
    return run_with_api_lock(sstring("stop_rpc_server"), [] (storage_service& ss) {
        return ss.do_stop_rpc_server();
    });
}

future<bool> storage_service::is_rpc_server_running() {
    return run_with_no_api_lock([] (storage_service& ss) {
        return bool(ss._thrift_server);
    });
}

future<> storage_service::start_native_transport() {
    return run_with_api_lock(sstring("start_native_transport"), [this] (storage_service& ss) {
        if (ss._cql_server || isolated.load()) {
            return make_ready_future<>();
        }
        return seastar::async([&ss] {
            ss._cql_server = distributed<cql_transport::cql_server>();
            auto cserver = &*ss._cql_server;

            auto& cfg = ss._db.local().get_config();
            auto addr = cfg.rpc_address();
            auto preferred = cfg.rpc_interface_prefer_ipv6() ? std::make_optional(net::inet_address::family::INET6) : std::nullopt;
            auto family = cfg.enable_ipv6_dns_lookup() || preferred ? std::nullopt : std::make_optional(net::inet_address::family::INET);
            auto ceo = cfg.client_encryption_options();
            auto keepalive = cfg.rpc_keepalive();
            cql_transport::cql_server_config cql_server_config;
            cql_server_config.timeout_config = make_timeout_config(cfg);
            cql_server_config.max_request_size = ss._service_memory_total;
            cql_server_config.get_service_memory_limiter_semaphore = [ss = std::ref(get_storage_service())] () -> semaphore& { return ss.get().local()._service_memory_limiter; };
            cql_server_config.allow_shard_aware_drivers = cfg.enable_shard_aware_drivers();
            smp_service_group_config cql_server_smp_service_group_config;
            cql_server_smp_service_group_config.max_nonlocal_requests = 5000;
            cql_server_config.bounce_request_smp_service_group = create_smp_service_group(cql_server_smp_service_group_config).get0();
            seastar::net::inet_address ip = gms::inet_address::lookup(addr, family, preferred).get0();
<<<<<<< HEAD
            cserver->start(std::ref(cql3::get_query_processor()), std::ref(ss._auth_service), std::ref(ss._cql_config), cql_server_config, std::ref(ss._sl_controller)).get();
=======
            cserver->start(std::ref(cql3::get_query_processor()), std::ref(ss._auth_service), std::ref(ss._cql_config), std::ref(ss._mnotifier), cql_server_config).get();
>>>>>>> 12bc965f
            struct listen_cfg {
                socket_address addr;
                std::shared_ptr<seastar::tls::credentials_builder> cred;
            };

            std::vector<listen_cfg> configs({ { socket_address{ip, cfg.native_transport_port()} }});

            // main should have made sure values are clean and neatish
            if (ceo.at("enabled") == "true") {
                auto cred = std::make_shared<seastar::tls::credentials_builder>();

                cred->set_dh_level(seastar::tls::dh_params::level::MEDIUM);
                cred->set_priority_string(db::config::default_tls_priority);

                if (ceo.count("priority_string")) {
                    cred->set_priority_string(ceo.at("priority_string"));
                }
                if (ceo.count("require_client_auth") && ceo.at("require_client_auth") == "true") {
                    cred->set_client_auth(seastar::tls::client_auth::REQUIRE);
                }

                cred->set_x509_key_file(ceo.at("certificate"), ceo.at("keyfile"), seastar::tls::x509_crt_format::PEM).get();

                if (ceo.count("truststore")) {
                    cred->set_x509_trust_file(ceo.at("truststore"), seastar::tls::x509_crt_format::PEM).get();
                }

                slogger.info("Enabling encrypted CQL connections between client and server");

                if (cfg.native_transport_port_ssl.is_set() && cfg.native_transport_port_ssl() != cfg.native_transport_port()) {
                    configs.emplace_back(listen_cfg{{ip, cfg.native_transport_port_ssl()}, std::move(cred)});
                } else {
                    configs.back().cred = std::move(cred);
                }
            }

            parallel_for_each(configs, [cserver, keepalive](const listen_cfg & cfg) {
                return cserver->invoke_on_all(&cql_transport::cql_server::listen, cfg.addr, cfg.cred, keepalive).then([cfg] {
                    slogger.info("Starting listening for CQL clients on {} ({})"
                            , cfg.addr, cfg.cred ? "encrypted" : "unencrypted"
                    );
                });
            }).get();

            ss.set_cql_ready(true).get();
        });
    });
}

future<> storage_service::do_stop_native_transport() {
    return do_with(std::move(_cql_server), [this] (std::optional<distributed<cql_transport::cql_server>>& cserver) {
        _cql_server = std::nullopt;
        if (cserver) {
            // FIXME: cql_server::stop() doesn't kill existing connections and wait for them
            return set_cql_ready(false).then([&cserver] {
                return cserver->stop().then([] {
                    slogger.info("CQL server stopped");
                });
            });
        }
        return make_ready_future<>();
    });
}

future<> storage_service::stop_native_transport() {
    return run_with_api_lock(sstring("stop_native_transport"), [] (storage_service& ss) {
        return ss.do_stop_native_transport();
    });
}

future<bool> storage_service::is_native_transport_running() {
    return run_with_no_api_lock([] (storage_service& ss) {
        return bool(ss._cql_server);
    });
}

future<> storage_service::decommission() {
    return run_with_api_lock(sstring("decommission"), [] (storage_service& ss) {
        return seastar::async([&ss] {
            auto& tm = ss.get_token_metadata();
            auto& db = ss.db().local();
            if (!tm.is_member(ss.get_broadcast_address())) {
                throw std::runtime_error("local node is not a member of the token ring yet");
            }

            if (tm.clone_after_all_left().sorted_tokens().size() < 2) {
                throw std::runtime_error("no other normal nodes in the ring; decommission would be pointless");
            }

            if (ss._operation_mode != mode::NORMAL) {
                throw std::runtime_error(format("Node in {} state; wait for status to become normal or restart", ss._operation_mode));
            }

            ss.update_pending_ranges().get();

            auto non_system_keyspaces = db.get_non_system_keyspaces();
            for (const auto& keyspace_name : non_system_keyspaces) {
                if (tm.get_pending_ranges(keyspace_name, ss.get_broadcast_address()).size() > 0) {
                    throw std::runtime_error("data is currently moving to this node; unable to leave the ring");
                }
            }

            slogger.info("DECOMMISSIONING: starts");
            ss.start_leaving().get();
            // FIXME: long timeout = Math.max(RING_DELAY, BatchlogManager.instance.getBatchlogTimeout());
            auto timeout = ss.get_ring_delay();
            ss.set_mode(mode::LEAVING, format("sleeping {} ms for batch processing and pending range setup", timeout.count()), true);
            sleep_abortable(timeout, ss._abort_source).get();

            slogger.info("DECOMMISSIONING: unbootstrap starts");
            ss.unbootstrap();
            slogger.info("DECOMMISSIONING: unbootstrap done");

            ss.shutdown_client_servers().get();
            slogger.info("DECOMMISSIONING: shutdown rpc and cql server done");

            db::get_batchlog_manager().invoke_on_all([] (auto& bm) {
                return bm.stop();
            }).get();
            slogger.info("DECOMMISSIONING: stop batchlog_manager done");

            gms::stop_gossiping().get();
            slogger.info("DECOMMISSIONING: stop_gossiping done");
            ss.do_stop_ms().get();
            slogger.info("DECOMMISSIONING: stop messaging_service done");
            // StageManager.shutdownNow();
            db::system_keyspace::set_bootstrap_state(db::system_keyspace::bootstrap_state::DECOMMISSIONED).get();
            slogger.info("DECOMMISSIONING: set_bootstrap_state done");
            ss.set_mode(mode::DECOMMISSIONED, true);
            slogger.info("DECOMMISSIONING: done");
            // let op be responsible for killing the process
        });
    });
}

future<> storage_service::removenode(sstring host_id_string) {
    return run_with_api_lock(sstring("removenode"), [host_id_string] (storage_service& ss) mutable {
        return seastar::async([&ss, host_id_string] {
            slogger.debug("removenode: host_id = {}", host_id_string);
            auto my_address = ss.get_broadcast_address();
            auto& tm = ss._token_metadata;
            auto local_host_id = tm.get_host_id(my_address);
            auto host_id = utils::UUID(host_id_string);
            auto endpoint_opt = tm.get_endpoint_for_host_id(host_id);
            if (!endpoint_opt) {
                throw std::runtime_error("Host ID not found.");
            }
            auto endpoint = *endpoint_opt;

            auto tokens = tm.get_tokens(endpoint);

            slogger.debug("removenode: endpoint = {}", endpoint);

            if (endpoint == my_address) {
                throw std::runtime_error("Cannot remove self");
            }

            if (ss._gossiper.get_live_members().count(endpoint)) {
                throw std::runtime_error(format("Node {} is alive and owns this ID. Use decommission command to remove it from the ring", endpoint));
            }

            // A leaving endpoint that is dead is already being removed.
            if (tm.is_leaving(endpoint)) {
                slogger.warn("Node {} is already being removed, continuing removal anyway", endpoint);
            }

            if (!ss._replicating_nodes.empty()) {
                throw std::runtime_error("This node is already processing a removal. Wait for it to complete, or use 'removenode force' if this has failed.");
            }

            auto non_system_keyspaces = ss.db().local().get_non_system_keyspaces();
            // Find the endpoints that are going to become responsible for data
            for (const auto& keyspace_name : non_system_keyspaces) {
                auto& ks = ss.db().local().find_keyspace(keyspace_name);
                // if the replication factor is 1 the data is lost so we shouldn't wait for confirmation
                if (ks.get_replication_strategy().get_replication_factor() == 1) {
                    slogger.warn("keyspace={} has replication factor 1, the data is probably lost", keyspace_name);
                    continue;
                }

                // get all ranges that change ownership (that is, a node needs
                // to take responsibility for new range)
                std::unordered_multimap<dht::token_range, inet_address> changed_ranges =
                    ss.get_changed_ranges_for_leaving(keyspace_name, endpoint);
                for (auto& x: changed_ranges) {
                    auto ep = x.second;
                    if (ss._gossiper.is_alive(ep)) {
                        ss._replicating_nodes.emplace(ep);
                    } else {
                        slogger.warn("Endpoint {} is down and will not receive data for re-replication of {}", ep, endpoint);
                    }
                }
            }
            slogger.info("removenode: endpoint = {}, replicating_nodes = {}", endpoint, ss._replicating_nodes);
            ss._removing_node = endpoint;
            tm.add_leaving_endpoint(endpoint);
            ss.update_pending_ranges().get();

            // the gossiper will handle spoofing this node's state to REMOVING_TOKEN for us
            // we add our own token so other nodes to let us know when they're done
            ss._gossiper.advertise_removing(endpoint, host_id, local_host_id).get();

            // kick off streaming commands
            // No need to wait for restore_replica_count to complete, since
            // when it completes, the node will be removed from _replicating_nodes,
            // and we wait for _replicating_nodes to become empty below
            //FIXME: discarded future.
            (void)ss.restore_replica_count(endpoint, my_address).handle_exception([endpoint, my_address] (auto ep) {
                slogger.info("Failed to restore_replica_count for node {} on node {}", endpoint, my_address);
            });

            // wait for ReplicationFinishedVerbHandler to signal we're done
            while (!(ss._replicating_nodes.empty() || ss._force_remove_completion)) {
                sleep_abortable(std::chrono::milliseconds(100), ss._abort_source).get();
            }

            if (ss._force_remove_completion) {
                throw std::runtime_error("nodetool removenode force is called by user");
            }

            std::unordered_set<token> tmp(tokens.begin(), tokens.end());
            ss.excise(std::move(tmp), endpoint);

            // gossiper will indicate the token has left
            ss._gossiper.advertise_token_removed(endpoint, host_id).get();

            ss._replicating_nodes.clear();
            ss._removing_node = std::nullopt;
        });
    });
}

// Runs inside seastar::async context
void storage_service::flush_column_families() {
    service::get_storage_service().invoke_on_all([] (auto& ss) {
        auto& local_db = ss.db().local();
        auto non_system_cfs = local_db.get_column_families() | boost::adaptors::filtered([] (auto& uuid_and_cf) {
            auto cf = uuid_and_cf.second;
            return !is_system_keyspace(cf->schema()->ks_name());
        });
        // count CFs first
        auto total_cfs = boost::distance(non_system_cfs);
        ss._drain_progress.total_cfs = total_cfs;
        ss._drain_progress.remaining_cfs = total_cfs;
        // flush
        return parallel_for_each(non_system_cfs, [&ss] (auto&& uuid_and_cf) {
            auto cf = uuid_and_cf.second;
            return cf->flush().then([&ss] {
                ss._drain_progress.remaining_cfs--;
            });
        });
    }).get();
    // flush the system ones after all the rest are done, just in case flushing modifies any system state
    // like CASSANDRA-5151. don't bother with progress tracking since system data is tiny.
    service::get_storage_service().invoke_on_all([] (auto& ss) {
        auto& local_db = ss.db().local();
        auto system_cfs = local_db.get_column_families() | boost::adaptors::filtered([] (auto& uuid_and_cf) {
            auto cf = uuid_and_cf.second;
            return is_system_keyspace(cf->schema()->ks_name());
        });
        return parallel_for_each(system_cfs, [&ss] (auto&& uuid_and_cf) {
            auto cf = uuid_and_cf.second;
            return cf->flush();
        });
    }).get();
}

future<> storage_service::drain() {
    return run_with_api_lock(sstring("drain"), [] (storage_service& ss) {
        return seastar::async([&ss] {
            if (ss._operation_mode == mode::DRAINED) {
                slogger.warn("Cannot drain node (did it already happen?)");
                return;
            }

            promise<> p;
            drain_in_progress = p.get_future();

            ss.set_mode(mode::DRAINING, "starting drain process", true);
            ss.shutdown_client_servers().get();
            gms::stop_gossiping().get();

            ss.set_mode(mode::DRAINING, "shutting down messaging_service", false);
            ss.do_stop_ms().get();

#if 0
    StorageProxy.instance.verifyNoHintsInProgress();
#endif

            // Interrupt on going compaction and shutdown to prevent further compaction
            ss.db().invoke_on_all([] (auto& db) {
                return db.get_compaction_manager().stop();
            }).get();

            ss.set_mode(mode::DRAINING, "flushing column families", false);
            ss.flush_column_families();

            db::get_batchlog_manager().invoke_on_all([] (auto& bm) {
                return bm.stop();
            }).get();
#if 0
    // whilst we've flushed all the CFs, which will have recycled all completed segments, we want to ensure
    // there are no segments to replay, so we force the recycling of any remaining (should be at most one)
    CommitLog.instance.forceRecycleAllSegments();
#endif

            ss.set_mode(mode::DRAINING, "shutting down migration manager", false);
            service::get_migration_manager().stop().get();

            ss.db().invoke_on_all([] (auto& db) {
                return db.commitlog()->shutdown();
            }).get();

            ss.set_mode(mode::DRAINED, true);
            p.set_value();
        });
    });
}

future<> storage_service::rebuild(sstring source_dc) {
    return run_with_api_lock(sstring("rebuild"), [source_dc] (storage_service& ss) {
        slogger.info("rebuild from dc: {}", source_dc == "" ? "(any dc)" : source_dc);
        auto streamer = make_lw_shared<dht::range_streamer>(ss._db, ss._token_metadata, ss._abort_source,
                ss.get_broadcast_address(), "Rebuild", streaming::stream_reason::rebuild);
        streamer->add_source_filter(std::make_unique<dht::range_streamer::failure_detector_source_filter>(ss._gossiper.get_unreachable_members()));
        if (source_dc != "") {
            streamer->add_source_filter(std::make_unique<dht::range_streamer::single_datacenter_filter>(source_dc));
        }
        auto keyspaces = make_lw_shared<std::vector<sstring>>(ss._db.local().get_non_system_keyspaces());
        return do_for_each(*keyspaces, [keyspaces, streamer, &ss] (sstring& keyspace_name) {
            return streamer->add_ranges(keyspace_name, ss.get_local_ranges(keyspace_name));
        }).then([streamer] {
            return streamer->stream_async().then([streamer] {
                slogger.info("Streaming for rebuild successful");
            }).handle_exception([] (auto ep) {
                // This is used exclusively through JMX, so log the full trace but only throw a simple RTE
                slogger.warn("Error while rebuilding node: {}", std::current_exception());
                return make_exception_future<>(std::move(ep));
            });
        });
    });
}

int32_t storage_service::get_exception_count() {
    // FIXME
    // We return 0 for no exceptions, it should probably be
    // replaced by some general exception handling that would count
    // the unhandled exceptions.
    //return (int)StorageMetrics.exceptions.count();
    return 0;
}

future<bool> storage_service::is_initialized() {
    return run_with_no_api_lock([] (storage_service& ss) {
        return ss._initialized;
    });
}

std::unordered_multimap<dht::token_range, inet_address> storage_service::get_changed_ranges_for_leaving(sstring keyspace_name, inet_address endpoint) {
    // First get all ranges the leaving endpoint is responsible for
    auto ranges = get_ranges_for_endpoint(keyspace_name, endpoint);

    slogger.debug("Node {} ranges [{}]", endpoint, ranges);

    std::unordered_map<dht::token_range, std::vector<inet_address>> current_replica_endpoints;

    // Find (for each range) all nodes that store replicas for these ranges as well
    auto metadata = _token_metadata.clone_only_token_map(); // don't do this in the loop! #7758
    for (auto& r : ranges) {
        auto& ks = _db.local().find_keyspace(keyspace_name);
        auto end_token = r.end() ? r.end()->value() : dht::maximum_token();
        auto eps = ks.get_replication_strategy().calculate_natural_endpoints(end_token, metadata);
        current_replica_endpoints.emplace(r, std::move(eps));
    }

    auto temp = _token_metadata.clone_after_all_left();

    // endpoint might or might not be 'leaving'. If it was not leaving (that is, removenode
    // command was used), it is still present in temp and must be removed.
    if (temp.is_member(endpoint)) {
        temp.remove_endpoint(endpoint);
    }

    std::unordered_multimap<dht::token_range, inet_address> changed_ranges;

    // Go through the ranges and for each range check who will be
    // storing replicas for these ranges when the leaving endpoint
    // is gone. Whoever is present in newReplicaEndpoints list, but
    // not in the currentReplicaEndpoints list, will be needing the
    // range.
    for (auto& r : ranges) {
        auto& ks = _db.local().find_keyspace(keyspace_name);
        auto end_token = r.end() ? r.end()->value() : dht::maximum_token();
        auto new_replica_endpoints = ks.get_replication_strategy().calculate_natural_endpoints(end_token, temp);

        auto rg = current_replica_endpoints.equal_range(r);
        for (auto it = rg.first; it != rg.second; it++) {
            const dht::token_range& range_ = it->first;
            std::vector<inet_address>& current_eps = it->second;
            slogger.debug("range={}, current_replica_endpoints={}, new_replica_endpoints={}", range_, current_eps, new_replica_endpoints);
            for (auto ep : it->second) {
                auto beg = new_replica_endpoints.begin();
                auto end = new_replica_endpoints.end();
                new_replica_endpoints.erase(std::remove(beg, end, ep), end);
            }
        }

        if (slogger.is_enabled(logging::log_level::debug)) {
            if (new_replica_endpoints.empty()) {
                slogger.debug("Range {} already in all replicas", r);
            } else {
                slogger.debug("Range {} will be responsibility of {}", r, new_replica_endpoints);
            }
        }
        for (auto& ep : new_replica_endpoints) {
            changed_ranges.emplace(r, ep);
        }
    }

    return changed_ranges;
}

// Runs inside seastar::async context
void storage_service::unbootstrap() {
    std::unordered_map<sstring, std::unordered_multimap<dht::token_range, inet_address>> ranges_to_stream;

    auto non_system_keyspaces = _db.local().get_non_system_keyspaces();
    for (const auto& keyspace_name : non_system_keyspaces) {
        auto ranges_mm = get_changed_ranges_for_leaving(keyspace_name, get_broadcast_address());
        if (slogger.is_enabled(logging::log_level::debug)) {
            std::vector<range<token>> ranges;
            for (auto& x : ranges_mm) {
                ranges.push_back(x.first);
            }
            slogger.debug("Ranges needing transfer for keyspace={} are [{}]", keyspace_name, ranges);
        }
        ranges_to_stream.emplace(keyspace_name, std::move(ranges_mm));
    }

    set_mode(mode::LEAVING, "replaying batch log and streaming data to other nodes", true);

    auto stream_success = stream_ranges(ranges_to_stream);
    // Wait for batch log to complete before streaming hints.
    slogger.debug("waiting for batch log processing.");
    // Start with BatchLog replay, which may create hints but no writes since this is no longer a valid endpoint.
    db::get_local_batchlog_manager().do_batch_log_replay().get();

    set_mode(mode::LEAVING, "streaming hints to other nodes", true);

    // wait for the transfer runnables to signal the latch.
    slogger.debug("waiting for stream acks.");
    try {
        stream_success.get();
    } catch (...) {
        slogger.warn("unbootstrap fails to stream : {}", std::current_exception());
        throw;
    }
    slogger.debug("stream acks all received.");
    leave_ring();
}

future<> storage_service::restore_replica_count(inet_address endpoint, inet_address notify_endpoint) {
    auto streamer = make_lw_shared<dht::range_streamer>(_db, get_token_metadata(), _abort_source, get_broadcast_address(), "Restore_replica_count", streaming::stream_reason::removenode);
    auto my_address = get_broadcast_address();
    auto non_system_keyspaces = _db.local().get_non_system_keyspaces();
    for (const auto& keyspace_name : non_system_keyspaces) {
        std::unordered_multimap<dht::token_range, inet_address> changed_ranges = get_changed_ranges_for_leaving(keyspace_name, endpoint);
        dht::token_range_vector my_new_ranges;
        for (auto& x : changed_ranges) {
            if (x.second == my_address) {
                my_new_ranges.emplace_back(x.first);
            }
        }
        std::unordered_multimap<inet_address, dht::token_range> source_ranges = get_new_source_ranges(keyspace_name, my_new_ranges);
        std::unordered_map<inet_address, dht::token_range_vector> ranges_per_endpoint;
        for (auto& x : source_ranges) {
            ranges_per_endpoint[x.first].emplace_back(x.second);
        }
        streamer->add_rx_ranges(keyspace_name, std::move(ranges_per_endpoint));
    }
    return streamer->stream_async().then_wrapped([this, streamer, notify_endpoint] (auto&& f) {
        try {
            f.get();
            return this->send_replication_notification(notify_endpoint);
        } catch (...) {
            slogger.warn("Streaming to restore replica count failed: {}", std::current_exception());
            // We still want to send the notification
            return this->send_replication_notification(notify_endpoint);
        }
        return make_ready_future<>();
    });
}

// Runs inside seastar::async context
void storage_service::excise(std::unordered_set<token> tokens, inet_address endpoint) {
    slogger.info("Removing tokens {} for {}", tokens, endpoint);
    // FIXME: HintedHandOffManager.instance.deleteHintsForEndpoint(endpoint);
    remove_endpoint(endpoint);
    _token_metadata.remove_endpoint(endpoint);
    _token_metadata.remove_bootstrap_tokens(tokens);

    notify_left(endpoint);

    update_pending_ranges().get();
}

void storage_service::excise(std::unordered_set<token> tokens, inet_address endpoint, int64_t expire_time) {
    add_expire_time_if_found(endpoint, expire_time);
    excise(tokens, endpoint);
}

future<> storage_service::send_replication_notification(inet_address remote) {
    // notify the remote token
    auto done = make_shared<bool>(false);
    auto local = get_broadcast_address();
    auto sent = make_lw_shared<int>(0);
    slogger.debug("Notifying {} of replication completion", remote);
    return do_until(
        [this, done, sent, remote] {
            // The node can send REPLICATION_FINISHED to itself, in which case
            // is_alive will be true. If the messaging_service is stopped,
            // REPLICATION_FINISHED can be sent infinitely here. To fix, limit
            // the number of retries.
            return *done || !_gossiper.is_alive(remote) || *sent >= 3;
        },
        [done, sent, remote, local] {
            auto& ms = netw::get_local_messaging_service();
            netw::msg_addr id{remote, 0};
            (*sent)++;
            return ms.send_replication_finished(id, local).then_wrapped([id, done] (auto&& f) {
                try {
                    f.get();
                    *done = true;
                } catch (...) {
                    slogger.warn("Fail to send REPLICATION_FINISHED to {}: {}", id, std::current_exception());
                }
            });
        }
    );
}

future<> storage_service::confirm_replication(inet_address node) {
    return run_with_no_api_lock([node] (storage_service& ss) {
        auto removing_node = bool(ss._removing_node) ? format("{}", *ss._removing_node) : "NONE";
        slogger.info("Got confirm_replication from {}, removing_node {}", node, removing_node);
        // replicatingNodes can be empty in the case where this node used to be a removal coordinator,
        // but restarted before all 'replication finished' messages arrived. In that case, we'll
        // still go ahead and acknowledge it.
        if (!ss._replicating_nodes.empty()) {
            ss._replicating_nodes.erase(node);
        } else {
            slogger.info("Received unexpected REPLICATION_FINISHED message from {}. Was this node recently a removal coordinator?", node);
        }
    });
}

// Runs inside seastar::async context
void storage_service::leave_ring() {
    db::system_keyspace::set_bootstrap_state(db::system_keyspace::bootstrap_state::NEEDS_BOOTSTRAP).get();
    _token_metadata.remove_endpoint(get_broadcast_address());
    update_pending_ranges().get();

    auto expire_time = _gossiper.compute_expire_time().time_since_epoch().count();
    _gossiper.add_local_application_state(gms::application_state::STATUS, value_factory.left(get_local_tokens().get0(), expire_time)).get();
    auto delay = std::max(get_ring_delay(), gms::gossiper::INTERVAL);
    slogger.info("Announcing that I have left the ring for {}ms", delay.count());
    sleep_abortable(delay, _abort_source).get();
}

future<>
storage_service::stream_ranges(std::unordered_map<sstring, std::unordered_multimap<dht::token_range, inet_address>> ranges_to_stream_by_keyspace) {
    auto streamer = make_lw_shared<dht::range_streamer>(_db, get_token_metadata(), _abort_source, get_broadcast_address(), "Unbootstrap", streaming::stream_reason::decommission);
    for (auto& entry : ranges_to_stream_by_keyspace) {
        const auto& keyspace = entry.first;
        auto& ranges_with_endpoints = entry.second;

        if (ranges_with_endpoints.empty()) {
            continue;
        }

        std::unordered_map<inet_address, dht::token_range_vector> ranges_per_endpoint;
        for (auto& end_point_entry : ranges_with_endpoints) {
            dht::token_range r = end_point_entry.first;
            inet_address endpoint = end_point_entry.second;
            ranges_per_endpoint[endpoint].emplace_back(r);
        }
        streamer->add_tx_ranges(keyspace, std::move(ranges_per_endpoint));
    }
    return streamer->stream_async().then([streamer] {
        slogger.info("stream_ranges successful");
    }).handle_exception([] (auto ep) {
        slogger.warn("stream_ranges failed: {}", ep);
        return make_exception_future<>(std::move(ep));
    });
}

future<> storage_service::start_leaving() {
    return _gossiper.add_local_application_state(application_state::STATUS, value_factory.leaving(get_local_tokens().get0())).then([this] {
        _token_metadata.add_leaving_endpoint(get_broadcast_address());
        return update_pending_ranges();
    });
}

void storage_service::add_expire_time_if_found(inet_address endpoint, int64_t expire_time) {
    if (expire_time != 0L) {
        using clk = gms::gossiper::clk;
        auto time = clk::time_point(clk::duration(expire_time));
        _gossiper.add_expire_time_for_endpoint(endpoint, time);
    }
}

// For more details, see the commends on column_family::load_new_sstables
// All the global operations are going to happen here, and just the reloading happens
// in there.
future<> storage_service::load_new_sstables(sstring ks_name, sstring cf_name) {
    class max_element {
        int64_t _result = 0;
    public:
        future<> operator()(int64_t value) {
            _result = std::max(value, _result);
            return make_ready_future<>();
        }
        int64_t get() && {
            return _result;
        }
    };

    if (_loading_new_sstables) {
        throw std::runtime_error("Already loading SSTables. Try again later");
    } else {
        _loading_new_sstables = true;
    }

    slogger.info("Loading new SSTables for {}.{}...", ks_name, cf_name);

    // First, we need to stop SSTable creation for that CF in all shards. This is a really horrible
    // thing to do, because under normal circumnstances this can make dirty memory go up to the point
    // of explosion.
    //
    // Remember, however, that we are assuming this is going to be ran on an empty CF. In that scenario,
    // stopping the SSTables should have no effect, while guaranteeing we will see no data corruption
    // * in case * this is ran on a live CF.
    //
    // The statement above is valid at least from the Scylla side of things: it is still totally possible
    // that someones just copies the table over existing ones. There isn't much we can do about it.
    return _db.map_reduce(max_element(), [ks_name, cf_name] (database& db) {
        auto& cf = db.find_column_family(ks_name, cf_name);
        return cf.disable_sstable_write();
    }).then([this, cf_name, ks_name] (int64_t max_seen_sstable) {
        // Then, we will reshuffle the tables to make sure that the generation numbers don't go too high.
        // We will do all of it the same CPU, to make sure that we won't have two parallel shufflers stepping
        // onto each other.

        class all_generations {
            std::set<int64_t> _result;
        public:
            future<> operator()(std::set<int64_t> value) {
                _result.insert(value.begin(), value.end());
                return make_ready_future<>();
            }
            std::set<int64_t> get() && {
                return _result;
            }
        };

        // We provide to reshuffle_sstables() the generation of all existing sstables, such that it will
        // easily know which sstables are new.
        return _db.map_reduce(all_generations(), [ks_name, cf_name] (database& db) {
            auto& cf = db.find_column_family(ks_name, cf_name);
            std::set<int64_t> generations;
            for (auto& p : *(cf.get_sstables())) {
                generations.insert(p->generation());
            }
            return make_ready_future<std::set<int64_t>>(std::move(generations));
        }).then([this, max_seen_sstable, ks_name, cf_name] (std::set<int64_t> all_generations) {
            auto shard = std::hash<sstring>()(cf_name) % smp::count;
            return _db.invoke_on(shard, [ks_name, cf_name, max_seen_sstable, all_generations = std::move(all_generations)] (database& db) {
                auto& cf = db.find_column_family(ks_name, cf_name);
                return cf.reshuffle_sstables(std::move(all_generations), max_seen_sstable + 1);
            });
        });
    }).then_wrapped([this, ks_name, cf_name] (future<std::vector<sstables::entry_descriptor>> f) {
        std::vector<sstables::entry_descriptor> new_tables;
        std::exception_ptr eptr;
        int64_t new_gen = -1;

        try {
            new_tables = f.get0();
        } catch(std::exception& e) {
            slogger.error("Loading of new tables failed to {}.{} due to {}", ks_name, cf_name, e.what());
            eptr = std::current_exception();
        } catch(...) {
            slogger.error("Loading of new tables failed to {}.{} due to unexpected reason", ks_name, cf_name);
            eptr = std::current_exception();
        }

        if (new_tables.size() > 0) {
            new_gen = new_tables.back().generation;
        }

        slogger.debug("Now accepting writes for sstables with generation larger or equal than {}", new_gen);
        return _db.invoke_on_all([ks_name, cf_name, new_gen] (database& db) {
            auto& cf = db.find_column_family(ks_name, cf_name);
            auto disabled = std::chrono::duration_cast<std::chrono::microseconds>(cf.enable_sstable_write(new_gen)).count();
            slogger.info("CF {}.{} at shard {} had SSTables writes disabled for {} usec", ks_name, cf_name, engine().cpu_id(), disabled);
            return make_ready_future<>();
        }).then([new_tables = std::move(new_tables), eptr = std::move(eptr)] {
            if (eptr) {
                return make_exception_future<std::vector<sstables::entry_descriptor>>(eptr);
            }
            return make_ready_future<std::vector<sstables::entry_descriptor>>(std::move(new_tables));
        });
    }).then([this, ks_name, cf_name] (std::vector<sstables::entry_descriptor> new_tables) {
        auto f = distributed_loader::flush_upload_dir(_db, _sys_dist_ks, ks_name, cf_name);
        return f.then([new_tables = std::move(new_tables), ks_name, cf_name] (std::vector<sstables::entry_descriptor> new_tables_from_upload) mutable {
            if (new_tables.empty() && new_tables_from_upload.empty()) {
                slogger.info("No new SSTables were found for {}.{}", ks_name, cf_name);
            }
            // merge new sstables found in both column family and upload directories, if any.
            new_tables.insert(new_tables.end(), new_tables_from_upload.begin(), new_tables_from_upload.end());
            return make_ready_future<std::vector<sstables::entry_descriptor>>(std::move(new_tables));
        });
    }).then([this, ks_name, cf_name] (std::vector<sstables::entry_descriptor> new_tables) {
        return distributed_loader::load_new_sstables(_db, _view_update_generator, ks_name, cf_name, std::move(new_tables)).then([ks_name, cf_name] {
            slogger.info("Done loading new SSTables for {}.{} for all shards", ks_name, cf_name);
        });
    }).finally([this] {
        _loading_new_sstables = false;
    });
}

future<> storage_service::shutdown_client_servers() {
    return do_stop_rpc_server().then([this] { return do_stop_native_transport(); });
}

std::unordered_multimap<inet_address, dht::token_range>
storage_service::get_new_source_ranges(const sstring& keyspace_name, const dht::token_range_vector& ranges) {
    auto my_address = get_broadcast_address();
    auto& ks = _db.local().find_keyspace(keyspace_name);
    auto& strat = ks.get_replication_strategy();
    auto tm = _token_metadata.clone_only_token_map();
    std::unordered_map<dht::token_range, std::vector<inet_address>> range_addresses = strat.get_range_addresses(tm);
    std::unordered_multimap<inet_address, dht::token_range> source_ranges;

    // find alive sources for our new ranges
    for (auto r : ranges) {
        std::vector<inet_address> possible_nodes;
        auto it = range_addresses.find(r);
        if (it != range_addresses.end()) {
            possible_nodes = it->second;
        }

        auto& snitch = locator::i_endpoint_snitch::get_local_snitch_ptr();
        std::vector<inet_address> sources = snitch->get_sorted_list_by_proximity(my_address, possible_nodes);

        if (std::find(sources.begin(), sources.end(), my_address) != sources.end()) {
            auto err = format("get_new_source_ranges: sources={}, my_address={}", sources, my_address);
            slogger.warn("{}", err);
            throw std::runtime_error(err);
        }


        for (auto& source : sources) {
            if (_gossiper.is_alive(source)) {
                source_ranges.emplace(source, r);
                break;
            }
        }
    }
    return source_ranges;
}

future<> storage_service::move(token new_token) {
    return run_with_api_lock(sstring("move"), [new_token] (storage_service& ss) mutable {
        return make_exception_future<>(std::runtime_error("Move opeartion is not supported only more"));
    });
}

std::vector<storage_service::token_range_endpoints>
storage_service::describe_ring(const sstring& keyspace, bool include_only_local_dc) const {
    std::vector<token_range_endpoints> ranges;
    //Token.TokenFactory tf = getPartitioner().getTokenFactory();

    std::unordered_map<dht::token_range, std::vector<inet_address>> range_to_address_map =
            include_only_local_dc
                    ? get_range_to_address_map_in_local_dc(keyspace)
                    : get_range_to_address_map(keyspace);
    for (auto entry : range_to_address_map) {
        auto range = entry.first;
        auto addresses = entry.second;
        token_range_endpoints tr;
        if (range.start()) {
            tr._start_token = dht::global_partitioner().to_sstring(range.start()->value());
        }
        if (range.end()) {
            tr._end_token = dht::global_partitioner().to_sstring(range.end()->value());
        }
        for (auto endpoint : addresses) {
            endpoint_details details;
            details._host = boost::lexical_cast<std::string>(endpoint);
            details._datacenter = locator::i_endpoint_snitch::get_local_snitch_ptr()->get_datacenter(endpoint);
            details._rack = locator::i_endpoint_snitch::get_local_snitch_ptr()->get_rack(endpoint);
            tr._rpc_endpoints.push_back(get_rpc_address(endpoint));
            tr._endpoints.push_back(details._host);
            tr._endpoint_details.push_back(details);
        }
        ranges.push_back(tr);
    }
    // Convert to wrapping ranges
    auto left_inf = boost::find_if(ranges, [] (const token_range_endpoints& tr) {
        return tr._start_token.empty();
    });
    auto right_inf = boost::find_if(ranges, [] (const token_range_endpoints& tr) {
        return tr._end_token.empty();
    });
    using set = std::unordered_set<sstring>;
    if (left_inf != right_inf
            && left_inf != ranges.end()
            && right_inf != ranges.end()
            && (boost::copy_range<set>(left_inf->_endpoints)
                 == boost::copy_range<set>(right_inf->_endpoints))) {
        left_inf->_start_token = std::move(right_inf->_start_token);
        ranges.erase(right_inf);
    }
    return ranges;
}

std::unordered_map<dht::token_range, std::vector<inet_address>>
storage_service::construct_range_to_endpoint_map(
        const sstring& keyspace,
        const dht::token_range_vector& ranges) const {
    std::unordered_map<dht::token_range, std::vector<inet_address>> res;
    for (auto r : ranges) {
        res[r] = _db.local().find_keyspace(keyspace).get_replication_strategy().get_natural_endpoints(
                r.end() ? r.end()->value() : dht::maximum_token());
    }
    return res;
}


std::map<token, inet_address> storage_service::get_token_to_endpoint_map() {
    return _token_metadata.get_normal_and_bootstrapping_token_to_endpoint_map();
}

std::chrono::milliseconds storage_service::get_ring_delay() {
    auto ring_delay = _db.local().get_config().ring_delay_ms();
    slogger.trace("Get RING_DELAY: {}ms", ring_delay);
    return std::chrono::milliseconds(ring_delay);
}

future<> storage_service::do_update_pending_ranges() {
    if (engine().cpu_id() != 0) {
        return make_exception_future<>(std::runtime_error("do_update_pending_ranges should be called on cpu zero"));
    }
    // long start = System.currentTimeMillis();
    return do_with(_db.local().get_non_system_keyspaces(), [this] (auto& keyspaces){
        return do_for_each(keyspaces, [this] (auto& keyspace_name) {
            auto& ks = this->_db.local().find_keyspace(keyspace_name);
            auto& strategy = ks.get_replication_strategy();
            slogger.debug("Calculating pending ranges for keyspace={} starts", keyspace_name);
            return get_local_storage_service().get_token_metadata().calculate_pending_ranges(strategy, keyspace_name).finally([&keyspace_name] {
                slogger.debug("Calculating pending ranges for keyspace={} ends", keyspace_name);
            });
        });
    });
    // slogger.debug("finished calculation for {} keyspaces in {}ms", keyspaces.size(), System.currentTimeMillis() - start);
}

future<> storage_service::update_pending_ranges() {
    return get_storage_service().invoke_on(0, [] (auto& ss){
        return ss._update_pending_ranges_action.trigger_later().then([&ss] {
            // calculate_pending_ranges will modify token_metadata, we need to repliate to other cores
            return ss.replicate_to_all_cores().then([s = ss.shared_from_this()] { });
        });
    });
}

future<> storage_service::keyspace_changed(const sstring& ks_name) {
    // Update pending ranges since keyspace can be changed after we calculate pending ranges.
    return update_pending_ranges().handle_exception([ks_name] (auto ep) {
        slogger.warn("Failed to update pending ranges for ks = {}: {}", ks_name, ep);
    });
}

void storage_service::init_messaging_service() {
    auto& ms = netw::get_local_messaging_service();
    ms.register_replication_finished([] (gms::inet_address from) {
        return get_local_storage_service().confirm_replication(from);
    });
}

future<> storage_service::uninit_messaging_service() {
    auto& ms = netw::get_local_messaging_service();
    return ms.unregister_replication_finished();
}

void storage_service::do_isolate_on_error(disk_error type)
{
    if (!isolated.exchange(true)) {
        slogger.warn("Shutting down communications due to I/O errors until operator intervention");
        slogger.warn("{} error: {}", type == disk_error::commit ? "Commitlog" : "Disk", std::current_exception());
        // isolated protect us against multiple stops
        //FIXME: discarded future.
        (void)service::get_local_storage_service().stop_transport();
    }
}

future<sstring> storage_service::get_removal_status() {
    return run_with_no_api_lock([] (storage_service& ss) {
        if (!ss._removing_node) {
            return make_ready_future<sstring>(sstring("No token removals in process."));
        }
        auto tokens = ss._token_metadata.get_tokens(*ss._removing_node);
        if (tokens.empty()) {
            return make_ready_future<sstring>(sstring("Node has no token"));
        }
        auto status = format("Removing token ({}). Waiting for replication confirmation from [{}].",
                tokens.front(), join(",", ss._replicating_nodes));
        return make_ready_future<sstring>(status);
    });
}

future<> storage_service::force_remove_completion() {
    return run_with_no_api_lock([] (storage_service& ss) {
        return seastar::async([&ss] {
            while (!ss._operation_in_progress.empty()) {
                if (ss._operation_in_progress != sstring("removenode")) {
                    throw std::runtime_error(format("Operation {} is in progress, try again", ss._operation_in_progress));
                }

                // This flag will make removenode stop waiting for the confirmation,
                // wait it to complete
                slogger.info("Operation removenode is in progress, wait for it to complete");

                ss._force_remove_completion = true;
                sleep_abortable(std::chrono::seconds(1), ss._abort_source).get();
                ss._force_remove_completion = false;
            }
            ss._operation_in_progress = sstring("removenode_force");

            try {
                if (!ss._replicating_nodes.empty() || !ss._token_metadata.get_leaving_endpoints().empty()) {
                    auto leaving = ss._token_metadata.get_leaving_endpoints();
                    slogger.warn("Removal not confirmed for {}, Leaving={}", join(",", ss._replicating_nodes), leaving);
                    for (auto endpoint : leaving) {
                        utils::UUID host_id;
                        auto tokens = ss._token_metadata.get_tokens(endpoint);
                        try {
                            host_id = ss._token_metadata.get_host_id(endpoint);
                        } catch (...) {
                            slogger.warn("No host_id is found for endpoint {}", endpoint);
                            continue;
                        }
                        ss._gossiper.advertise_token_removed(endpoint, host_id).get();
                        std::unordered_set<token> tokens_set(tokens.begin(), tokens.end());
                        ss.excise(tokens_set, endpoint);
                    }
                    ss._replicating_nodes.clear();
                    ss._removing_node = std::nullopt;
                } else {
                    slogger.warn("No tokens to force removal on, call 'removenode' first");
                }
                ss._operation_in_progress = {};
            } catch (...) {
                ss._operation_in_progress = {};
                throw;
            }
        });
    });
}

/**
 * Takes an ordered list of adjacent tokens and divides them in the specified number of ranges.
 */
static std::vector<std::pair<dht::token_range, uint64_t>>
calculate_splits(std::vector<dht::token> tokens, uint32_t split_count, column_family& cf) {
    auto sstables = cf.get_sstables();
    const double step = static_cast<double>(tokens.size() - 1) / split_count;
    auto prev_token_idx = 0;
    std::vector<std::pair<dht::token_range, uint64_t>> splits;
    splits.reserve(split_count);
    for (uint32_t i = 1; i <= split_count; ++i) {
        auto index = static_cast<uint32_t>(std::round(i * step));
        dht::token_range range({{ std::move(tokens[prev_token_idx]), false }}, {{ tokens[index], true }});
        // always return an estimate > 0 (see CASSANDRA-7322)
        uint64_t estimated_keys_for_range = 0;
        for (auto&& sst : *sstables) {
            estimated_keys_for_range += sst->estimated_keys_for_range(range);
        }
        splits.emplace_back(std::move(range), std::max(static_cast<uint64_t>(cf.schema()->min_index_interval()), estimated_keys_for_range));
        prev_token_idx = index;
    }
    return splits;
};

std::vector<std::pair<dht::token_range, uint64_t>>
storage_service::get_splits(const sstring& ks_name, const sstring& cf_name, range<dht::token> range, uint32_t keys_per_split) {
    using range_type = dht::token_range;
    auto& cf = _db.local().find_column_family(ks_name, cf_name);
    auto schema = cf.schema();
    auto sstables = cf.get_sstables();
    uint64_t total_row_count_estimate = 0;
    std::vector<dht::token> tokens;
    std::vector<range_type> unwrapped;
    if (range.is_wrap_around(dht::token_comparator())) {
        auto uwr = range.unwrap();
        unwrapped.emplace_back(std::move(uwr.second));
        unwrapped.emplace_back(std::move(uwr.first));
    } else {
        unwrapped.emplace_back(std::move(range));
    }
    tokens.push_back(std::move(unwrapped[0].start().value_or(range_type::bound(dht::minimum_token()))).value());
    for (auto&& r : unwrapped) {
        std::vector<dht::token> range_tokens;
        for (auto &&sst : *sstables) {
            total_row_count_estimate += sst->estimated_keys_for_range(r);
            auto keys = sst->get_key_samples(*cf.schema(), r);
            std::transform(keys.begin(), keys.end(), std::back_inserter(range_tokens), [](auto&& k) { return std::move(k.token()); });
        }
        std::sort(range_tokens.begin(), range_tokens.end());
        std::move(range_tokens.begin(), range_tokens.end(), std::back_inserter(tokens));
    }
    tokens.push_back(std::move(unwrapped[unwrapped.size() - 1].end().value_or(range_type::bound(dht::maximum_token()))).value());

    // split_count should be much smaller than number of key samples, to avoid huge sampling error
    constexpr uint32_t min_samples_per_split = 4;
    uint64_t max_split_count = tokens.size() / min_samples_per_split + 1;
    uint32_t split_count = std::max(uint32_t(1), static_cast<uint32_t>(std::min(max_split_count, total_row_count_estimate / keys_per_split)));

    return calculate_splits(std::move(tokens), split_count, cf);
};

dht::token_range_vector
storage_service::get_ranges_for_endpoint(const sstring& name, const gms::inet_address& ep) const {
    return _db.local().find_keyspace(name).get_replication_strategy().get_ranges(ep);
}

dht::token_range_vector
storage_service::get_all_ranges(const std::vector<token>& sorted_tokens) const {
    if (sorted_tokens.empty())
        return dht::token_range_vector();
    int size = sorted_tokens.size();
    dht::token_range_vector ranges;
    ranges.push_back(dht::token_range::make_ending_with(range_bound<token>(sorted_tokens[0], true)));
    for (int i = 1; i < size; ++i) {
        dht::token_range r(range<token>::bound(sorted_tokens[i - 1], false), range<token>::bound(sorted_tokens[i], true));
        ranges.push_back(r);
    }
    ranges.push_back(dht::token_range::make_starting_with(range_bound<token>(sorted_tokens[size-1], false)));

    return ranges;
}

std::vector<gms::inet_address>
storage_service::get_natural_endpoints(const sstring& keyspace,
        const sstring& cf, const sstring& key) const {
    sstables::key_view key_view = sstables::key_view(bytes_view(reinterpret_cast<const signed char*>(key.c_str()), key.size()));
    dht::token token = dht::global_partitioner().get_token(key_view);
    return get_natural_endpoints(keyspace, token);
}

std::vector<gms::inet_address>
storage_service::get_natural_endpoints(const sstring& keyspace, const token& pos) const {
    return _db.local().find_keyspace(keyspace).get_replication_strategy().get_natural_endpoints(pos);
}

future<std::unordered_map<sstring, sstring>>
storage_service::view_build_statuses(sstring keyspace, sstring view_name) const {
    return _sys_dist_ks.local().view_status(std::move(keyspace), std::move(view_name)).then([this] (std::unordered_map<utils::UUID, sstring> status) {
        auto& endpoint_to_host_id = get_token_metadata().get_endpoint_to_host_id_map_for_reading();
        return boost::copy_range<std::unordered_map<sstring, sstring>>(endpoint_to_host_id
                | boost::adaptors::transformed([&status] (const std::pair<inet_address, utils::UUID>& p) {
                    auto it = status.find(p.second);
                    auto s = it != status.end() ? std::move(it->second) : "UNKNOWN";
                    return std::pair(p.first.to_sstring(), std::move(s));
                }));
    });
}

future<> init_storage_service(sharded<abort_source>& abort_source, distributed<database>& db, sharded<gms::gossiper>& gossiper, sharded<auth::service>& auth_service,
<<<<<<< HEAD
        sharded<cql3::cql_config>& cql_config,
        sharded<db::system_distributed_keyspace>& sys_dist_ks,
        sharded<db::view::view_update_generator>& view_update_generator, sharded<gms::feature_service>& feature_service, storage_service_config config, sharded<qos::service_level_controller>& sl_controller) {
    return service::get_storage_service().start(std::ref(abort_source), std::ref(db), std::ref(gossiper), std::ref(auth_service), std::ref(cql_config), std::ref(sys_dist_ks), std::ref(view_update_generator), std::ref(feature_service), config, std::ref(sl_controller));
=======
        sharded<cql3::cql_config>& cql_config, sharded<db::system_distributed_keyspace>& sys_dist_ks,
        sharded<db::view::view_update_generator>& view_update_generator, sharded<gms::feature_service>& feature_service,
        storage_service_config config, sharded<service::migration_notifier>& mn) {
    return service::get_storage_service().start(std::ref(abort_source), std::ref(db), std::ref(gossiper), std::ref(auth_service), std::ref(cql_config), std::ref(sys_dist_ks), std::ref(view_update_generator), std::ref(feature_service), config, std::ref(mn));
>>>>>>> 12bc965f
}

future<> deinit_storage_service() {
    return service::get_storage_service().stop();
}

void feature_enabled_listener::on_enabled() {
    if (_started) {
        return;
    }
    _started = true;
    //FIXME: discarded future.
    (void)with_semaphore(_sem, 1, [this] {
        if (!sstables::is_later(_format, _s._sstables_format)) {
            return make_ready_future<bool>(false);
        }
        return db::system_keyspace::set_scylla_local_param(SSTABLE_FORMAT_PARAM_NAME, to_string(_format)).then([this] {
            return get_storage_service().invoke_on_all([this] (storage_service& s) {
                s._sstables_format = _format;
            });
        }).then([] { return true; });
    }).then([this] (bool update_features) {
        if (!update_features) {
            return make_ready_future<>();
        }
        return gms::get_local_gossiper().add_local_application_state(gms::application_state::SUPPORTED_FEATURES,
                                                                     _s.value_factory.supported_features(_s.get_config_supported_features()));
    });
}

future<> read_sstables_format(distributed<storage_service>& ss) {
    return db::system_keyspace::get_scylla_local_param(SSTABLE_FORMAT_PARAM_NAME).then([&ss] (std::optional<sstring> format_opt) {
        sstables::sstable_version_types format = sstables::from_string(format_opt.value_or("ka"));
        return ss.invoke_on_all([format] (storage_service& s) {
            s._sstables_format = format;
        });
    });
}

future<> storage_service::set_cql_ready(bool ready) {
    return _gossiper.add_local_application_state(application_state::RPC_READY, value_factory.cql_ready(ready));
}

void storage_service::notify_down(inet_address endpoint) {
    get_storage_service().invoke_on_all([endpoint] (auto&& ss) {
        netw::get_local_messaging_service().remove_rpc_client(netw::msg_addr{endpoint, 0});
        return seastar::async([&ss, endpoint] {
            for (auto&& subscriber : ss._lifecycle_subscribers) {
                try {
                    subscriber->on_down(endpoint);
                } catch (...) {
                    slogger.warn("Down notification failed {}: {}", endpoint, std::current_exception());
                }
            }
        });
    }).get();
    slogger.debug("Notify node {} has been down", endpoint);
}

void storage_service::notify_left(inet_address endpoint) {
    get_storage_service().invoke_on_all([endpoint] (auto&& ss) {
        return seastar::async([&ss, endpoint] {
            for (auto&& subscriber : ss._lifecycle_subscribers) {
                try {
                    subscriber->on_leave_cluster(endpoint);
                } catch (...) {
                    slogger.warn("Leave cluster notification failed {}: {}", endpoint, std::current_exception());
                }
            }
        });
    }).get();
    slogger.debug("Notify node {} has left the cluster", endpoint);
}

void storage_service::notify_up(inet_address endpoint)
{
    if (!_gossiper.is_cql_ready(endpoint) || !_gossiper.is_alive(endpoint)) {
        return;
    }
    get_storage_service().invoke_on_all([endpoint] (auto&& ss) {
        return seastar::async([&ss, endpoint] {
            for (auto&& subscriber : ss._lifecycle_subscribers) {
                try {
                    subscriber->on_up(endpoint);
                } catch (...) {
                    slogger.warn("Up notification failed {}: {}", endpoint, std::current_exception());
                }
            }
        });
    }).get();
    slogger.debug("Notify node {} has been up", endpoint);
}

void storage_service::notify_joined(inet_address endpoint)
{
    if (!_gossiper.is_normal(endpoint)) {
        return;
    }

    get_storage_service().invoke_on_all([endpoint] (auto&& ss) {
        return seastar::async([&ss, endpoint] {
            for (auto&& subscriber : ss._lifecycle_subscribers) {
                try {
                    subscriber->on_join_cluster(endpoint);
                } catch (...) {
                    slogger.warn("Join cluster notification failed {}: {}", endpoint, std::current_exception());
                }
            }
        });
    }).get();
    slogger.debug("Notify node {} has joined the cluster", endpoint);
}

void storage_service::notify_cql_change(inet_address endpoint, bool ready)
{
    if (ready) {
        notify_up(endpoint);
    } else {
        notify_down(endpoint);
    }
}

db::schema_features storage_service::cluster_schema_features() const {
    db::schema_features f;
    f.set_if<db::schema_feature::VIEW_VIRTUAL_COLUMNS>(bool(_view_virtual_columns));
    f.set_if<db::schema_feature::DIGEST_INSENSITIVE_TO_EXPIRY>(bool(_digest_insensitive_to_expiry));
    f.set_if<db::schema_feature::COMPUTED_COLUMNS>(bool(_computed_columns));
    f.set_if<db::schema_feature::CDC_OPTIONS>(bool(_cdc_feature));
    // We wish to be able to migrate from 2.3 and 3.0, as well as enterprise-2018.1.
    // So we set the IN_MEMORY_TABLES feature if either the cluster feature IN_MEMORY_TABLES is present
    // (indicating 2019.1 or later) or if the cluster XXHASH feature is not present (indicating enterprise-2018.1).
    //
    // Equivalently, we disable the feature if we don't have the cluster in-memory feature and do have the xxhash
    // feature (indicating a recent open-source version).
    bool some_features_were_propagated = bool(_range_tombstones_feature);
    bool older_than_2019_1_or_2_3 = !_xxhash_feature;
    bool upgrading_from_2018_1 = some_features_were_propagated && older_than_2019_1_or_2_3;
    slogger.info("range_tombstones: {} xxhash: {} in_memory: {} result: {}",
            bool(_range_tombstones_feature), bool(_xxhash_feature), bool(_in_memory_tables),
            bool(_in_memory_tables) || upgrading_from_2018_1);
    f.set_if<db::schema_feature::IN_MEMORY_TABLES>(bool(_in_memory_tables) || upgrading_from_2018_1);
    return f;
}

future<bool> storage_service::is_cleanup_allowed(sstring keyspace) {
    return get_storage_service().invoke_on(0, [keyspace = std::move(keyspace)] (storage_service& ss) {
        auto my_address = ss.get_broadcast_address();
        auto pending_ranges = ss.get_token_metadata().get_pending_ranges(keyspace, my_address).size();
        bool is_bootstrap_mode = ss._is_bootstrap_mode;
        slogger.debug("is_cleanup_allowed: keyspace={}, is_bootstrap_mode={}, pending_ranges={}",
                keyspace, is_bootstrap_mode, pending_ranges);
        return !is_bootstrap_mode && pending_ranges == 0;
    });
}

} // namespace service
<|MERGE_RESOLUTION|>--- conflicted
+++ resolved
@@ -134,22 +134,15 @@
 }
 
 storage_service::storage_service(abort_source& abort_source, distributed<database>& db, gms::gossiper& gossiper, sharded<auth::service>& auth_service, sharded<cql3::cql_config>& cql_config, sharded<db::system_distributed_keyspace>& sys_dist_ks,
-<<<<<<< HEAD
-        sharded<db::view::view_update_generator>& view_update_generator, gms::feature_service& feature_service, storage_service_config config, sharded<qos::service_level_controller>& sl_controller, bool for_testing, std::set<sstring> disabled_features)
-=======
-        sharded<db::view::view_update_generator>& view_update_generator, gms::feature_service& feature_service, storage_service_config config, sharded<service::migration_notifier>& mn, bool for_testing, std::set<sstring> disabled_features)
->>>>>>> 12bc965f
+        sharded<db::view::view_update_generator>& view_update_generator, gms::feature_service& feature_service, storage_service_config config, sharded<service::migration_notifier>& mn, sharded<qos::service_level_controller>& sl_controller, bool for_testing, std::set<sstring> disabled_features)
         : _abort_source(abort_source)
         , _feature_service(feature_service)
         , _db(db)
         , _gossiper(gossiper)
         , _auth_service(auth_service)
         , _cql_config(cql_config)
-<<<<<<< HEAD
+        , _mnotifier(mn)
         , _sl_controller(sl_controller)
-=======
-        , _mnotifier(mn)
->>>>>>> 12bc965f
         , _disabled_features(std::move(disabled_features))
         , _service_memory_total(config.available_memory / 10)
         , _service_memory_limiter(_service_memory_total)
@@ -2257,11 +2250,7 @@
             cql_server_smp_service_group_config.max_nonlocal_requests = 5000;
             cql_server_config.bounce_request_smp_service_group = create_smp_service_group(cql_server_smp_service_group_config).get0();
             seastar::net::inet_address ip = gms::inet_address::lookup(addr, family, preferred).get0();
-<<<<<<< HEAD
-            cserver->start(std::ref(cql3::get_query_processor()), std::ref(ss._auth_service), std::ref(ss._cql_config), cql_server_config, std::ref(ss._sl_controller)).get();
-=======
-            cserver->start(std::ref(cql3::get_query_processor()), std::ref(ss._auth_service), std::ref(ss._cql_config), std::ref(ss._mnotifier), cql_server_config).get();
->>>>>>> 12bc965f
+            cserver->start(std::ref(cql3::get_query_processor()), std::ref(ss._auth_service), std::ref(ss._cql_config), std::ref(ss._mnotifier), cql_server_config, std::ref(ss._sl_controller)).get();
             struct listen_cfg {
                 socket_address addr;
                 std::shared_ptr<seastar::tls::credentials_builder> cred;
@@ -3342,17 +3331,10 @@
 }
 
 future<> init_storage_service(sharded<abort_source>& abort_source, distributed<database>& db, sharded<gms::gossiper>& gossiper, sharded<auth::service>& auth_service,
-<<<<<<< HEAD
-        sharded<cql3::cql_config>& cql_config,
-        sharded<db::system_distributed_keyspace>& sys_dist_ks,
-        sharded<db::view::view_update_generator>& view_update_generator, sharded<gms::feature_service>& feature_service, storage_service_config config, sharded<qos::service_level_controller>& sl_controller) {
-    return service::get_storage_service().start(std::ref(abort_source), std::ref(db), std::ref(gossiper), std::ref(auth_service), std::ref(cql_config), std::ref(sys_dist_ks), std::ref(view_update_generator), std::ref(feature_service), config, std::ref(sl_controller));
-=======
         sharded<cql3::cql_config>& cql_config, sharded<db::system_distributed_keyspace>& sys_dist_ks,
         sharded<db::view::view_update_generator>& view_update_generator, sharded<gms::feature_service>& feature_service,
-        storage_service_config config, sharded<service::migration_notifier>& mn) {
-    return service::get_storage_service().start(std::ref(abort_source), std::ref(db), std::ref(gossiper), std::ref(auth_service), std::ref(cql_config), std::ref(sys_dist_ks), std::ref(view_update_generator), std::ref(feature_service), config, std::ref(mn));
->>>>>>> 12bc965f
+        storage_service_config config, sharded<service::migration_notifier>& mn, sharded<qos::service_level_controller>& sl_controller) {
+    return service::get_storage_service().start(std::ref(abort_source), std::ref(db), std::ref(gossiper), std::ref(auth_service), std::ref(cql_config), std::ref(sys_dist_ks), std::ref(view_update_generator), std::ref(feature_service), config, std::ref(mn), std::ref(sl_controller));
 }
 
 future<> deinit_storage_service() {
