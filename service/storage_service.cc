--- conflicted
+++ resolved
@@ -103,11 +103,8 @@
 static const sstring UNBOUNDED_RANGE_TOMBSTONES_FEATURE = "UNBOUNDED_RANGE_TOMBSTONES";
 static const sstring VIEW_VIRTUAL_COLUMNS = "VIEW_VIRTUAL_COLUMNS";
 static const sstring DIGEST_INSENSITIVE_TO_EXPIRY = "DIGEST_INSENSITIVE_TO_EXPIRY";
-<<<<<<< HEAD
+static const sstring COMPUTED_COLUMNS_FEATURE = "COMPUTED_COLUMNS";
 static const sstring IN_MEMORY_TABLES = "IN_MEMORY_TABLES";
-=======
-static const sstring COMPUTED_COLUMNS_FEATURE = "COMPUTED_COLUMNS";
->>>>>>> 3af8431a
 
 static const sstring SSTABLE_FORMAT_PARAM_NAME = "sstable_format";
 
@@ -163,11 +160,8 @@
         , _unbounded_range_tombstones_feature(_feature_service, UNBOUNDED_RANGE_TOMBSTONES_FEATURE)
         , _view_virtual_columns(_feature_service, VIEW_VIRTUAL_COLUMNS)
         , _digest_insensitive_to_expiry(_feature_service, DIGEST_INSENSITIVE_TO_EXPIRY)
-<<<<<<< HEAD
+        , _computed_columns(_feature_service, COMPUTED_COLUMNS_FEATURE)
         , _in_memory_tables(_feature_service, IN_MEMORY_TABLES)
-=======
-        , _computed_columns(_feature_service, COMPUTED_COLUMNS_FEATURE)
->>>>>>> 3af8431a
         , _la_feature_listener(*this, _feature_listeners_sem, sstables::sstable_version_types::la)
         , _mc_feature_listener(*this, _feature_listeners_sem, sstables::sstable_version_types::mc)
         , _replicate_action([this] { return do_replicate_to_all_cores(); })
@@ -222,11 +216,8 @@
         std::ref(_unbounded_range_tombstones_feature),
         std::ref(_view_virtual_columns),
         std::ref(_digest_insensitive_to_expiry),
-<<<<<<< HEAD
+        std::ref(_computed_columns),
         std::ref(_in_memory_tables),
-=======
-        std::ref(_computed_columns),
->>>>>>> 3af8431a
     })
     {
         if (features.count(f.name())) {
@@ -331,11 +322,8 @@
         CORRECT_STATIC_COMPACT_IN_MC,
         VIEW_VIRTUAL_COLUMNS,
         DIGEST_INSENSITIVE_TO_EXPIRY,
-<<<<<<< HEAD
+        COMPUTED_COLUMNS_FEATURE,
         IN_MEMORY_TABLES,
-=======
-        COMPUTED_COLUMNS_FEATURE,
->>>>>>> 3af8431a
     };
 
     // Do not respect config in the case database is not started
@@ -3534,7 +3522,7 @@
     db::schema_features f;
     f.set_if<db::schema_feature::VIEW_VIRTUAL_COLUMNS>(bool(_view_virtual_columns));
     f.set_if<db::schema_feature::DIGEST_INSENSITIVE_TO_EXPIRY>(bool(_digest_insensitive_to_expiry));
-<<<<<<< HEAD
+    f.set_if<db::schema_feature::COMPUTED_COLUMNS>(bool(_computed_columns));
     // We wish to be able to migrate from 2.3 and 3.0, as well as enterprise-2018.1.
     // So we set the IN_MEMORY_TABLES feature if either the cluster feature IN_MEMORY_TABLES is present
     // (indicating 2019.1 or later) or if the cluster XXHASH feature is not present (indicating enterprise-2018.1).
@@ -3548,9 +3536,6 @@
             bool(_range_tombstones_feature), bool(_xxhash_feature), bool(_in_memory_tables),
             bool(_in_memory_tables) || upgrading_from_2018_1);
     f.set_if<db::schema_feature::IN_MEMORY_TABLES>(bool(_in_memory_tables) || upgrading_from_2018_1);
-=======
-    f.set_if<db::schema_feature::COMPUTED_COLUMNS>(bool(_computed_columns));
->>>>>>> 3af8431a
     return f;
 }
 
