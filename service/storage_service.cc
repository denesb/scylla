--- conflicted
+++ resolved
@@ -2282,11 +2282,7 @@
         cql_server_config.get_service_memory_limiter_semaphore = [ss = std::ref(get_storage_service())] () -> semaphore& { return ss.get().local()._service_memory_limiter; };
         cql_server_config.allow_shard_aware_drivers = cfg.enable_shard_aware_drivers();
         return gms::inet_address::lookup(addr, family, preferred).then([&ss, cserver, addr, &cfg, keepalive, ceo = std::move(ceo), cql_server_config] (seastar::net::inet_address ip) {
-<<<<<<< HEAD
-                return cserver->start(std::ref(service::get_storage_proxy()), std::ref(cql3::get_query_processor()), std::ref(ss._auth_service), std::ref(ss._cql_config), cql_server_config, std::ref(ss._sl_controller)).then([cserver, &cfg, addr, ip, ceo, keepalive]() {
-=======
-                return cserver->start(std::ref(cql3::get_query_processor()), std::ref(ss._auth_service), std::ref(ss._cql_config), cql_server_config).then([cserver, &cfg, addr, ip, ceo, keepalive]() {
->>>>>>> c5a95210
+                return cserver->start(std::ref(cql3::get_query_processor()), std::ref(ss._auth_service), std::ref(ss._cql_config), cql_server_config, std::ref(ss._sl_controller)).then([cserver, &cfg, addr, ip, ceo, keepalive]() {
 
                 auto f = make_ready_future();
 
