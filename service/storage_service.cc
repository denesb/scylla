--- conflicted
+++ resolved
@@ -71,13 +71,10 @@
 #include "cdc/generation.hh"
 #include "repair/repair.hh"
 #include "service/priority_manager.hh"
-<<<<<<< HEAD
+#include "utils/generation-number.hh"
 #include "audit/audit.hh"
 #include "service/qos/service_level_controller.hh"
 #include "service/qos/standard_service_level_distributed_data_accessor.hh"
-=======
-#include "utils/generation-number.hh"
->>>>>>> 9d9d54c8
 
 using token = dht::token;
 using UUID = utils::UUID;
@@ -577,27 +574,24 @@
         }
     }
 
-<<<<<<< HEAD
+    if (!is_auto_bootstrap()) {
+        slogger.warn("auto_bootstrap set to \"off\". This causes UNDEFINED BEHAVIOR. YOU MAY LOSE DATA.");
+    }
+
+    if (!db::system_keyspace::bootstrap_complete() && _gossiper.get_seeds().count(get_broadcast_address())) {
+        slogger.warn("Bootstrapping node marked as seed (present in the seed list)."
+                     " This can only be done for the very first node in a new cluster."
+                     " If this is not the first node, YOU MAY LOSE DATA."
+                     " Bootstrapping new nodes into an existing cluster as seeds"
+                     " causes UNDEFINED BEHAVIOR. DO NOT EVER do that.");
+    }
+
     // now, that the system distributed keyspace is initialized and started,
     // pass an accessor to the service level controller so it can interact with it
     _sl_controller.invoke_on_all([this] (qos::service_level_controller& sl_controller) {
         sl_controller.set_distributed_data_accessor(::static_pointer_cast<qos::service_level_controller::service_level_distributed_data_accessor>(
                 ::make_shared<qos::standard_service_level_distributed_data_accessor>(_sys_dist_ks.local())));
     }).get();
-=======
-
-    if (!is_auto_bootstrap()) {
-        slogger.warn("auto_bootstrap set to \"off\". This causes UNDEFINED BEHAVIOR. YOU MAY LOSE DATA.");
-    }
-
-    if (!db::system_keyspace::bootstrap_complete() && _gossiper.get_seeds().count(get_broadcast_address())) {
-        slogger.warn("Bootstrapping node marked as seed (present in the seed list)."
-                     " This can only be done for the very first node in a new cluster."
-                     " If this is not the first node, YOU MAY LOSE DATA."
-                     " Bootstrapping new nodes into an existing cluster as seeds"
-                     " causes UNDEFINED BEHAVIOR. DO NOT EVER do that.");
-    }
->>>>>>> 9d9d54c8
 
     slogger.debug("Setting tokens to {}", _bootstrap_tokens);
     // This node must know about its chosen tokens before other nodes do
