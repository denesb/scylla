--- conflicted
+++ resolved
@@ -62,13 +62,8 @@
 
 const sstring cf_prop_defs::KW_ID = "id";
 
-<<<<<<< HEAD
-const sstring cf_prop_defs::KW_CDC = "cdc";
-
 const sstring cf_prop_defs::KW_IN_MEMORY = "in_memory";
 
-=======
->>>>>>> be293523
 const sstring cf_prop_defs::COMPACTION_STRATEGY_CLASS_KEY = "class";
 
 const sstring cf_prop_defs::COMPACTION_ENABLED_KEY = "enabled";
@@ -101,12 +96,8 @@
         KW_GCGRACESECONDS, KW_CACHING, KW_DEFAULT_TIME_TO_LIVE,
         KW_MIN_INDEX_INTERVAL, KW_MAX_INDEX_INTERVAL, KW_SPECULATIVE_RETRY,
         KW_BF_FP_CHANCE, KW_MEMTABLE_FLUSH_PERIOD, KW_COMPACTION,
-<<<<<<< HEAD
-        KW_COMPRESSION, KW_CRC_CHECK_CHANCE, KW_ID, KW_CDC
+        KW_COMPRESSION, KW_CRC_CHECK_CHANCE, KW_ID
         , KW_IN_MEMORY
-=======
-        KW_COMPRESSION, KW_CRC_CHECK_CHANCE, KW_ID
->>>>>>> be293523
     });
     static std::set<sstring> obsolete_keywords({
         sstring("index_interval"),
@@ -284,22 +275,11 @@
     if (compression_options) {
         builder.set_compressor_params(compression_parameters(*compression_options));
     }
-<<<<<<< HEAD
-    auto cdc_options = get_cdc_options();
-    if (cdc_options) {
-        auto opts = cdc::options(*cdc_options);
-        if (opts.enabled() && !db.features().cluster_supports_cdc()) {
-            throw exceptions::configuration_exception("CDC not supported by the cluster");
-        }
-        builder.set_cdc_options(std::move(opts));
-    }
 
     if (has_property(KW_IN_MEMORY)) {
         builder.set_in_memory(get_boolean(KW_IN_MEMORY, builder.get_in_memory()));
     }
-=======
-
->>>>>>> be293523
+
 #if 0
     CachingOptions cachingOptions = getCachingOptions();
     if (cachingOptions != null)
