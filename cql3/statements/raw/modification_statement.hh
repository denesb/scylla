/*
 * Licensed to the Apache Software Foundation (ASF) under one
 * or more contributor license agreements.  See the NOTICE file
 * distributed with this work for additional information
 * regarding copyright ownership.  The ASF licenses this file
 * to you under the Apache License, Version 2.0 (the
 * "License"); you may not use this file except in compliance
 * with the License.  You may obtain a copy of the License at
 *
 *     http://www.apache.org/licenses/LICENSE-2.0
 *
 * Unless required by applicable law or agreed to in writing, software
 * distributed under the License is distributed on an "AS IS" BASIS,
 * WITHOUT WARRANTIES OR CONDITIONS OF ANY KIND, either express or implied.
 * See the License for the specific language governing permissions and
 * limitations under the License.
 */

/*
 * Copyright (C) 2015 ScyllaDB
 *
 * Modified by ScyllaDB
 */

/*
 * This file is part of Scylla.
 *
 * See the LICENSE.PROPRIETARY file in the top-level directory for licensing information.
 */

#pragma once

#include "cql3/restrictions/restriction.hh"
#include "cql3/statements/raw/cf_statement.hh"
#include "cql3/column_identifier.hh"
#include "cql3/update_parameters.hh"
#include "cql3/column_condition.hh"
#include "cql3/cql_statement.hh"
#include "cql3/attributes.hh"
#include "cql3/operation.hh"
#include "cql3/relation.hh"

#include <seastar/core/shared_ptr.hh>
#include <seastar/core/future-util.hh>

#include "unimplemented.hh"
#include "validation.hh"
#include "service/storage_proxy.hh"

#include <memory>

namespace cql3 {

namespace statements {

class modification_statement;

namespace raw {

class modification_statement : public cf_statement {
    sstring _raw_cql;
public:
    using conditions_vector = std::vector<std::pair<::shared_ptr<column_identifier::raw>, ::shared_ptr<column_condition::raw>>>;
protected:
    const ::shared_ptr<attributes::raw> _attrs;
    const std::vector<std::pair<::shared_ptr<column_identifier::raw>, ::shared_ptr<column_condition::raw>>> _conditions;
private:
    const bool _if_not_exists;
    const bool _if_exists;
protected:
    modification_statement(::shared_ptr<cf_name> name, ::shared_ptr<attributes::raw> attrs, conditions_vector conditions, bool if_not_exists, bool if_exists);

public:
    virtual std::unique_ptr<prepared> prepare(database& db, cql_stats& stats) override;
<<<<<<< HEAD
    ::shared_ptr<cql3::statements::modification_statement> prepare(database& db, lw_shared_ptr<variable_specifications> bound_names, cql_stats& stats);
    void add_raw(sstring&& raw) { _raw_cql = std::move(raw); }
    const sstring& get_raw_cql() const { return _raw_cql; }
=======
    ::shared_ptr<cql3::statements::modification_statement> prepare(database& db, variable_specifications& bound_names, cql_stats& stats);
>>>>>>> e1b22b6a
protected:
    virtual ::shared_ptr<cql3::statements::modification_statement> prepare_internal(database& db, schema_ptr schema,
        variable_specifications& bound_names, std::unique_ptr<attributes> attrs, cql_stats& stats) = 0;

    // Helper function used by child classes to prepare conditions for a prepared statement.
    // Must be called before processing WHERE clause, because to perform sanity checks there
    // we need to know what kinds of conditions (static, regular) the statement has.
    void prepare_conditions(database& db, schema_ptr schema, variable_specifications& bound_names,
            cql3::statements::modification_statement& stmt);

    virtual audit::statement_category category() const override;
};

}

}

}<|MERGE_RESOLUTION|>--- conflicted
+++ resolved
@@ -72,13 +72,9 @@
 
 public:
     virtual std::unique_ptr<prepared> prepare(database& db, cql_stats& stats) override;
-<<<<<<< HEAD
-    ::shared_ptr<cql3::statements::modification_statement> prepare(database& db, lw_shared_ptr<variable_specifications> bound_names, cql_stats& stats);
+    ::shared_ptr<cql3::statements::modification_statement> prepare(database& db, variable_specifications& bound_names, cql_stats& stats);
     void add_raw(sstring&& raw) { _raw_cql = std::move(raw); }
     const sstring& get_raw_cql() const { return _raw_cql; }
-=======
-    ::shared_ptr<cql3::statements::modification_statement> prepare(database& db, variable_specifications& bound_names, cql_stats& stats);
->>>>>>> e1b22b6a
 protected:
     virtual ::shared_ptr<cql3::statements::modification_statement> prepare_internal(database& db, schema_ptr schema,
         variable_specifications& bound_names, std::unique_ptr<attributes> attrs, cql_stats& stats) = 0;
