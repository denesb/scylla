/*
 * Licensed to the Apache Software Foundation (ASF) under one
 * or more contributor license agreements.  See the NOTICE file
 * distributed with this work for additional information
 * regarding copyright ownership.  The ASF licenses this file
 * to you under the Apache License, Version 2.0 (the
 * "License"); you may not use this file except in compliance
 * with the License.  You may obtain a copy of the License at
 *
 *     http://www.apache.org/licenses/LICENSE-2.0
 *
 * Unless required by applicable law or agreed to in writing, software
 * distributed under the License is distributed on an "AS IS" BASIS,
 * WITHOUT WARRANTIES OR CONDITIONS OF ANY KIND, either express or implied.
 * See the License for the specific language governing permissions and
 * limitations under the License.
 */

/*
 * Copyright (C) 2015 ScyllaDB
 *
 * Modified by ScyllaDB
 */

/*
 * This file is part of Scylla.
 *
 * See the LICENSE.PROPRIETARY file in the top-level directory for licensing information.
 */

#pragma once

#include "cql3/restrictions/restriction.hh"
#include "cql3/statements/raw/cf_statement.hh"
#include "cql3/column_identifier.hh"
#include "cql3/update_parameters.hh"
#include "cql3/column_condition.hh"
#include "cql3/cql_statement.hh"
#include "cql3/attributes.hh"
#include "cql3/operation.hh"
#include "cql3/relation.hh"

#include <seastar/core/shared_ptr.hh>
#include <seastar/core/future-util.hh>

#include "unimplemented.hh"
#include "validation.hh"
#include "service/storage_proxy.hh"

#include <memory>

namespace cql3 {

namespace statements {

class modification_statement;

namespace raw {

class modification_statement : public cf_statement {
    sstring _raw_cql;
public:
    using conditions_vector = std::vector<std::pair<::shared_ptr<column_identifier::raw>, ::shared_ptr<column_condition::raw>>>;
protected:
    const ::shared_ptr<attributes::raw> _attrs;
    const std::vector<std::pair<::shared_ptr<column_identifier::raw>, ::shared_ptr<column_condition::raw>>> _conditions;
private:
    const bool _if_not_exists;
    const bool _if_exists;
protected:
    modification_statement(::shared_ptr<cf_name> name, ::shared_ptr<attributes::raw> attrs, conditions_vector conditions, bool if_not_exists, bool if_exists);

public:
    virtual std::unique_ptr<prepared> prepare(database& db, cql_stats& stats) override;
    ::shared_ptr<cql3::statements::modification_statement> prepare(database& db, variable_specifications& bound_names, cql_stats& stats);
    void add_raw(sstring&& raw) { _raw_cql = std::move(raw); }
    const sstring& get_raw_cql() const { return _raw_cql; }
protected:
    virtual ::shared_ptr<cql3::statements::modification_statement> prepare_internal(database& db, schema_ptr schema,
        variable_specifications& bound_names, std::unique_ptr<attributes> attrs, cql_stats& stats) = 0;

    // Helper function used by child classes to prepare conditions for a prepared statement.
    // Must be called before processing WHERE clause, because to perform sanity checks there
    // we need to know what kinds of conditions (static, regular) the statement has.
    void prepare_conditions(database& db, schema_ptr schema, variable_specifications& bound_names,
<<<<<<< HEAD
            cql3::statements::modification_statement& stmt);

    virtual audit::statement_category category() const override;
=======
            cql3::statements::modification_statement& stmt) const;
>>>>>>> 5137b596
};

}

}

}<|MERGE_RESOLUTION|>--- conflicted
+++ resolved
@@ -83,13 +83,9 @@
     // Must be called before processing WHERE clause, because to perform sanity checks there
     // we need to know what kinds of conditions (static, regular) the statement has.
     void prepare_conditions(database& db, schema_ptr schema, variable_specifications& bound_names,
-<<<<<<< HEAD
-            cql3::statements::modification_statement& stmt);
+            cql3::statements::modification_statement& stmt) const;
 
     virtual audit::statement_category category() const override;
-=======
-            cql3::statements::modification_statement& stmt) const;
->>>>>>> 5137b596
 };
 
 }
