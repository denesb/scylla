/*
 * Licensed to the Apache Software Foundation (ASF) under one
 * or more contributor license agreements.  See the NOTICE file
 * distributed with this work for additional information
 * regarding copyright ownership.  The ASF licenses this file
 * to you under the Apache License, Version 2.0 (the
 * "License"); you may not use this file except in compliance
 * with the License.  You may obtain a copy of the License at
 *
 *     http://www.apache.org/licenses/LICENSE-2.0
 *
 * Unless required by applicable law or agreed to in writing, software
 * distributed under the License is distributed on an "AS IS" BASIS,
 * WITHOUT WARRANTIES OR CONDITIONS OF ANY KIND, either express or implied.
 * See the License for the specific language governing permissions and
 * limitations under the License.
 */

/*
 * Copyright (C) 2016 ScyllaDB
 *
 * Modified by ScyllaDB
 */

/*
 * This file is part of Scylla.
 *
 * See the LICENSE.PROPRIETARY file in the top-level directory for licensing information.
 */

#pragma once

#include "cql3/variable_specifications.hh"
#include "cql3/column_identifier.hh"
#include "cql3/stats.hh"

#include <seastar/core/shared_ptr.hh>

#include <optional>
#include <vector>
#include "audit/audit.hh"

namespace cql3 {

namespace statements {

class prepared_statement;

namespace raw {

class parsed_statement {
protected:
    variable_specifications _variables;

public:
    virtual ~parsed_statement();

    variable_specifications& get_bound_variables();
    const variable_specifications& get_bound_variables() const;

    void set_bound_variables(const std::vector<::shared_ptr<column_identifier>>& bound_names);

    virtual std::unique_ptr<prepared_statement> prepare(database& db, cql_stats& stats) = 0;
<<<<<<< HEAD

    virtual bool uses_function(const sstring& ks_name, const sstring& function_name) const;

protected:
    virtual audit::statement_category category() const = 0;
    virtual audit::audit_info_ptr audit_info() const = 0;
=======
>>>>>>> f76c519c
};

}

}

}<|MERGE_RESOLUTION|>--- conflicted
+++ resolved
@@ -61,15 +61,10 @@
     void set_bound_variables(const std::vector<::shared_ptr<column_identifier>>& bound_names);
 
     virtual std::unique_ptr<prepared_statement> prepare(database& db, cql_stats& stats) = 0;
-<<<<<<< HEAD
-
-    virtual bool uses_function(const sstring& ks_name, const sstring& function_name) const;
 
 protected:
     virtual audit::statement_category category() const = 0;
     virtual audit::audit_info_ptr audit_info() const = 0;
-=======
->>>>>>> f76c519c
 };
 
 }
