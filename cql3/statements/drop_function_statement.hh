--- conflicted
+++ resolved
@@ -29,15 +29,10 @@
 class drop_function_statement final : public drop_function_statement_base {
     virtual std::unique_ptr<prepared> prepare(database& db, cql_stats& stats) override;
     virtual future<shared_ptr<cql_transport::event::schema_change>> announce_migration(
-<<<<<<< HEAD
-            service::storage_proxy& proxy, bool is_local_only) override;
+            service::storage_proxy& proxy, bool is_local_only) const override;
 protected:
     virtual audit::statement_category category() const override;
     virtual audit::audit_info_ptr audit_info() const override;
-=======
-            service::storage_proxy& proxy, bool is_local_only) const override;
-
->>>>>>> c5a95210
 public:
     drop_function_statement(functions::function_name name, std::vector<shared_ptr<cql3_type::raw>> arg_types,
             bool args_present, bool if_exists);
