--- conflicted
+++ resolved
@@ -62,18 +62,8 @@
 
 future<> cql3::statements::authentication_statement::check_access(const service::client_state& state) {
     return make_ready_future<>();
-<<<<<<< HEAD
-=======
-}
-
-future<::shared_ptr<cql_transport::messages::result_message>> cql3::statements::authentication_statement::execute_internal(
-                distributed<service::storage_proxy>& proxy,
-                service::query_state& state, const query_options& options) {
-    // Internal queries are exclusively on the system keyspace and makes no sense here
-    throw std::runtime_error("unsupported operation");
 }
 
 audit::statement_category cql3::statements::authentication_statement::category() const {
     return audit::statement_category::DCL;
->>>>>>> d540d5ff
 }