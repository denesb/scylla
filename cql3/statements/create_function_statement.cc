/*
 * Copyright (C) 2019-present ScyllaDB
 */

/*
 * SPDX-License-Identifier: AGPL-3.0-or-later
 */

#include <seastar/core/coroutine.hh>
#include "cql3/statements/create_function_statement.hh"
#include "cql3/functions/functions.hh"
#include "cql3/functions/user_function.hh"
#include "prepared_statement.hh"
#include "service/migration_manager.hh"
#include "service/storage_proxy.hh"
#include "lang/lua.hh"
#include "data_dictionary/data_dictionary.hh"
#include "replica/database.hh" // for wasm
#include "cql3/query_processor.hh"
#include "db/config.hh"

namespace cql3 {

namespace statements {

<<<<<<< HEAD

shared_ptr<functions::function> create_function_statement::create(query_processor& qp, functions::function* old) const {
=======
seastar::future<shared_ptr<functions::function>> create_function_statement::create(query_processor& qp, functions::function* old) const {
>>>>>>> 2fd6d495
    if (old && !dynamic_cast<functions::user_function*>(old)) {
        throw exceptions::invalid_request_exception(format("Cannot replace '{}' which is not a user defined function", *old));
    }
    if (_language != "lua" && _language != "wasm") {
        throw exceptions::invalid_request_exception(format("Language '{}' is not supported", _language));
    }
    data_type return_type = prepare_type(qp, *_return_type);
    std::vector<sstring> arg_names;
    for (const auto& arg_name : _arg_names) {
        arg_names.push_back(arg_name->to_string());
    }

    auto&& db = qp.db();
    if (_language == "lua") {
        auto cfg = lua::make_runtime_config(db.get_config());
        functions::user_function::context ctx = functions::user_function::lua_context {
            .bitcode = lua::compile(cfg, arg_names, _body),
            .cfg = cfg,
        };

        co_return ::make_shared<functions::user_function>(_name, _arg_types, std::move(arg_names), _body, _language,
            std::move(return_type), _called_on_null_input, std::move(ctx));
    } else if (_language == "wasm") {
       // FIXME: need better way to test wasm compilation without real_database()
       wasm::context ctx{db.real_database().wasm_engine(), _name.name, qp.get_wasm_instance_cache(), db.get_config().wasm_udf_yield_fuel(), db.get_config().wasm_udf_total_fuel()};
       try {
            co_await wasm::precompile(qp.alien_runner(), ctx, arg_names, _body);
            co_return ::make_shared<functions::user_function>(_name, _arg_types, std::move(arg_names), _body, _language,
                std::move(return_type), _called_on_null_input, std::move(ctx));
       } catch (const wasm::exception& we) {
           throw exceptions::invalid_request_exception(we.what());
       }
    }
    co_return nullptr;
}

std::unique_ptr<prepared_statement> create_function_statement::prepare(data_dictionary::database db, cql_stats& stats) {
    return std::make_unique<prepared_statement>(make_shared<create_function_statement>(*this));
}

future<std::pair<::shared_ptr<cql_transport::event::schema_change>, std::vector<mutation>>>
create_function_statement::prepare_schema_mutations(query_processor& qp, api::timestamp_type ts) const {
    ::shared_ptr<cql_transport::event::schema_change> ret;
    std::vector<mutation> m;

    auto func = dynamic_pointer_cast<functions::user_function>(co_await validate_while_executing(qp));

    if (func) {
        m = co_await qp.get_migration_manager().prepare_new_function_announcement(func, ts);
        ret = create_schema_change(*func, true);
    }

    co_return std::make_pair(std::move(ret), std::move(m));
}

create_function_statement::create_function_statement(functions::function_name name, sstring language, sstring body,
        std::vector<shared_ptr<column_identifier>> arg_names, std::vector<shared_ptr<cql3_type::raw>> arg_types,
        shared_ptr<cql3_type::raw> return_type, bool called_on_null_input, bool or_replace, bool if_not_exists)
    : create_function_statement_base(std::move(name), std::move(arg_types), or_replace, if_not_exists),
      _language(std::move(language)), _body(std::move(body)), _arg_names(std::move(arg_names)),
      _return_type(std::move(return_type)), _called_on_null_input(called_on_null_input) {}
}
}<|MERGE_RESOLUTION|>--- conflicted
+++ resolved
@@ -23,12 +23,8 @@
 
 namespace statements {
 
-<<<<<<< HEAD
 
-shared_ptr<functions::function> create_function_statement::create(query_processor& qp, functions::function* old) const {
-=======
 seastar::future<shared_ptr<functions::function>> create_function_statement::create(query_processor& qp, functions::function* old) const {
->>>>>>> 2fd6d495
     if (old && !dynamic_cast<functions::user_function*>(old)) {
         throw exceptions::invalid_request_exception(format("Cannot replace '{}' which is not a user defined function", *old));
     }
