/*
 * Copyright (C) 2019 ScyllaDB
 */

/*
 * This file is part of Scylla.
 *
 * Scylla is free software: you can redistribute it and/or modify
 * it under the terms of the GNU Affero General Public License as published by
 * the Free Software Foundation, either version 3 of the License, or
 * (at your option) any later version.
 *
 * Scylla is distributed in the hope that it will be useful,
 * but WITHOUT ANY WARRANTY; without even the implied warranty of
 * MERCHANTABILITY or FITNESS FOR A PARTICULAR PURPOSE.  See the
 * GNU General Public License for more details.
 *
 * You should have received a copy of the GNU General Public License
 * along with Scylla.  If not, see <http://www.gnu.org/licenses/>.
 */

#pragma once

#include "cql3/statements/function_statement.hh"
#include "cql3/functions/user_function.hh"
#include "audit/audit.hh"

namespace cql3 {
namespace statements {
class create_function_statement final : public create_function_statement_base {
    virtual std::unique_ptr<prepared> prepare(database& db, cql_stats& stats) override;
    virtual future<shared_ptr<cql_transport::event::schema_change>> announce_migration(
            service::storage_proxy& proxy, bool is_local_only) const override;
    virtual void create(service::storage_proxy& proxy, functions::function* old) const override;
    sstring _language;
    sstring _body;
    std::vector<shared_ptr<column_identifier>> _arg_names;
    shared_ptr<cql3_type::raw> _return_type;
    bool _called_on_null_input;

    // To support "IF NOT EXISTS" we create the function during the verify stage and use it in announce_migration. In
    // this case it is possible that there is no error but no function is created. We could duplicate some logic in
    // announce_migration or have a _should_create boolean, but creating the function early is probably the simplest.
<<<<<<< HEAD
    shared_ptr<functions::user_function> _func{};
protected:
    virtual audit::statement_category category() const override;
    virtual audit::audit_info_ptr audit_info() const override;
=======
    mutable shared_ptr<functions::user_function> _func{};

>>>>>>> c5a95210
public:
    create_function_statement(functions::function_name name, sstring language, sstring body,
            std::vector<shared_ptr<column_identifier>> arg_names, std::vector<shared_ptr<cql3_type::raw>> arg_types,
            shared_ptr<cql3_type::raw> return_type, bool called_on_null_input, bool or_replace, bool if_not_exists);
};
}
}<|MERGE_RESOLUTION|>--- conflicted
+++ resolved
@@ -41,15 +41,10 @@
     // To support "IF NOT EXISTS" we create the function during the verify stage and use it in announce_migration. In
     // this case it is possible that there is no error but no function is created. We could duplicate some logic in
     // announce_migration or have a _should_create boolean, but creating the function early is probably the simplest.
-<<<<<<< HEAD
-    shared_ptr<functions::user_function> _func{};
+    mutable shared_ptr<functions::user_function> _func{};
 protected:
     virtual audit::statement_category category() const override;
     virtual audit::audit_info_ptr audit_info() const override;
-=======
-    mutable shared_ptr<functions::user_function> _func{};
-
->>>>>>> c5a95210
 public:
     create_function_statement(functions::function_name name, sstring language, sstring body,
             std::vector<shared_ptr<column_identifier>> arg_names, std::vector<shared_ptr<cql3_type::raw>> arg_types,
