--- conflicted
+++ resolved
@@ -591,15 +591,11 @@
     }
 }
 
-<<<<<<< HEAD
 audit::statement_category modification_statement::category() const {
     return audit::statement_category::DML;
 }
 
-}
-=======
 }  // namespace raw
->>>>>>> 9b9609c6
 
 void
 modification_statement::validate(service::storage_proxy&, const service::client_state& state) {
