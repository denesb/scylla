--- conflicted
+++ resolved
@@ -34,11 +34,8 @@
 #include "service/query_state.hh"
 #include "service/storage_proxy.hh"
 #include "cql3/query_options.hh"
-<<<<<<< HEAD
 #include "timeout_config.hh"
-=======
 #include "audit/audit.hh"
->>>>>>> d540d5ff
 
 namespace cql_transport {
 
@@ -56,18 +53,12 @@
 shared_ptr<const metadata> make_empty_metadata();
 
 class cql_statement {
-<<<<<<< HEAD
     timeout_config_selector _timeout_config_selector;
+    audit::audit_info_ptr _audit_info;
 public:
     explicit cql_statement(timeout_config_selector timeout_selector) : _timeout_config_selector(timeout_selector) {}
-
-=======
-    audit::audit_info_ptr _audit_info;
-public:
-    cql_statement() {}
     cql_statement(cql_statement&& o) = default;
-    cql_statement(const cql_statement& o) : _audit_info(o._audit_info ? std::make_unique<audit::audit_info>(*o._audit_info) : nullptr) { }
->>>>>>> d540d5ff
+    cql_statement(const cql_statement& o) : _timeout_config_selector(o._timeout_config_selector), _audit_info(o._audit_info ? std::make_unique<audit::audit_info>(*o._audit_info) : nullptr) { }
     virtual ~cql_statement()
     { }
 
@@ -113,11 +104,7 @@
 
 class cql_statement_no_metadata : public cql_statement {
 public:
-<<<<<<< HEAD
     using cql_statement::cql_statement;
-=======
-    cql_statement_no_metadata() : cql_statement() { }
->>>>>>> d540d5ff
     virtual shared_ptr<const metadata> get_result_metadata() const override {
         return make_empty_metadata();
     }
