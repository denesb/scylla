/*
 * Licensed to the Apache Software Foundation (ASF) under one
 * or more contributor license agreements.  See the NOTICE file
 * distributed with this work for additional information
 * regarding copyright ownership.  The ASF licenses this file
 * to you under the Apache License, Version 2.0 (the
 * "License"); you may not use this file except in compliance
 * with the License.  You may obtain a copy of the License at
 *
 *   http://www.apache.org/licenses/LICENSE-2.0
 *
 * Unless required by applicable law or agreed to in writing,
 * software distributed under the License is distributed on an
 * "AS IS" BASIS, WITHOUT WARRANTIES OR CONDITIONS OF ANY
 * KIND, either express or implied.  See the License for the
 * specific language governing permissions and limitations
 * under the License.
 */

grammar Cql;

options {
    language = Cpp;
}

@parser::namespace{cql3_parser}

@lexer::includes {
#include "cql3/error_collector.hh"
#include "cql3/error_listener.hh"
}

@parser::includes {
#include "cql3/selection/writetime_or_ttl.hh"
#include "cql3/statements/raw/parsed_statement.hh"
#include "cql3/statements/raw/select_statement.hh"
#include "cql3/statements/alter_keyspace_statement.hh"
#include "cql3/statements/alter_table_statement.hh"
#include "cql3/statements/alter_view_statement.hh"
#include "cql3/statements/alter_service_level_statement.hh"
#include "cql3/statements/create_keyspace_statement.hh"
#include "cql3/statements/drop_keyspace_statement.hh"
#include "cql3/statements/create_index_statement.hh"
#include "cql3/statements/create_table_statement.hh"
#include "cql3/statements/create_view_statement.hh"
#include "cql3/statements/create_type_statement.hh"
#include "cql3/statements/create_service_level_statement.hh"
#include "cql3/statements/sl_prop_defs.hh"
#include "cql3/statements/attach_service_level_statement.hh"
#include "cql3/statements/drop_type_statement.hh"
#include "cql3/statements/alter_type_statement.hh"
#include "cql3/statements/property_definitions.hh"
#include "cql3/statements/drop_index_statement.hh"
#include "cql3/statements/drop_table_statement.hh"
#include "cql3/statements/drop_view_statement.hh"
#include "cql3/statements/drop_service_level_statement.hh"
#include "cql3/statements/detach_service_level_statement.hh"
#include "cql3/statements/truncate_statement.hh"
#include "cql3/statements/raw/update_statement.hh"
#include "cql3/statements/raw/insert_statement.hh"
#include "cql3/statements/raw/delete_statement.hh"
#include "cql3/statements/index_prop_defs.hh"
#include "cql3/statements/raw/use_statement.hh"
#include "cql3/statements/raw/batch_statement.hh"
#include "cql3/statements/list_users_statement.hh"
#include "cql3/statements/grant_statement.hh"
#include "cql3/statements/revoke_statement.hh"
#include "cql3/statements/list_permissions_statement.hh"
#include "cql3/statements/alter_role_statement.hh"
#include "cql3/statements/list_roles_statement.hh"
#include "cql3/statements/list_service_level_statement.hh"
#include "cql3/statements/list_service_level_attachments_statement.hh"
#include "cql3/statements/grant_role_statement.hh"
#include "cql3/statements/revoke_role_statement.hh"
#include "cql3/statements/drop_role_statement.hh"
#include "cql3/statements/create_role_statement.hh"
#include "cql3/statements/index_target.hh"
#include "cql3/statements/ks_prop_defs.hh"
#include "cql3/selection/raw_selector.hh"
#include "cql3/keyspace_element_name.hh"
#include "cql3/selection/selectable_with_field_selection.hh"
#include "cql3/constants.hh"
#include "cql3/operation_impl.hh"
#include "cql3/error_listener.hh"
#include "cql3/multi_column_relation.hh"
#include "cql3/single_column_relation.hh"
#include "cql3/token_relation.hh"
#include "cql3/index_name.hh"
#include "cql3/cql3_type.hh"
#include "cql3/cf_name.hh"
#include "cql3/maps.hh"
#include "cql3/sets.hh"
#include "cql3/lists.hh"
#include "cql3/role_name.hh"
#include "cql3/role_options.hh"
#include "cql3/type_cast.hh"
#include "cql3/tuples.hh"
#include "cql3/user_types.hh"
#include "cql3/ut_name.hh"
#include "cql3/functions/function_name.hh"
#include "cql3/functions/function_call.hh"
#include <seastar/core/sstring.hh>
#include "CqlLexer.hpp"

#include <algorithm>
#include <unordered_map>
#include <map>
}

@parser::traits {
using namespace cql3::statements;
using namespace cql3::selection;
using cql3::cql3_type;
using conditions_type = std::vector<std::pair<::shared_ptr<cql3::column_identifier::raw>,::shared_ptr<cql3::column_condition::raw>>>;
using operations_type = std::vector<std::pair<::shared_ptr<cql3::column_identifier::raw>,::shared_ptr<cql3::operation::raw_update>>>;

// ANTLR forces us to define a default-initialized return value
// for every rule (e.g. [returns ut_name name]), but not every type
// can be naturally zero-initialized.
//
// The uninitialized<T> wrapper can be zero-initialized, and is convertible
// to T (after checking that it was assigned to) implicitly, eliminating the
// problem.  It is up to the user to ensure it is actually assigned to. 
template <typename T>
struct uninitialized {
    std::optional<T> _val;
    uninitialized() = default;
    uninitialized(const uninitialized&) = default;
    uninitialized(uninitialized&&) = default;
    uninitialized(const T& val) : _val(val) {}
    uninitialized(T&& val) : _val(std::move(val)) {}
    uninitialized& operator=(const uninitialized&) = default;
    uninitialized& operator=(uninitialized&&) = default;
    operator const T&() const & { return check(), *_val; }
    operator T&&() && { return check(), std::move(*_val); }
    void check() const { if (!_val) { throw std::runtime_error("not intitialized"); } }
};

}

@context {
    using collector_type = cql3::error_collector<ComponentType, ExceptionBaseType::TokenType, ExceptionBaseType>;
    using listener_type = cql3::error_listener<ComponentType, ExceptionBaseType>;

    listener_type* listener;

    std::vector<::shared_ptr<cql3::column_identifier>> _bind_variables;
    std::vector<std::unique_ptr<TokenType>> _missing_tokens;

    // Can't use static variable, since it needs to be defined out-of-line
    static const std::unordered_set<sstring>& _reserved_type_names() {
        static std::unordered_set<sstring> s = {
            "byte",
            "smallint",
            "complex",
            "enum",
            "date",
            "interval",
            "macaddr",
            "bitstring",
        };
        return s;
    }

    shared_ptr<cql3::abstract_marker::raw> new_bind_variables(shared_ptr<cql3::column_identifier> name)
    {
        auto marker = make_shared<cql3::abstract_marker::raw>(_bind_variables.size());
        _bind_variables.push_back(name);
        return marker;
    }

    shared_ptr<cql3::abstract_marker::in_raw> new_in_bind_variables(shared_ptr<cql3::column_identifier> name) {
        auto marker = make_shared<cql3::abstract_marker::in_raw>(_bind_variables.size());
        _bind_variables.push_back(std::move(name));
        return marker;
    }

    shared_ptr<cql3::tuples::raw> new_tuple_bind_variables(shared_ptr<cql3::column_identifier> name)
    {
        auto marker = make_shared<cql3::tuples::raw>(_bind_variables.size());
        _bind_variables.push_back(std::move(name));
        return marker;
    }

    shared_ptr<cql3::tuples::in_raw> new_tuple_in_bind_variables(shared_ptr<cql3::column_identifier> name)
    {
        auto marker = make_shared<cql3::tuples::in_raw>(_bind_variables.size());
        _bind_variables.push_back(std::move(name));
        return marker;
    }

    void set_error_listener(listener_type& listener) {
        this->listener = &listener;
    }

    void displayRecognitionError(ANTLR_UINT8** token_names, ExceptionBaseType* ex)
    {
        listener->syntax_error(*this, token_names, ex);
    }

	void add_recognition_error(const sstring& msg) {
        listener->syntax_error(*this, msg);
    }

    bool is_eof_token(CommonTokenType token) const
    {
        return token == CommonTokenType::TOKEN_EOF;
    }

    std::string token_text(const TokenType* token)
    {
        if (!token) {
            return "";
        }
        return token->getText();
    }

    std::map<sstring, sstring> convert_property_map(shared_ptr<cql3::maps::literal> map) {
        if (!map || map->entries.empty()) {
            return std::map<sstring, sstring>{};
        }
        std::map<sstring, sstring> res;
        for (auto&& entry : map->entries) {
            // Because the parser tries to be smart and recover on error (to
            // allow displaying more than one error I suppose), we have null
            // entries in there. Just skip those, a proper error will be thrown in the end.
            if (!entry.first || !entry.second) {
                break;
            }
            auto left = dynamic_pointer_cast<cql3::constants::literal>(entry.first);
            if (!left) {
                sstring msg = "Invalid property name: " + entry.first->to_string();
                if (dynamic_pointer_cast<cql3::abstract_marker::raw>(entry.first)) {
                    msg += " (bind variables are not supported in DDL queries)";
                }
                add_recognition_error(msg);
                break;
            }
            auto right = dynamic_pointer_cast<cql3::constants::literal>(entry.second);
            if (!right) {
                sstring msg = "Invalid property value: " + entry.first->to_string() + " for property: " + entry.second->to_string();
                if (dynamic_pointer_cast<cql3::abstract_marker::raw>(entry.second)) {
                    msg += " (bind variables are not supported in DDL queries)";
                }
                add_recognition_error(msg);
                break;
            }
            res.emplace(left->get_raw_text(), right->get_raw_text());
        }
        return res;
    }

    bool convert_boolean_literal(std::string_view s) {
        std::string lower_s(s.size(), '\0');
        std::transform(s.cbegin(), s.cend(), lower_s.begin(), &::tolower);
        return lower_s == "true";
    }

    void add_raw_update(std::vector<std::pair<::shared_ptr<cql3::column_identifier::raw>,::shared_ptr<cql3::operation::raw_update>>>& operations,
        ::shared_ptr<cql3::column_identifier::raw> key, ::shared_ptr<cql3::operation::raw_update> update)
    {
        for (auto&& p : operations) {
            if (*p.first == *key && !p.second->is_compatible_with(update)) {
                add_recognition_error(format("Multiple incompatible setting of column {}", *key));
            }
        }
        operations.emplace_back(std::move(key), std::move(update));
    }

    TokenType* getMissingSymbol(IntStreamType* istream, ExceptionBaseType* e,
                                ANTLR_UINT32 expectedTokenType, BitsetListType* follow) {
        auto token = BaseType::getMissingSymbol(istream, e, expectedTokenType, follow);
        _missing_tokens.emplace_back(token);
        return token;
    }
}

@lexer::namespace{cql3_parser}

@lexer::traits {
    class CqlLexer;
    class CqlParser;
    typedef antlr3::Traits<CqlLexer, CqlParser> CqlLexerTraits;
    typedef CqlLexerTraits CqlParserTraits;
}

@lexer::header {
#pragma GCC diagnostic ignored "-Wunused-variable"
#pragma GCC diagnostic ignored "-Wunused-function"
}

@lexer::context {
    using collector_type = cql3::error_collector<ComponentType, ExceptionBaseType::TokenType, ExceptionBaseType>;
    using listener_type = cql3::error_listener<ComponentType, ExceptionBaseType>;

    listener_type* listener;

    void set_error_listener(listener_type& listener) {
        this->listener = &listener;
    }

    void displayRecognitionError(ANTLR_UINT8** token_names, ExceptionBaseType* ex)
    {
        listener->syntax_error(*this, token_names, ex);
    }

    bool is_eof_token(CommonTokenType token) const
    {
        return token == CommonTokenType::TOKEN_EOF;
    }

    std::string token_text(const TokenType* token) const
    {
        if (!token) {
            return "";
        }
        return std::to_string(int(*token));
    }
}

/** STATEMENTS **/

query returns [shared_ptr<raw::parsed_statement> stmnt]
    : st=cqlStatement (';')* EOF { $stmnt = st; }
    ;

cqlStatement returns [shared_ptr<raw::parsed_statement> stmt]
    @after{ if (stmt) { stmt->set_bound_variables(_bind_variables); } }
    : st1= selectStatement             { $stmt = st1; }
    | st2= insertStatement             { $stmt = st2; }
    | st3= updateStatement             { $stmt = st3; }
    | st4= batchStatement              { $stmt = st4; }
    | st5= deleteStatement             { $stmt = st5; }
    | st6= useStatement                { $stmt = st6; }
    | st7= truncateStatement           { $stmt = st7; }
    | st8= createKeyspaceStatement     { $stmt = st8; }
    | st9= createTableStatement        { $stmt = st9; }
    | st10=createIndexStatement        { $stmt = st10; }
    | st11=dropKeyspaceStatement       { $stmt = st11; }
    | st12=dropTableStatement          { $stmt = st12; }
    | st13=dropIndexStatement          { $stmt = st13; }
    | st14=alterTableStatement         { $stmt = st14; }
    | st15=alterKeyspaceStatement      { $stmt = st15; }
    | st16=grantStatement              { $stmt = st16; }
    | st17=revokeStatement             { $stmt = st17; }
    | st18=listPermissionsStatement    { $stmt = st18; }
    | st19=createUserStatement         { $stmt = st19; }
    | st20=alterUserStatement          { $stmt = st20; }
    | st21=dropUserStatement           { $stmt = st21; }
    | st22=listUsersStatement          { $stmt = st22; }
#if 0
    | st23=createTriggerStatement      { $stmt = st23; }
    | st24=dropTriggerStatement        { $stmt = st24; }
#endif
    | st25=createTypeStatement         { $stmt = st25; }
    | st26=alterTypeStatement          { $stmt = st26; }
    | st27=dropTypeStatement           { $stmt = st27; }
#if 0
    | st28=createFunctionStatement     { $stmt = st28; }
    | st29=dropFunctionStatement       { $stmt = st29; }
    | st30=createAggregateStatement    { $stmt = st30; }
    | st31=dropAggregateStatement      { $stmt = st31; }
#endif
    | st32=createViewStatement         { $stmt = st32; }
    | st33=alterViewStatement          { $stmt = st33; }
    | st34=dropViewStatement           { $stmt = st34; }
    | st35=listRolesStatement          { $stmt = st35; }
    | st36=grantRoleStatement          { $stmt = st36; }
    | st37=revokeRoleStatement         { $stmt = st37; }
    | st38=dropRoleStatement           { $stmt = st38; }
    | st39=createRoleStatement         { $stmt = st39; }
    | st40=alterRoleStatement          { $stmt = st40; }
    | st41=createServiceLevelStatement { $stmt = st41; }
    | st42=alterServiceLevelStatement  { $stmt = st42; }
    | st43=dropServiceLevelStatement   { $stmt = st43; }
    | st44=attachServiceLevelStatement { $stmt = st44; }
    | st45=detachServiceLevelStatement { $stmt = st45; }
    | st46=listServiceLevelStatement { $stmt = st46; }
    | st47=listServiceLevelAttachStatement { $stmt = st47; }
    
    ;

/*
 * USE <KEYSPACE>;
 */
useStatement returns [::shared_ptr<raw::use_statement> stmt]
    : K_USE ks=keyspaceName { $stmt = ::make_shared<raw::use_statement>(ks); }
    ;

/**
 * SELECT [JSON] <expression>
 * FROM <CF>
 * WHERE KEY = "key1" AND COL > 1 AND COL < 100
 * LIMIT <NUMBER>;
 */
selectStatement returns [shared_ptr<raw::select_statement> expr]
    @init {
        bool is_distinct = false;
        ::shared_ptr<cql3::term::raw> limit;
        ::shared_ptr<cql3::term::raw> per_partition_limit;
        raw::select_statement::parameters::orderings_type orderings;
        bool allow_filtering = false;
        bool is_json = false;
        bool bypass_cache = false;
    }
    : K_SELECT (
                ( K_JSON { is_json = true; } )?
                ( K_DISTINCT { is_distinct = true; } )?
                sclause=selectClause
               )
      K_FROM cf=columnFamilyName
      ( K_WHERE wclause=whereClause )?
      ( K_ORDER K_BY orderByClause[orderings] ( ',' orderByClause[orderings] )* )?
      ( K_PER K_PARTITION K_LIMIT rows=intValue { per_partition_limit = rows; } )?
      ( K_LIMIT rows=intValue { limit = rows; } )?
      ( K_ALLOW K_FILTERING  { allow_filtering = true; } )?
      ( K_BYPASS K_CACHE { bypass_cache = true; })?
      {
          auto params = ::make_shared<raw::select_statement::parameters>(std::move(orderings), is_distinct, allow_filtering, is_json, bypass_cache);
          $expr = ::make_shared<raw::select_statement>(std::move(cf), std::move(params),
            std::move(sclause), std::move(wclause), std::move(limit), std::move(per_partition_limit));
      }
    ;

selectClause returns [std::vector<shared_ptr<raw_selector>> expr]
    : t1=selector { $expr.push_back(t1); } (',' tN=selector { $expr.push_back(tN); })*
    | '*' { }
    ;

selector returns [shared_ptr<raw_selector> s]
    @init{ shared_ptr<cql3::column_identifier> alias; }
    : us=unaliasedSelector (K_AS c=ident { alias = c; })? { $s = make_shared<raw_selector>(us, alias); }
    ;

unaliasedSelector returns [shared_ptr<selectable::raw> s]
    @init { shared_ptr<selectable::raw> tmp; }
    :  ( c=cident                                  { tmp = c; }
       | K_COUNT '(' countArgument ')'             { tmp = selectable::with_function::raw::make_count_rows_function(); }
       | K_WRITETIME '(' c=cident ')'              { tmp = make_shared<selectable::writetime_or_ttl::raw>(c, true); }
       | K_TTL       '(' c=cident ')'              { tmp = make_shared<selectable::writetime_or_ttl::raw>(c, false); }
       | f=functionName args=selectionFunctionArgs { tmp = ::make_shared<selectable::with_function::raw>(std::move(f), std::move(args)); }
       | K_CAST      '(' arg=unaliasedSelector K_AS t=native_type ')'  { tmp = ::make_shared<selectable::with_cast::raw>(std::move(arg), std::move(t)); }
       )
       ( '.' fi=cident { tmp = make_shared<selectable::with_field_selection::raw>(std::move(tmp), std::move(fi)); } )*
    { $s = tmp; }
    ;

selectionFunctionArgs returns [std::vector<shared_ptr<selectable::raw>> a]
    : '(' ')'
    | '(' s1=unaliasedSelector { a.push_back(std::move(s1)); }
          ( ',' sn=unaliasedSelector { a.push_back(std::move(sn)); } )*
      ')'
    ;

countArgument
    : '*'
    | i=INTEGER { if (i->getText() != "1") {
                    add_recognition_error("Only COUNT(1) is supported, got COUNT(" + i->getText() + ")");
                } }
    ;

whereClause returns [std::vector<cql3::relation_ptr> clause]
    : relation[$clause] (K_AND relation[$clause])*
    ;

orderByClause[raw::select_statement::parameters::orderings_type& orderings]
    @init{
        bool reversed = false;
    }
    : c=cident (K_ASC | K_DESC { reversed = true; })? { orderings.emplace_back(c, reversed); }
    ;

jsonValue returns [::shared_ptr<cql3::term::raw> value]
    :
    | s=STRING_LITERAL { $value = cql3::constants::literal::string(sstring{$s.text}); }
    | ':' id=ident     { $value = new_bind_variables(id); }
    | QMARK            { $value = new_bind_variables(shared_ptr<cql3::column_identifier>{}); }
    ;

/**
 * INSERT INTO <CF> (<column>, <column>, <column>, ...)
 * VALUES (<value>, <value>, <value>, ...)
 * USING TIMESTAMP <long>;
 *
 */
insertStatement returns [::shared_ptr<raw::modification_statement> expr]
    @init {
        auto attrs = ::make_shared<cql3::attributes::raw>();
        std::vector<::shared_ptr<cql3::column_identifier::raw>> column_names;
        std::vector<::shared_ptr<cql3::term::raw>> values;
        bool if_not_exists = false;
        bool default_unset = false;
        ::shared_ptr<cql3::term::raw> json_value;
    }
    : K_INSERT K_INTO cf=columnFamilyName
        ('(' c1=cident { column_names.push_back(c1); }  ( ',' cn=cident { column_names.push_back(cn); } )* ')'
            K_VALUES
            '(' v1=term { values.push_back(v1); } ( ',' vn=term { values.push_back(vn); } )* ')'
            ( K_IF K_NOT K_EXISTS { if_not_exists = true; } )?
            ( usingClause[attrs] )?
              {
              $expr = ::make_shared<raw::insert_statement>(std::move(cf),
                                                       std::move(attrs),
                                                       std::move(column_names),
                                                       std::move(values),
                                                       if_not_exists);
              }
        | K_JSON
          json_token=jsonValue { json_value = $json_token.value; }
            ( K_DEFAULT K_UNSET { default_unset = true; } | K_DEFAULT K_NULL )?
            ( K_IF K_NOT K_EXISTS { if_not_exists = true; } )?
            ( usingClause[attrs] )?
              {
              $expr = ::make_shared<raw::insert_json_statement>(std::move(cf),
                                                       std::move(attrs),
                                                       std::move(json_value),
                                                       if_not_exists,
                                                       default_unset);
              }
        )
    ;

usingClause[::shared_ptr<cql3::attributes::raw> attrs]
    : K_USING usingClauseObjective[attrs] ( K_AND usingClauseObjective[attrs] )*
    ;

usingClauseObjective[::shared_ptr<cql3::attributes::raw> attrs]
    : K_TIMESTAMP ts=intValue { attrs->timestamp = ts; }
    | K_TTL t=intValue { attrs->time_to_live = t; }
    ;

/**
 * UPDATE <CF>
 * USING TIMESTAMP <long>
 * SET name1 = value1, name2 = value2
 * WHERE key = value;
 */
updateStatement returns [::shared_ptr<raw::update_statement> expr]
    @init {
        auto attrs = ::make_shared<cql3::attributes::raw>();
        std::vector<std::pair<::shared_ptr<cql3::column_identifier::raw>, ::shared_ptr<cql3::operation::raw_update>>> operations;
    }
    : K_UPDATE cf=columnFamilyName
      ( usingClause[attrs] )?
      K_SET columnOperation[operations] (',' columnOperation[operations])*
      K_WHERE wclause=whereClause
      ( K_IF conditions=updateConditions )?
      {
          return ::make_shared<raw::update_statement>(std::move(cf),
                                                  std::move(attrs),
                                                  std::move(operations),
                                                  std::move(wclause),
                                                  std::move(conditions));
     }
    ;

updateConditions returns [conditions_type conditions]
    : columnCondition[conditions] ( K_AND columnCondition[conditions] )*
    ;

/**
 * DELETE name1, name2
 * FROM <CF>
 * USING TIMESTAMP <long>
 * WHERE KEY = keyname
   [IF (EXISTS | name = value, ...)];
 */
deleteStatement returns [::shared_ptr<raw::delete_statement> expr]
    @init {
        auto attrs = ::make_shared<cql3::attributes::raw>();
        std::vector<::shared_ptr<cql3::operation::raw_deletion>> column_deletions;
        bool if_exists = false;
    }
    : K_DELETE ( dels=deleteSelection { column_deletions = std::move(dels); } )?
      K_FROM cf=columnFamilyName
      ( usingClauseDelete[attrs] )?
      K_WHERE wclause=whereClause
      ( K_IF ( K_EXISTS { if_exists = true; } | conditions=updateConditions ))?
      {
          return ::make_shared<raw::delete_statement>(cf,
                                            std::move(attrs),
                                            std::move(column_deletions),
                                            std::move(wclause),
                                            std::move(conditions),
                                            if_exists);
      }
    ;

deleteSelection returns [std::vector<::shared_ptr<cql3::operation::raw_deletion>> operations]
    : t1=deleteOp { $operations.emplace_back(std::move(t1)); }
      (',' tN=deleteOp { $operations.emplace_back(std::move(tN)); })*
    ;

deleteOp returns [::shared_ptr<cql3::operation::raw_deletion> op]
    : c=cident                { $op = ::make_shared<cql3::operation::column_deletion>(std::move(c)); }
    | c=cident '[' t=term ']' { $op = ::make_shared<cql3::operation::element_deletion>(std::move(c), std::move(t)); }
    ;

usingClauseDelete[::shared_ptr<cql3::attributes::raw> attrs]
    : K_USING K_TIMESTAMP ts=intValue { attrs->timestamp = ts; }
    ;

/**
 * BEGIN BATCH
 *   UPDATE <CF> SET name1 = value1 WHERE KEY = keyname1;
 *   UPDATE <CF> SET name2 = value2 WHERE KEY = keyname2;
 *   UPDATE <CF> SET name3 = value3 WHERE KEY = keyname3;
 *   ...
 * APPLY BATCH
 *
 * OR
 *
 * BEGIN BATCH
 *   INSERT INTO <CF> (KEY, <name>) VALUES ('<key>', '<value>');
 *   INSERT INTO <CF> (KEY, <name>) VALUES ('<key>', '<value>');
 *   ...
 * APPLY BATCH
 *
 * OR
 *
 * BEGIN BATCH
 *   DELETE name1, name2 FROM <CF> WHERE key = <key>
 *   DELETE name3, name4 FROM <CF> WHERE key = <key>
 *   ...
 * APPLY BATCH
 */
batchStatement returns [shared_ptr<cql3::statements::raw::batch_statement> expr]
    @init {
        using btype = cql3::statements::raw::batch_statement::type; 
        btype type = btype::LOGGED;
        std::vector<shared_ptr<cql3::statements::raw::modification_statement>> statements;
        auto attrs = make_shared<cql3::attributes::raw>();
    }
    : K_BEGIN
      ( K_UNLOGGED { type = btype::UNLOGGED; } | K_COUNTER { type = btype::COUNTER; } )?
      K_BATCH ( usingClause[attrs] )?
          ( s=batchStatementObjective ';'? { $s.statement->add_raw(sstring{$s.text}); statements.push_back(std::move($s.statement)); } )*
      K_APPLY K_BATCH
      {
          $expr = ::make_shared<cql3::statements::raw::batch_statement>(type, std::move(attrs), std::move(statements));
      }
    ;

batchStatementObjective returns [shared_ptr<cql3::statements::raw::modification_statement> statement]
    : i=insertStatement  { $statement = i; }
    | u=updateStatement  { $statement = u; }
    | d=deleteStatement  { $statement = d; }
    ;

#if 0
createAggregateStatement returns [CreateAggregateStatement expr]
    @init {
        boolean orReplace = false;
        boolean ifNotExists = false;

        List<CQL3Type.Raw> argsTypes = new ArrayList<>();
    }
    : K_CREATE (K_OR K_REPLACE { orReplace = true; })?
      K_AGGREGATE
      (K_IF K_NOT K_EXISTS { ifNotExists = true; })?
      fn=functionName
      '('
        (
          v=comparatorType { argsTypes.add(v); }
          ( ',' v=comparatorType { argsTypes.add(v); } )*
        )?
      ')'
      K_SFUNC sfunc = allowedFunctionName
      K_STYPE stype = comparatorType
      (
        K_FINALFUNC ffunc = allowedFunctionName
      )?
      (
        K_INITCOND ival = term
      )?
      { $expr = new CreateAggregateStatement(fn, argsTypes, sfunc, stype, ffunc, ival, orReplace, ifNotExists); }
    ;

dropAggregateStatement returns [DropAggregateStatement expr]
    @init {
        boolean ifExists = false;
        List<CQL3Type.Raw> argsTypes = new ArrayList<>();
        boolean argsPresent = false;
    }
    : K_DROP K_AGGREGATE
      (K_IF K_EXISTS { ifExists = true; } )?
      fn=functionName
      (
        '('
          (
            v=comparatorType { argsTypes.add(v); }
            ( ',' v=comparatorType { argsTypes.add(v); } )*
          )?
        ')'
        { argsPresent = true; }
      )?
      { $expr = new DropAggregateStatement(fn, argsTypes, argsPresent, ifExists); }
    ;

createFunctionStatement returns [CreateFunctionStatement expr]
    @init {
        boolean orReplace = false;
        boolean ifNotExists = false;

        boolean deterministic = true;
        List<ColumnIdentifier> argsNames = new ArrayList<>();
        List<CQL3Type.Raw> argsTypes = new ArrayList<>();
    }
    : K_CREATE (K_OR K_REPLACE { orReplace = true; })?
      ((K_NON { deterministic = false; })? K_DETERMINISTIC)?
      K_FUNCTION
      (K_IF K_NOT K_EXISTS { ifNotExists = true; })?
      fn=functionName
      '('
        (
          k=ident v=comparatorType { argsNames.add(k); argsTypes.add(v); }
          ( ',' k=ident v=comparatorType { argsNames.add(k); argsTypes.add(v); } )*
        )?
      ')'
      K_RETURNS rt = comparatorType
      K_LANGUAGE language = IDENT
      K_AS body = STRING_LITERAL
      { $expr = new CreateFunctionStatement(fn, $language.text.toLowerCase(), $body.text, deterministic, argsNames, argsTypes, rt, orReplace, ifNotExists); }
    ;

dropFunctionStatement returns [DropFunctionStatement expr]
    @init {
        boolean ifExists = false;
        List<CQL3Type.Raw> argsTypes = new ArrayList<>();
        boolean argsPresent = false;
    }
    : K_DROP K_FUNCTION
      (K_IF K_EXISTS { ifExists = true; } )?
      fn=functionName
      (
        '('
          (
            v=comparatorType { argsTypes.add(v); }
            ( ',' v=comparatorType { argsTypes.add(v); } )*
          )?
        ')'
        { argsPresent = true; }
      )?
      { $expr = new DropFunctionStatement(fn, argsTypes, argsPresent, ifExists); }
    ;
#endif

/**
 * CREATE KEYSPACE [IF NOT EXISTS] <KEYSPACE> WITH attr1 = value1 AND attr2 = value2;
 */
createKeyspaceStatement returns [shared_ptr<cql3::statements::create_keyspace_statement> expr]
    @init {
        auto attrs = make_shared<cql3::statements::ks_prop_defs>();
        bool if_not_exists = false;
    }
    : K_CREATE K_KEYSPACE (K_IF K_NOT K_EXISTS { if_not_exists = true; } )? ks=keyspaceName
      K_WITH properties[attrs] { $expr = make_shared<cql3::statements::create_keyspace_statement>(ks, attrs, if_not_exists); }
    ;

/**
 * CREATE COLUMNFAMILY [IF NOT EXISTS] <CF> (
 *     <name1> <type>,
 *     <name2> <type>,
 *     <name3> <type>
 * ) WITH <property> = <value> AND ...;
 */
createTableStatement returns [shared_ptr<cql3::statements::create_table_statement::raw_statement> expr]
    @init { bool if_not_exists = false; }
    : K_CREATE K_COLUMNFAMILY (K_IF K_NOT K_EXISTS { if_not_exists = true; } )?
      cf=columnFamilyName { $expr = make_shared<cql3::statements::create_table_statement::raw_statement>(cf, if_not_exists); }
      cfamDefinition[expr]
    ;

cfamDefinition[shared_ptr<cql3::statements::create_table_statement::raw_statement> expr]
    : '(' cfamColumns[expr] ( ',' cfamColumns[expr]? )* ')'
      ( K_WITH cfamProperty[$expr->properties()] ( K_AND cfamProperty[$expr->properties()] )*)?
    ;

cfamColumns[shared_ptr<cql3::statements::create_table_statement::raw_statement> expr]
    @init { bool is_static=false; }
    : k=ident v=comparatorType (K_STATIC {is_static = true;})? { $expr->add_definition(k, v, is_static); }
        (K_PRIMARY K_KEY { $expr->add_key_aliases(std::vector<shared_ptr<cql3::column_identifier>>{k}); })?
    | K_PRIMARY K_KEY '(' pkDef[expr] (',' c=ident { $expr->add_column_alias(c); } )* ')'
    ;

pkDef[shared_ptr<cql3::statements::create_table_statement::raw_statement> expr]
    @init { std::vector<shared_ptr<cql3::column_identifier>> l; }
    : k=ident { $expr->add_key_aliases(std::vector<shared_ptr<cql3::column_identifier>>{k}); }
    | '(' k1=ident { l.push_back(k1); } ( ',' kn=ident { l.push_back(kn); } )* ')' { $expr->add_key_aliases(l); }
    ;

cfamProperty[cql3::statements::cf_properties& expr]
    : property[$expr.properties()]
    | K_COMPACT K_STORAGE { $expr.set_compact_storage(); }
    | K_CLUSTERING K_ORDER K_BY '(' cfamOrdering[expr] (',' cfamOrdering[expr])* ')'
    ;

cfamOrdering[cql3::statements::cf_properties& expr]
    @init{ bool reversed=false; }
    : k=ident (K_ASC | K_DESC { reversed=true;} ) { $expr.set_ordering(k, reversed); }
    ;


/**
 * CREATE TYPE foo (
 *    <name1> <type1>,
 *    <name2> <type2>,
 *    ....
 * )
 */
createTypeStatement returns [::shared_ptr<create_type_statement> expr]
    @init { bool if_not_exists = false; }
    : K_CREATE K_TYPE (K_IF K_NOT K_EXISTS { if_not_exists = true; } )?
         tn=userTypeName { $expr = ::make_shared<create_type_statement>(tn, if_not_exists); }
         '(' typeColumns[expr] ( ',' typeColumns[expr]? )* ')'
    ;

typeColumns[::shared_ptr<create_type_statement> expr]
    : k=ident v=comparatorType { $expr->add_definition(k, v); }
    ;


/**
 * CREATE INDEX [IF NOT EXISTS] [indexName] ON <columnFamily> (<columnName>);
 * CREATE CUSTOM INDEX [IF NOT EXISTS] [indexName] ON <columnFamily> (<columnName>) USING <indexClass>;
 */
createIndexStatement returns [::shared_ptr<create_index_statement> expr]
    @init {
        auto props = make_shared<index_prop_defs>();
        bool if_not_exists = false;
        auto name = ::make_shared<cql3::index_name>();
        std::vector<::shared_ptr<index_target::raw>> targets;
    }
    : K_CREATE (K_CUSTOM { props->is_custom = true; })? K_INDEX (K_IF K_NOT K_EXISTS { if_not_exists = true; } )?
        (idxName[name])? K_ON cf=columnFamilyName '(' (target1=indexIdent { targets.emplace_back(target1); } (',' target2=indexIdent { targets.emplace_back(target2); } )*)? ')'
        (K_USING cls=STRING_LITERAL { props->custom_class = sstring{$cls.text}; })?
        (K_WITH properties[props])?
      { $expr = ::make_shared<create_index_statement>(cf, name, targets, props, if_not_exists); }
    ;

indexIdent returns [::shared_ptr<index_target::raw> id]
    : c=cident                   { $id = index_target::raw::values_of(c); }
    | K_KEYS '(' c=cident ')'    { $id = index_target::raw::keys_of(c); }
    | K_ENTRIES '(' c=cident ')' { $id = index_target::raw::keys_and_values_of(c); }
    | K_FULL '(' c=cident ')'    { $id = index_target::raw::full_collection(c); }
    ;

/**
 * CREATE MATERIALIZED VIEW <viewName> AS
 *  SELECT <columns>
 *  FROM <CF>
 *  WHERE <pkColumns> IS NOT NULL
 *  PRIMARY KEY (<pkColumns>)
 *  WITH <property> = <value> AND ...;
 */
createViewStatement returns [::shared_ptr<create_view_statement> expr]
    @init {
        bool if_not_exists = false;
        std::vector<::shared_ptr<cql3::column_identifier::raw>> partition_keys;
        std::vector<::shared_ptr<cql3::column_identifier::raw>> composite_keys;
    }
    : K_CREATE K_MATERIALIZED K_VIEW (K_IF K_NOT K_EXISTS { if_not_exists = true; })? cf=columnFamilyName K_AS
        K_SELECT sclause=selectClause K_FROM basecf=columnFamilyName
        (K_WHERE wclause=whereClause)?
        K_PRIMARY K_KEY (
        '(' '(' k1=cident { partition_keys.push_back(k1); } ( ',' kn=cident { partition_keys.push_back(kn); } )* ')' ( ',' c1=cident { composite_keys.push_back(c1); } )* ')'
    |   '(' k1=cident { partition_keys.push_back(k1); } ( ',' cn=cident { composite_keys.push_back(cn); } )* ')'
        )
        {
             $expr = ::make_shared<create_view_statement>(
                std::move(cf),
                std::move(basecf),
                std::move(sclause),
                std::move(wclause),
                std::move(partition_keys),
                std::move(composite_keys),
                if_not_exists);
        }
        ( K_WITH cfamProperty[{ $expr->properties() }] ( K_AND cfamProperty[{ $expr->properties() }] )*)?
    ;

#if 0
/**
 * CREATE TRIGGER triggerName ON columnFamily USING 'triggerClass';
 */
createTriggerStatement returns [CreateTriggerStatement expr]
    @init {
        boolean ifNotExists = false;
    }
    : K_CREATE K_TRIGGER (K_IF K_NOT K_EXISTS { ifNotExists = true; } )? (name=cident)
        K_ON cf=columnFamilyName K_USING cls=STRING_LITERAL
      { $expr = new CreateTriggerStatement(cf, name.toString(), $cls.text, ifNotExists); }
    ;

/**
 * DROP TRIGGER [IF EXISTS] triggerName ON columnFamily;
 */
dropTriggerStatement returns [DropTriggerStatement expr]
     @init { boolean ifExists = false; }
    : K_DROP K_TRIGGER (K_IF K_EXISTS { ifExists = true; } )? (name=cident) K_ON cf=columnFamilyName
      { $expr = new DropTriggerStatement(cf, name.toString(), ifExists); }
    ;

#endif

/**
 * ALTER KEYSPACE <KS> WITH <property> = <value>;
 */
alterKeyspaceStatement returns [shared_ptr<cql3::statements::alter_keyspace_statement> expr]
    @init {
        auto attrs = make_shared<cql3::statements::ks_prop_defs>();
    }
    : K_ALTER K_KEYSPACE ks=keyspaceName
        K_WITH properties[attrs] { $expr = make_shared<cql3::statements::alter_keyspace_statement>(ks, attrs); }
    ;

/**
 * ALTER COLUMN FAMILY <CF> ALTER <column> TYPE <newtype>;
 * ALTER COLUMN FAMILY <CF> ADD <column> <newtype>; | ALTER COLUMN FAMILY <CF> ADD (<column> <newtype>,<column1> <newtype1>..... <column n> <newtype n>)
 * ALTER COLUMN FAMILY <CF> DROP <column>; | ALTER COLUMN FAMILY <CF> DROP ( <column>,<column1>.....<column n>)
 * ALTER COLUMN FAMILY <CF> WITH <property> = <value>;
 * ALTER COLUMN FAMILY <CF> RENAME <column> TO <column>;
 */
alterTableStatement returns [shared_ptr<alter_table_statement> expr]
    @init {
        alter_table_statement::type type;
        auto props = make_shared<cql3::statements::cf_prop_defs>();
        std::vector<alter_table_statement::column_change> column_changes;
        std::vector<std::pair<shared_ptr<cql3::column_identifier::raw>, shared_ptr<cql3::column_identifier::raw>>> renames;
    }
    : K_ALTER K_COLUMNFAMILY cf=columnFamilyName
          ( K_ALTER id=cident K_TYPE v=comparatorType { type = alter_table_statement::type::alter; column_changes.emplace_back(alter_table_statement::column_change{id, v}); }
          | K_ADD                                     { type = alter_table_statement::type::add; }
            (          id=cident   v=comparatorType   s=cfisStatic { column_changes.emplace_back(alter_table_statement::column_change{id,  v,  s});  }
            | '('     id1=cident  v1=comparatorType  s1=cfisStatic { column_changes.emplace_back(alter_table_statement::column_change{id1, v1, s1}); }
                 (',' idn=cident  vn=comparatorType  sn=cfisStatic { column_changes.emplace_back(alter_table_statement::column_change{idn, vn, sn}); } )* ')'
            )
          | K_DROP                                    { type = alter_table_statement::type::drop; }
            (          id=cident { column_changes.emplace_back(alter_table_statement::column_change{id});  }
            | '('     id1=cident { column_changes.emplace_back(alter_table_statement::column_change{id1}); }
                 (',' idn=cident { column_changes.emplace_back(alter_table_statement::column_change{idn}); } )* ')'
            )
          | K_WITH  properties[props]                 { type = alter_table_statement::type::opts; }
          | K_RENAME                                  { type = alter_table_statement::type::rename; }
               id1=cident K_TO toId1=cident { renames.emplace_back(id1, toId1); }
               ( K_AND idn=cident K_TO toIdn=cident { renames.emplace_back(idn, toIdn); } )*
          )
    {
        $expr = ::make_shared<alter_table_statement>(std::move(cf), type, std::move(column_changes), std::move(props), std::move(renames));
    }
    ;

cfisStatic returns [bool isStaticColumn]
    @init{
        bool isStatic = false;
    }
    : (K_STATIC { isStatic=true; })?
    {
        $isStaticColumn = isStatic;
    }
    ;

/**
 * ALTER TYPE <name> ALTER <field> TYPE <newtype>;
 * ALTER TYPE <name> ADD <field> <newtype>;
 * ALTER TYPE <name> RENAME <field> TO <newtype> AND ...;
 */
alterTypeStatement returns [::shared_ptr<alter_type_statement> expr]
    : K_ALTER K_TYPE name=userTypeName
          ( K_ALTER f=ident K_TYPE v=comparatorType { $expr = ::make_shared<alter_type_statement::add_or_alter>(name, false, f, v); }
          | K_ADD   f=ident v=comparatorType        { $expr = ::make_shared<alter_type_statement::add_or_alter>(name, true, f, v); }
          | K_RENAME
               { $expr = ::make_shared<alter_type_statement::renames>(name); }
               renames[{ static_pointer_cast<alter_type_statement::renames>($expr) }]
          )
    ;

/**
 * ALTER MATERIALIZED VIEW <CF> WITH <property> = <value>;
 */
alterViewStatement returns [::shared_ptr<alter_view_statement> expr]
    @init {
        auto props = make_shared<cql3::statements::cf_prop_defs>();
    }
    : K_ALTER K_MATERIALIZED K_VIEW cf=columnFamilyName K_WITH properties[props]
    {
        $expr = ::make_shared<alter_view_statement>(std::move(cf), std::move(props));
    }
    ;

renames[::shared_ptr<alter_type_statement::renames> expr]
    : fromId=ident K_TO toId=ident { $expr->add_rename(fromId, toId); }
      ( K_AND renames[$expr] )?
    ;

/**
 * DROP KEYSPACE [IF EXISTS] <KSP>;
 */
dropKeyspaceStatement returns [::shared_ptr<drop_keyspace_statement> ksp]
    @init { bool if_exists = false; }
    : K_DROP K_KEYSPACE (K_IF K_EXISTS { if_exists = true; } )? ks=keyspaceName { $ksp = ::make_shared<drop_keyspace_statement>(ks, if_exists); }
    ;

/**
 * DROP COLUMNFAMILY [IF EXISTS] <CF>;
 */
dropTableStatement returns [::shared_ptr<drop_table_statement> stmt]
    @init { bool if_exists = false; }
    : K_DROP K_COLUMNFAMILY (K_IF K_EXISTS { if_exists = true; } )? cf=columnFamilyName { $stmt = ::make_shared<drop_table_statement>(cf, if_exists); }
    ;

/**
 * DROP TYPE <name>;
 */
dropTypeStatement returns [::shared_ptr<drop_type_statement> stmt]
    @init { bool if_exists = false; }
    : K_DROP K_TYPE (K_IF K_EXISTS { if_exists = true; } )? name=userTypeName { $stmt = ::make_shared<drop_type_statement>(name, if_exists); }
    ;

/**
 * DROP MATERIALIZED VIEW [IF EXISTS] <view_name>
 */
dropViewStatement returns [::shared_ptr<drop_view_statement> stmt]
    @init { bool if_exists = false; }
    : K_DROP K_MATERIALIZED K_VIEW (K_IF K_EXISTS { if_exists = true; } )? cf=columnFamilyName
      { $stmt = ::make_shared<drop_view_statement>(cf, if_exists); }
    ;

/**
 * DROP INDEX [IF EXISTS] <INDEX_NAME>
 */
dropIndexStatement returns [::shared_ptr<drop_index_statement> expr]
    @init { bool if_exists = false; }
    : K_DROP K_INDEX (K_IF K_EXISTS { if_exists = true; } )? index=indexName
      { $expr = ::make_shared<drop_index_statement>(index, if_exists); }
    ;

/**
  * TRUNCATE <CF>;
  */
truncateStatement returns [::shared_ptr<truncate_statement> stmt]
    : K_TRUNCATE (K_COLUMNFAMILY)? cf=columnFamilyName { $stmt = ::make_shared<truncate_statement>(cf); }
    ;

/**
 * GRANT <permission> ON <resource> TO <grantee>
 */
grantStatement returns [::shared_ptr<grant_statement> stmt]
    : K_GRANT
          permissionOrAll
      K_ON
          resource
      K_TO
          grantee=userOrRoleName
      { $stmt = ::make_shared<grant_statement>($permissionOrAll.perms, $resource.res, std::move(grantee)); } 
    ;

/**
 * REVOKE <permission> ON <resource> FROM <revokee>
 */
revokeStatement returns [::shared_ptr<revoke_statement> stmt]
    : K_REVOKE
          permissionOrAll
      K_ON
          resource
      K_FROM
          revokee=userOrRoleName
      { $stmt = ::make_shared<revoke_statement>($permissionOrAll.perms, $resource.res, std::move(revokee)); } 
    ;

/**
 * GRANT <rolename> to <grantee>
 */
grantRoleStatement returns [::shared_ptr<grant_role_statement> stmt]
    : K_GRANT role=userOrRoleName K_TO grantee=userOrRoleName
      { $stmt = ::make_shared<grant_role_statement>(std::move(role), std::move(grantee));  }
    ;

/**
 * REVOKE <rolename> FROM <revokee>
 */
revokeRoleStatement returns [::shared_ptr<revoke_role_statement> stmt]
    : K_REVOKE role=userOrRoleName K_FROM revokee=userOrRoleName
      { $stmt = ::make_shared<revoke_role_statement>(std::move(role), std::move(revokee)); }
    ;

listPermissionsStatement returns [::shared_ptr<list_permissions_statement> stmt]
    @init {
		std::optional<auth::resource> r;
		std::optional<sstring> role;
		bool recursive = true;
    }
    : K_LIST
          permissionOrAll
      ( K_ON resource { r = $resource.res; } )?
      ( K_OF rn=userOrRoleName { role = sstring(static_cast<cql3::role_name>(rn).to_string()); } )?
      ( K_NORECURSIVE { recursive = false; } )?
      { $stmt = ::make_shared<list_permissions_statement>($permissionOrAll.perms, std::move(r), std::move(role), recursive); } 
    ;

permission returns [auth::permission perm]
    : p=(K_CREATE | K_ALTER | K_DROP | K_SELECT | K_MODIFY | K_AUTHORIZE | K_DESCRIBE)
    { $perm = auth::permissions::from_string($p.text); }
    ;

permissionOrAll returns [auth::permission_set perms]
    : K_ALL ( K_PERMISSIONS )?       { $perms = auth::permissions::ALL; }
    | p=permission ( K_PERMISSION )? { $perms = auth::permission_set::from_mask(auth::permission_set::mask_for($p.perm)); }
    ;

resource returns [uninitialized<auth::resource> res]
    : d=dataResource { $res = std::move(d); }
    | r=roleResource { $res = std::move(r); }
    ;

dataResource returns [uninitialized<auth::resource> res]
    : K_ALL K_KEYSPACES { $res = auth::resource(auth::resource_kind::data); }
    | K_KEYSPACE ks = keyspaceName { $res = auth::make_data_resource($ks.id); }
    | ( K_COLUMNFAMILY )? cf = columnFamilyName
      { $res = auth::make_data_resource($cf.name->get_keyspace(), $cf.name->get_column_family()); }
    ;

roleResource returns [uninitialized<auth::resource> res]
    : K_ALL K_ROLES { $res = auth::resource(auth::resource_kind::role); }
    | K_ROLE role = userOrRoleName { $res = auth::make_role_resource(static_cast<const cql3::role_name&>(role).to_string()); }
    ;

/**
 * CREATE USER [IF NOT EXISTS] <username> [WITH PASSWORD <password>] [SUPERUSER|NOSUPERUSER]
 */
createUserStatement returns [::shared_ptr<create_role_statement> stmt]
    @init {
        cql3::role_options opts;
        opts.is_superuser = false;
        opts.can_login = true;

        bool ifNotExists = false;
    }
    : K_CREATE K_USER (K_IF K_NOT K_EXISTS { ifNotExists = true; })? username
      ( K_WITH K_PASSWORD v=STRING_LITERAL { opts.password = $v.text; })?
      ( K_SUPERUSER { opts.is_superuser = true; } | K_NOSUPERUSER { opts.is_superuser = false; } )?
      { $stmt = ::make_shared<create_role_statement>(cql3::role_name($username.text, cql3::preserve_role_case::yes), std::move(opts), ifNotExists); }
    ;

/**
 * ALTER USER <username> [WITH PASSWORD <password>] [SUPERUSER|NOSUPERUSER]
 */
alterUserStatement returns [::shared_ptr<alter_role_statement> stmt]
    @init {
        cql3::role_options opts;
    }
    : K_ALTER K_USER username
      ( K_WITH K_PASSWORD v=STRING_LITERAL { opts.password = $v.text; })?
      ( K_SUPERUSER { opts.is_superuser = true; } | K_NOSUPERUSER { opts.is_superuser = false; } )?
      { $stmt = ::make_shared<alter_role_statement>(cql3::role_name($username.text, cql3::preserve_role_case::yes), std::move(opts)); }
    ;

/**
 * DROP USER [IF EXISTS] <username>
 */
dropUserStatement returns [::shared_ptr<drop_role_statement> stmt]
    @init { bool ifExists = false; }
    : K_DROP K_USER (K_IF K_EXISTS { ifExists = true; })? username
      { $stmt = ::make_shared<drop_role_statement>(cql3::role_name($username.text, cql3::preserve_role_case::yes), ifExists); }
    ;

/**
 * LIST USERS
 */
listUsersStatement returns [::shared_ptr<list_users_statement> stmt]
    : K_LIST K_USERS { $stmt = ::make_shared<list_users_statement>(); }
    ;

/**
 * CREATE ROLE [IF NOT EXISTS] <role_name> [WITH <roleOption> [AND <roleOption>]*]
 */
createRoleStatement returns [::shared_ptr<create_role_statement> stmt]
    @init {
        cql3::role_options opts;
        opts.is_superuser = false;
        opts.can_login = false;
        bool if_not_exists = false;
    }
    : K_CREATE K_ROLE (K_IF K_NOT K_EXISTS { if_not_exists = true; })? name=userOrRoleName
      (K_WITH roleOptions[opts])?
      { $stmt = ::make_shared<create_role_statement>(name, std::move(opts), if_not_exists); }
    ;

/**
 * ALTER ROLE <rolename> [WITH <roleOption> [AND <roleOption>]*]
 */
alterRoleStatement returns [::shared_ptr<alter_role_statement> stmt]
    @init {
        cql3::role_options opts;
    }
    : K_ALTER K_ROLE name=userOrRoleName
      (K_WITH roleOptions[opts])?
      { $stmt = ::make_shared<alter_role_statement>(name, std::move(opts)); }
    ;

/**
 * DROP ROLE [IF EXISTS] <rolename>
 */
dropRoleStatement returns [::shared_ptr<drop_role_statement> stmt]
    @init {
        bool if_exists = false;
    }
    : K_DROP K_ROLE (K_IF K_EXISTS { if_exists = true; })? name=userOrRoleName
      { $stmt = ::make_shared<drop_role_statement>(name, if_exists); }
    ;

/**
 * LIST ROLES [OF <rolename>] [NORECURSIVE]
 */
listRolesStatement returns [::shared_ptr<list_roles_statement> stmt]
    @init {
        bool recursive = true;
        std::optional<cql3::role_name> grantee;
    }
    : K_LIST K_ROLES
        (K_OF g=userOrRoleName { grantee = std::move(g); })?
        (K_NORECURSIVE { recursive = false; })?
        { $stmt = ::make_shared<list_roles_statement>(grantee, recursive); }
    ;

roleOptions[cql3::role_options& opts]
    : roleOption[opts] (K_AND roleOption[opts])*
    ;

roleOption[cql3::role_options& opts]
    : K_PASSWORD '=' v=STRING_LITERAL { opts.password = $v.text; }
    | K_OPTIONS '=' m=mapLiteral { opts.options = convert_property_map(m); }
    | K_SUPERUSER '=' b=BOOLEAN { opts.is_superuser = convert_boolean_literal($b.text); }
    | K_LOGIN '=' b=BOOLEAN { opts.can_login = convert_boolean_literal($b.text); }
    ;

/**
 * CREATE SERVICE_LEVEL [IF NOT EXISTS] <service_level_name> [WITH SHARES = <shares_number>]
 */
createServiceLevelStatement returns [::shared_ptr<create_service_level_statement> stmt]
    @init {
        auto attrs = make_shared<cql3::statements::sl_prop_defs>();
        bool if_not_exists = false;
    }
    : K_CREATE K_SERVICE_LEVEL (K_IF K_NOT K_EXISTS { if_not_exists = true; })? name=serviceLevelOrRoleName (K_WITH properties[attrs])?
      { $stmt = ::make_shared<create_service_level_statement>(name, attrs, if_not_exists); }
    ;

/**
 * ALTER SERVICE_LEVEL <service_level_name> WITH SHARES = <shares_number>
 */
alterServiceLevelStatement returns [::shared_ptr<alter_service_level_statement> stmt]
    @init {
        auto attrs = make_shared<cql3::statements::sl_prop_defs>();        
    }
    : K_ALTER K_SERVICE_LEVEL name=serviceLevelOrRoleName K_WITH properties[attrs]
      { $stmt = ::make_shared<alter_service_level_statement>(name, attrs); }
    ;

/**
 * DROP SERVICE_LEVEL [IF EXISTS] <service_level_name>
 */
dropServiceLevelStatement returns [::shared_ptr<drop_service_level_statement> stmt]
    @init {
        bool if_exists = false;
    }
    : K_DROP K_SERVICE_LEVEL (K_IF K_EXISTS { if_exists = true; })? name=serviceLevelOrRoleName
      { $stmt = ::make_shared<drop_service_level_statement>(name, if_exists); }
    ;

/**
 * ATTACH SERVICE_LEVEL <service_level_name> TO <role_name>
 */
attachServiceLevelStatement returns [::shared_ptr<attach_service_level_statement> stmt]
    @init {
    }
    : K_ATTACH K_SERVICE_LEVEL service_level_name=serviceLevelOrRoleName K_TO role_name=serviceLevelOrRoleName
      { $stmt = ::make_shared<attach_service_level_statement>(service_level_name, role_name); }
    ;

/**
 * DETACH SERVICE_LEVEL FROM <role_name>
 */
detachServiceLevelStatement returns [::shared_ptr<detach_service_level_statement> stmt]
    @init {
    }
    : K_DETACH K_SERVICE_LEVEL K_FROM role_name=serviceLevelOrRoleName
      { $stmt = ::make_shared<detach_service_level_statement>(role_name); }
    ;


/**
 * LIST SERVICE_LEVEL <service_level_name>
 * LIST ALL SERVICE_LEVELS
 */
listServiceLevelStatement returns [::shared_ptr<list_service_level_statement> stmt]
    @init {
    }
    : K_LIST K_SERVICE_LEVEL service_level_name=serviceLevelOrRoleName
      { $stmt = ::make_shared<list_service_level_statement>(service_level_name, false); } |
      K_LIST K_ALL K_SERVICE_LEVELS
      { $stmt = ::make_shared<list_service_level_statement>("", true); }
    ;

/**
 * LIST ATTACHED SERVICE_LEVEL OF <role_name>
 * LIST ALL ATTACHED SERVICE_LEVELS
 */
listServiceLevelAttachStatement returns [::shared_ptr<list_service_level_attachments_statement> stmt]
    @init {
    	bool allow_nonexisting_roles = false;
    }
    : K_LIST K_ATTACHED K_SERVICE_LEVEL K_OF role_name=serviceLevelOrRoleName
      { $stmt = ::make_shared<list_service_level_attachments_statement>(role_name); } |
      K_LIST K_ALL K_ATTACHED K_SERVICE_LEVELS 
      { $stmt = ::make_shared<list_service_level_attachments_statement>(); }
    ;

/** DEFINITIONS **/

// Column Identifiers.  These need to be treated differently from other
// identifiers because the underlying comparator is not necessarily text. See
// CASSANDRA-8178 for details.
cident returns [shared_ptr<cql3::column_identifier::raw> id]
    : t=IDENT              { $id = make_shared<cql3::column_identifier::raw>(sstring{$t.text}, false); }
    | t=QUOTED_NAME        { $id = make_shared<cql3::column_identifier::raw>(sstring{$t.text}, true); }
    | k=unreserved_keyword { $id = make_shared<cql3::column_identifier::raw>(k, false); }
    ;

// Identifiers that do not refer to columns or where the comparator is known to be text
ident returns [shared_ptr<cql3::column_identifier> id]
    : t=IDENT              { $id = make_shared<cql3::column_identifier>(sstring{$t.text}, false); }
    | t=QUOTED_NAME        { $id = make_shared<cql3::column_identifier>(sstring{$t.text}, true); }
    | k=unreserved_keyword { $id = make_shared<cql3::column_identifier>(k, false); }
    ;

// Keyspace & Column family names
keyspaceName returns [sstring id]
    @init { auto name = make_shared<cql3::cf_name>(); }
    : ksName[name] { $id = name->get_keyspace(); }
    ;

indexName returns [::shared_ptr<cql3::index_name> name]
    @init { $name = ::make_shared<cql3::index_name>(); }
    : (ksName[name] '.')? idxName[name]
    ;

columnFamilyName returns [::shared_ptr<cql3::cf_name> name]
    @init { $name = ::make_shared<cql3::cf_name>(); }
    : (ksName[name] '.')? cfName[name]
    ;

userTypeName returns [uninitialized<cql3::ut_name> name]
    : (ks=ident '.')? ut=non_type_ident { $name = cql3::ut_name(ks, ut); }
    ;

userOrRoleName returns [uninitialized<cql3::role_name> name]
    : t=IDENT              { $name = cql3::role_name($t.text, cql3::preserve_role_case::no); }
    | t=STRING_LITERAL     { $name = cql3::role_name($t.text, cql3::preserve_role_case::yes); }
    | t=QUOTED_NAME        { $name = cql3::role_name($t.text, cql3::preserve_role_case::yes); }
    | k=unreserved_keyword { $name = cql3::role_name(k, cql3::preserve_role_case::no); }
    | QMARK {add_recognition_error("Bind variables cannot be used for role names");}
    ;
    
serviceLevelOrRoleName returns [sstring name]
: t=IDENT              { $name = sstring($t.text);
						 std::transform($name.begin(), $name.end(), $name.begin(), ::tolower); }
| t=STRING_LITERAL     { $name = sstring($t.text); }
| t=QUOTED_NAME        { $name = sstring($t.text); }
| k=unreserved_keyword { $name = sstring($t.text); 
						 std::transform($name.begin(), $name.end(), $name.begin(), ::tolower);}
| QMARK {add_recognition_error("Bind variables cannot be used for service levels or role names");}
;

ksName[::shared_ptr<cql3::keyspace_element_name> name]
    : t=IDENT              { $name->set_keyspace($t.text, false);}
    | t=QUOTED_NAME        { $name->set_keyspace($t.text, true);}
    | k=unreserved_keyword { $name->set_keyspace(k, false);}
    | QMARK {add_recognition_error("Bind variables cannot be used for keyspace names");}
    ;

cfName[::shared_ptr<cql3::cf_name> name]
    : t=IDENT              { $name->set_column_family($t.text, false); }
    | t=QUOTED_NAME        { $name->set_column_family($t.text, true); }
    | k=unreserved_keyword { $name->set_column_family(k, false); }
    | QMARK {add_recognition_error("Bind variables cannot be used for table names");}
    ;

idxName[::shared_ptr<cql3::index_name> name]
    : t=IDENT              { $name->set_index($t.text, false); }
    | t=QUOTED_NAME        { $name->set_index($t.text, true);}
    | k=unreserved_keyword { $name->set_index(k, false); }
    | QMARK {add_recognition_error("Bind variables cannot be used for index names");}
    ;

constant returns [shared_ptr<cql3::constants::literal> constant]
    @init{std::string sign;}
    : t=STRING_LITERAL { $constant = cql3::constants::literal::string(sstring{$t.text}); }
    | t=INTEGER        { $constant = cql3::constants::literal::integer(sstring{$t.text}); }
    | t=FLOAT          { $constant = cql3::constants::literal::floating_point(sstring{$t.text}); }
    | t=BOOLEAN        { $constant = cql3::constants::literal::bool_(sstring{$t.text}); }
    | t=DURATION       { $constant = cql3::constants::literal::duration(sstring{$t.text}); }
    | t=UUID           { $constant = cql3::constants::literal::uuid(sstring{$t.text}); }
    | t=HEXNUMBER      { $constant = cql3::constants::literal::hex(sstring{$t.text}); }
    | { sign=""; } ('-' {sign = "-"; } )? t=(K_NAN | K_INFINITY) { $constant = cql3::constants::literal::floating_point(sstring{sign + $t.text}); }
    ;

mapLiteral returns [shared_ptr<cql3::maps::literal> map]
    @init{std::vector<std::pair<::shared_ptr<cql3::term::raw>, ::shared_ptr<cql3::term::raw>>> m;}
    : '{' { }
          ( k1=term ':' v1=term { m.push_back(std::pair<shared_ptr<cql3::term::raw>, shared_ptr<cql3::term::raw>>{k1, v1}); } ( ',' kn=term ':' vn=term { m.push_back(std::pair<shared_ptr<cql3::term::raw>, shared_ptr<cql3::term::raw>>{kn, vn}); } )* )?
      '}' { $map = ::make_shared<cql3::maps::literal>(m); }
    ;

setOrMapLiteral[shared_ptr<cql3::term::raw> t] returns [shared_ptr<cql3::term::raw> value]
	@init{ std::vector<std::pair<shared_ptr<cql3::term::raw>, shared_ptr<cql3::term::raw>>> m;
	       std::vector<shared_ptr<cql3::term::raw>> s;
	}
    : ':' v=term { m.push_back({t, v}); }
          ( ',' kn=term ':' vn=term { m.push_back({kn, vn}); } )*
      { $value = ::make_shared<cql3::maps::literal>(std::move(m)); }
    | { s.push_back(t); }
          ( ',' tn=term { s.push_back(tn); } )*
      { $value = make_shared(cql3::sets::literal(std::move(s))); }
    ;

collectionLiteral returns [shared_ptr<cql3::term::raw> value]
	@init{ std::vector<shared_ptr<cql3::term::raw>> l; }
    : '['
          ( t1=term { l.push_back(t1); } ( ',' tn=term { l.push_back(tn); } )* )?
      ']' { $value = ::make_shared<cql3::lists::literal>(std::move(l)); }
    | '{' t=term v=setOrMapLiteral[t] { $value = v; } '}'
    // Note that we have an ambiguity between maps and set for "{}". So we force it to a set literal,
    // and deal with it later based on the type of the column (SetLiteral.java).
    | '{' '}' { $value = make_shared(cql3::sets::literal({})); }
    ;

usertypeLiteral returns [shared_ptr<cql3::user_types::literal> ut]
    @init{ cql3::user_types::literal::elements_map_type m; }
    @after{ $ut = ::make_shared<cql3::user_types::literal>(std::move(m)); }
    // We don't allow empty literals because that conflicts with sets/maps and is currently useless since we don't allow empty user types
    : '{' k1=ident ':' v1=term { m.emplace(std::move(*k1), std::move(v1)); } ( ',' kn=ident ':' vn=term { m.emplace(std::move(*kn), std::move(vn)); } )* '}'
    ;

tupleLiteral returns [shared_ptr<cql3::tuples::literal> tt]
    @init{ std::vector<shared_ptr<cql3::term::raw>> l; }
    @after{ $tt = ::make_shared<cql3::tuples::literal>(std::move(l)); }
    : '(' t1=term { l.push_back(t1); } ( ',' tn=term { l.push_back(tn); } )* ')'
    ;

value returns [::shared_ptr<cql3::term::raw> value]
    : c=constant           { $value = c; }
    | l=collectionLiteral  { $value = l; }
    | u=usertypeLiteral    { $value = u; }
    | t=tupleLiteral       { $value = t; }
    | K_NULL               { $value = cql3::constants::NULL_LITERAL; }
    | ':' id=ident         { $value = new_bind_variables(id); }
    | QMARK                { $value = new_bind_variables(shared_ptr<cql3::column_identifier>{}); }
    ;

intValue returns [::shared_ptr<cql3::term::raw> value]
    :
    | t=INTEGER     { $value = cql3::constants::literal::integer(sstring{$t.text}); }
    | ':' id=ident  { $value = new_bind_variables(id); }
    | QMARK         { $value = new_bind_variables(shared_ptr<cql3::column_identifier>{}); }
    ;

functionName returns [cql3::functions::function_name s]
    : (ks=keyspaceName '.')? f=allowedFunctionName   { $s.keyspace = std::move(ks); $s.name = std::move(f); }
    ;

allowedFunctionName returns [sstring s]
    : f=IDENT                       { $s = $f.text; std::transform(s.begin(), s.end(), s.begin(), ::tolower); }
    | f=QUOTED_NAME                 { $s = $f.text; }
    | u=unreserved_function_keyword { $s = u; }
    | K_TOKEN                       { $s = "token"; }
    | K_COUNT                       { $s = "count"; }
    ;

functionArgs returns [std::vector<shared_ptr<cql3::term::raw>> a]
    : '(' ')'
    | '(' t1=term { a.push_back(std::move(t1)); }
          ( ',' tn=term { a.push_back(std::move(tn)); } )*
       ')'
    ;

term returns [::shared_ptr<cql3::term::raw> term1]
    : v=value                          { $term1 = v; }
    | f=functionName args=functionArgs { $term1 = ::make_shared<cql3::functions::function_call::raw>(std::move(f), std::move(args)); }
    | '(' c=comparatorType ')' t=term  { $term1 = make_shared<cql3::type_cast>(c, t); }
    ;

columnOperation[operations_type& operations]
    : key=cident columnOperationDifferentiator[operations, key]
    ;

columnOperationDifferentiator[operations_type& operations, ::shared_ptr<cql3::column_identifier::raw> key]
    : '=' normalColumnOperation[operations, key]
    | '[' k=term ']' specializedColumnOperation[operations, key, k, false]
    | '[' K_SCYLLA_TIMEUUID_LIST_INDEX '(' k=term ')' ']' specializedColumnOperation[operations, key, k, true]
    ;

normalColumnOperation[operations_type& operations, ::shared_ptr<cql3::column_identifier::raw> key]
    : t=term ('+' c=cident )?
      {
          if (!c) {
              add_raw_update(operations, key, ::make_shared<cql3::operation::set_value>(t));
          } else {
              if (*key != *c) {
                add_recognition_error("Only expressions of the form X = <value> + X are supported.");
              }
              add_raw_update(operations, key, ::make_shared<cql3::operation::prepend>(t));
          }
      }
    | c=cident sig=('+' | '-') t=term
      {
          if (*key != *c) {
              add_recognition_error("Only expressions of the form X = X " + $sig.text + "<value> are supported.");
          }
          shared_ptr<cql3::operation::raw_update> op;
          if ($sig.text == "+") {
              op = make_shared<cql3::operation::addition>(t);
          } else {
              op = make_shared<cql3::operation::subtraction>(t);
          }
          add_raw_update(operations, key, std::move(op));
      }
    | c=cident i=INTEGER
      {
          // Note that this production *is* necessary because X = X - 3 will in fact be lexed as [ X, '=', X, INTEGER].
          if (*key != *c) {
              // We don't yet allow a '+' in front of an integer, but we could in the future really, so let's be future-proof in our error message
              add_recognition_error("Only expressions of the form X = X " + sstring($i.text[0] == '-' ? "-" : "+") + " <value> are supported.");
          }
          add_raw_update(operations, key, make_shared<cql3::operation::addition>(cql3::constants::literal::integer($i.text)));
      }
    | K_SCYLLA_COUNTER_SHARD_LIST '(' t=term ')'
      {
          add_raw_update(operations, key, ::make_shared<cql3::operation::set_counter_value_from_tuple_list>(t));      
      }
    ;

specializedColumnOperation[std::vector<std::pair<shared_ptr<cql3::column_identifier::raw>,
                                                 shared_ptr<cql3::operation::raw_update>>>& operations,
                           shared_ptr<cql3::column_identifier::raw> key,
                           shared_ptr<cql3::term::raw> k,
                           bool by_uuid]

    : '=' t=term
      {
          add_raw_update(operations, key, make_shared<cql3::operation::set_element>(k, t, by_uuid));
      }
    ;

columnCondition[conditions_type& conditions]
    // Note: we'll reject duplicates later
    : key=cident
        ( op=relationType t=term { conditions.emplace_back(key, cql3::column_condition::raw::simple_condition(t, *op)); }
        | K_IN
            ( values=singleColumnInValues { conditions.emplace_back(key, cql3::column_condition::raw::simple_in_condition(values)); }
            | marker=inMarker { conditions.emplace_back(key, cql3::column_condition::raw::simple_in_condition(marker)); }
            )
        | '[' element=term ']'
            ( op=relationType t=term { conditions.emplace_back(key, cql3::column_condition::raw::collection_condition(t, element, *op)); }
            | K_IN
                ( values=singleColumnInValues { conditions.emplace_back(key, cql3::column_condition::raw::collection_in_condition(element, values)); }
                | marker=inMarker { conditions.emplace_back(key, cql3::column_condition::raw::collection_in_condition(element, marker)); }
                )
            )
        )
    ;

properties[::shared_ptr<cql3::statements::property_definitions> props]
    : property[props] (K_AND property[props])*
    ;

property[::shared_ptr<cql3::statements::property_definitions> props]
    : k=ident '=' simple=propertyValue { try { $props->add_property(k->to_string(), simple); } catch (exceptions::syntax_exception e) { add_recognition_error(e.what()); } }
    | k=ident '=' map=mapLiteral { try { $props->add_property(k->to_string(), convert_property_map(map)); } catch (exceptions::syntax_exception e) { add_recognition_error(e.what()); } }
    ;

propertyValue returns [sstring str]
    : c=constant           { $str = c->get_raw_text(); }
    | u=unreserved_keyword { $str = u; }
    ;

relationType returns [const cql3::operator_type* op = nullptr]
    : '='  { $op = &cql3::operator_type::EQ; }
    | '<'  { $op = &cql3::operator_type::LT; }
    | '<=' { $op = &cql3::operator_type::LTE; }
    | '>'  { $op = &cql3::operator_type::GT; }
    | '>=' { $op = &cql3::operator_type::GTE; }
    | '!=' { $op = &cql3::operator_type::NEQ; }
    ;

relation[std::vector<cql3::relation_ptr>& clauses]
    @init{ const cql3::operator_type* rt = nullptr; }
    : name=cident type=relationType t=term { $clauses.emplace_back(::make_shared<cql3::single_column_relation>(std::move(name), *type, std::move(t))); }

    | K_TOKEN l=tupleOfIdentifiers type=relationType t=term
        { $clauses.emplace_back(::make_shared<cql3::token_relation>(std::move(l), *type, std::move(t))); }
    | name=cident K_IS K_NOT K_NULL {
          $clauses.emplace_back(make_shared<cql3::single_column_relation>(std::move(name), cql3::operator_type::IS_NOT, cql3::constants::NULL_LITERAL)); }
    | name=cident K_IN marker=inMarker
        { $clauses.emplace_back(make_shared<cql3::single_column_relation>(std::move(name), cql3::operator_type::IN, std::move(marker))); }
    | name=cident K_IN in_values=singleColumnInValues
        { $clauses.emplace_back(cql3::single_column_relation::create_in_relation(std::move(name), std::move(in_values))); }
    | name=cident K_CONTAINS { rt = &cql3::operator_type::CONTAINS; } (K_KEY { rt = &cql3::operator_type::CONTAINS_KEY; })?
        t=term { $clauses.emplace_back(make_shared<cql3::single_column_relation>(std::move(name), *rt, std::move(t))); }
    | name=cident '[' key=term ']' type=relationType t=term { $clauses.emplace_back(make_shared<cql3::single_column_relation>(std::move(name), std::move(key), *type, std::move(t))); }
    | ids=tupleOfIdentifiers
      ( K_IN
          ( '(' ')'
              { $clauses.emplace_back(cql3::multi_column_relation::create_in_relation(ids, std::vector<shared_ptr<cql3::tuples::literal>>())); }
          | tupleInMarker=inMarkerForTuple /* (a, b, c) IN ? */
              { $clauses.emplace_back(cql3::multi_column_relation::create_single_marker_in_relation(ids, tupleInMarker)); }
          | literals=tupleOfTupleLiterals /* (a, b, c) IN ((1, 2, 3), (4, 5, 6), ...) */
              {
                  $clauses.emplace_back(cql3::multi_column_relation::create_in_relation(ids, literals));
              }
          | markers=tupleOfMarkersForTuples /* (a, b, c) IN (?, ?, ...) */
              { $clauses.emplace_back(cql3::multi_column_relation::create_in_relation(ids, markers)); }
          )
      | type=relationType literal=tupleLiteral /* (a, b, c) > (1, 2, 3) or (a, b, c) > (?, ?, ?) */
          {
              $clauses.emplace_back(cql3::multi_column_relation::create_non_in_relation(ids, *type, literal));
          }
      | type=relationType tupleMarker=markerForTuple /* (a, b, c) >= ? */
          { $clauses.emplace_back(cql3::multi_column_relation::create_non_in_relation(ids, *type, tupleMarker)); }
      )
    | '(' relation[$clauses] ')'
    ;

inMarker returns [shared_ptr<cql3::abstract_marker::in_raw> marker]
    : QMARK { $marker = new_in_bind_variables(nullptr); }
    | ':' name=ident { $marker = new_in_bind_variables(name); }
    ;

tupleOfIdentifiers returns [std::vector<::shared_ptr<cql3::column_identifier::raw>> ids]
    : '(' n1=cident { $ids.push_back(n1); } (',' ni=cident { $ids.push_back(ni); })* ')'
    ;

singleColumnInValues returns [std::vector<::shared_ptr<cql3::term::raw>> terms]
    : '(' ( t1 = term { $terms.push_back(t1); } (',' ti=term { $terms.push_back(ti); })* )? ')'
    ;

tupleOfTupleLiterals returns [std::vector<::shared_ptr<cql3::tuples::literal>> literals]
    : '(' t1=tupleLiteral { $literals.emplace_back(t1); } (',' ti=tupleLiteral { $literals.emplace_back(ti); })* ')'
    ;

markerForTuple returns [shared_ptr<cql3::tuples::raw> marker]
    : QMARK { $marker = new_tuple_bind_variables(nullptr); }
    | ':' name=ident { $marker = new_tuple_bind_variables(name); }
    ;

tupleOfMarkersForTuples returns [std::vector<::shared_ptr<cql3::tuples::raw>> markers]
    : '(' m1=markerForTuple { $markers.emplace_back(m1); } (',' mi=markerForTuple { $markers.emplace_back(mi); })* ')'
    ;

inMarkerForTuple returns [shared_ptr<cql3::tuples::in_raw> marker]
    : QMARK { $marker = new_tuple_in_bind_variables(nullptr); }
    | ':' name=ident { $marker = new_tuple_in_bind_variables(name); }
    ;

// The comparator_type rule is used for users' queries (internal=false)
// and for internal calls from db::cql_type_parser::parse() (internal=true).
// The latter is used for reading schemas stored in the system tables, and
// may support additional column types that cannot be created through CQL,
// but only internally through code. Today the only such type is "empty":
// Scylla code internally creates columns with type "empty" or collections
// "empty" to represent unselected columns in materialized views.
// If a user (internal=false) tries to use "empty" as a type, it is treated -
// as do all unknown types - as an attempt to use a user-defined type, and
// we report this name is reserved (as for _reserved_type_names()).
comparator_type [bool internal] returns [shared_ptr<cql3_type::raw> t]
    : n=native_or_internal_type[internal]     { $t = cql3_type::raw::from(n); }
    | c=collection_type[internal]   { $t = c; }
    | tt=tuple_type[internal]       { $t = tt; }
    | id=userTypeName   { $t = cql3::cql3_type::raw::user_type(id); }
    | K_FROZEN '<' f=comparator_type[internal] '>'
      {
        try {
            $t = cql3::cql3_type::raw::frozen(f);
        } catch (exceptions::invalid_request_exception& e) {
            add_recognition_error(e.what());
        }
      }
#if 0
    | s=STRING_LITERAL
      {
        try {
            $t = CQL3Type.Raw.from(new CQL3Type.Custom($s.text));
        } catch (SyntaxException e) {
            addRecognitionError("Cannot parse type " + $s.text + ": " + e.getMessage());
        } catch (ConfigurationException e) {
            addRecognitionError("Error setting type " + $s.text + ": " + e.getMessage());
        }
      }
#endif
    ;

native_or_internal_type [bool internal] returns [shared_ptr<cql3_type> t]
    : n=native_type     { $t = n; }
    // The "internal" types, only supported when internal==true:
    | K_EMPTY   {
        if (internal) {
            $t = cql3_type::empty;
        } else {
            add_recognition_error("Invalid (reserved) user type name empty");
        }
      }
    ;

comparatorType returns [shared_ptr<cql3_type::raw> t]
    : tt=comparator_type[false]    { $t = tt; }
    ;

native_type returns [shared_ptr<cql3_type> t]
    : K_ASCII     { $t = cql3_type::ascii; }
    | K_BIGINT    { $t = cql3_type::bigint; }
    | K_BLOB      { $t = cql3_type::blob; }
    | K_BOOLEAN   { $t = cql3_type::boolean; }
    | K_COUNTER   { $t = cql3_type::counter; }
    | K_DECIMAL   { $t = cql3_type::decimal; }
    | K_DOUBLE    { $t = cql3_type::double_; }
    | K_DURATION  { $t = cql3_type::duration; }
    | K_FLOAT     { $t = cql3_type::float_; }
    | K_INET      { $t = cql3_type::inet; }
    | K_INT       { $t = cql3_type::int_; }
    | K_SMALLINT  { $t = cql3_type::smallint; }
    | K_TEXT      { $t = cql3_type::text; }
    | K_TIMESTAMP { $t = cql3_type::timestamp; }
    | K_TINYINT   { $t = cql3_type::tinyint; }
    | K_UUID      { $t = cql3_type::uuid; }
    | K_VARCHAR   { $t = cql3_type::varchar; }
    | K_VARINT    { $t = cql3_type::varint; }
    | K_TIMEUUID  { $t = cql3_type::timeuuid; }
    | K_DATE      { $t = cql3_type::date; }
    | K_TIME      { $t = cql3_type::time; }
    ;

collection_type [bool internal] returns [shared_ptr<cql3::cql3_type::raw> pt]
    : K_MAP  '<' t1=comparator_type[internal] ',' t2=comparator_type[internal] '>'
        {
            // if we can't parse either t1 or t2, antlr will "recover" and we may have t1 or t2 null.
            if (t1 && t2) {
                $pt = cql3::cql3_type::raw::map(t1, t2);
            }
        }
    | K_LIST '<' t=comparator_type[internal] '>'
        { if (t) { $pt = cql3::cql3_type::raw::list(t); } }
    | K_SET  '<' t=comparator_type[internal] '>'
        { if (t) { $pt = cql3::cql3_type::raw::set(t); } }
    ;

tuple_type [bool internal] returns [shared_ptr<cql3::cql3_type::raw> t]
        @init{ std::vector<shared_ptr<cql3::cql3_type::raw>> types; }
    : K_TUPLE '<'
         t1=comparator_type[internal] { types.push_back(t1); } (',' tn=comparator_type[internal] { types.push_back(tn); })*
      '>' { $t = cql3::cql3_type::raw::tuple(std::move(types)); }
    ;

username
    : IDENT
    | STRING_LITERAL
    | QUOTED_NAME { add_recognition_error("Quoted strings are not supported for user names"); }
    ;

// Basically the same as cident, but we need to exlude existing CQL3 types
// (which for some reason are not reserved otherwise)
non_type_ident returns [shared_ptr<cql3::column_identifier> id]
    : t=IDENT                    { if (_reserved_type_names().count($t.text)) { add_recognition_error("Invalid (reserved) user type name " + $t.text); } $id = ::make_shared<cql3::column_identifier>($t.text, false); }
    | t=QUOTED_NAME              { $id = ::make_shared<cql3::column_identifier>($t.text, true); }
    | k=basic_unreserved_keyword { $id = ::make_shared<cql3::column_identifier>(k, false); }
    | kk=K_KEY                   { $id = ::make_shared<cql3::column_identifier>($kk.text, false); }
    ;

unreserved_keyword returns [sstring str]
    : u=unreserved_function_keyword     { $str = u; }
    | k=(K_TTL | K_COUNT | K_WRITETIME | K_KEY) { $str = $k.text; }
    ;

unreserved_function_keyword returns [sstring str]
    : u=basic_unreserved_keyword { $str = u; }
    | t=native_or_internal_type[true]   { $str = t->to_string(); }
    ;

basic_unreserved_keyword returns [sstring str]
    : k=( K_KEYS
        | K_AS
        | K_CLUSTERING
        | K_COMPACT
        | K_STORAGE
        | K_TYPE
        | K_VALUES
        | K_MAP
        | K_LIST
        | K_FILTERING
        | K_PERMISSION
        | K_PERMISSIONS
        | K_KEYSPACES
        | K_ALL
        | K_USER
        | K_USERS
        | K_ROLE
        | K_ROLES
        | K_SUPERUSER
        | K_NOSUPERUSER
        | K_LOGIN
        | K_NOLOGIN
        | K_OPTIONS
        | K_PASSWORD
        | K_EXISTS
        | K_CUSTOM
        | K_TRIGGER
        | K_DISTINCT
        | K_CONTAINS
        | K_STATIC
        | K_FROZEN
        | K_TUPLE
        | K_FUNCTION
        | K_AGGREGATE
        | K_SFUNC
        | K_STYPE
        | K_FINALFUNC
        | K_INITCOND
        | K_RETURNS
        | K_LANGUAGE
        | K_NON
        | K_DETERMINISTIC
        | K_JSON
        | K_CACHE
        | K_BYPASS
<<<<<<< HEAD
        | K_SERVICE_LEVEL
        | K_SHARES
        | K_ATTACH
        | K_DETACH
        | K_SERVICE_LEVELS
		| K_ATTACHED     
		| K_FOR   
=======
        | K_PER
        | K_PARTITION
>>>>>>> 34b25438
        ) { $str = $k.text; }
    ;

// Case-insensitive keywords
K_SELECT:      S E L E C T;
K_FROM:        F R O M;
K_AS:          A S;
K_CAST:        C A S T;
K_WHERE:       W H E R E;
K_AND:         A N D;
K_KEY:         K E Y;
K_KEYS:        K E Y S;
K_ENTRIES:     E N T R I E S;
K_FULL:        F U L L;
K_INSERT:      I N S E R T;
K_UPDATE:      U P D A T E;
K_WITH:        W I T H;
K_LIMIT:       L I M I T;
K_USING:       U S I N G;
K_USE:         U S E;
K_DISTINCT:    D I S T I N C T;
K_COUNT:       C O U N T;
K_SET:         S E T;
K_BEGIN:       B E G I N;
K_UNLOGGED:    U N L O G G E D;
K_BATCH:       B A T C H;
K_APPLY:       A P P L Y;
K_TRUNCATE:    T R U N C A T E;
K_DELETE:      D E L E T E;
K_IN:          I N;
K_CREATE:      C R E A T E;
K_KEYSPACE:    ( K E Y S P A C E
                 | S C H E M A );
K_KEYSPACES:   K E Y S P A C E S;
K_COLUMNFAMILY:( C O L U M N F A M I L Y
                 | T A B L E );
K_MATERIALIZED:M A T E R I A L I Z E D;
K_VIEW:        V I E W;
K_INDEX:       I N D E X;
K_CUSTOM:      C U S T O M;
K_ON:          O N;
K_TO:          T O;
K_DROP:        D R O P;
K_PRIMARY:     P R I M A R Y;
K_INTO:        I N T O;
K_VALUES:      V A L U E S;
K_TIMESTAMP:   T I M E S T A M P;
K_TTL:         T T L;
K_ALTER:       A L T E R;
K_RENAME:      R E N A M E;
K_ADD:         A D D;
K_TYPE:        T Y P E;
K_COMPACT:     C O M P A C T;
K_STORAGE:     S T O R A G E;
K_ORDER:       O R D E R;
K_BY:          B Y;
K_ASC:         A S C;
K_DESC:        D E S C;
K_ALLOW:       A L L O W;
K_FILTERING:   F I L T E R I N G;
K_IF:          I F;
K_IS:          I S;
K_CONTAINS:    C O N T A I N S;

K_GRANT:       G R A N T;
K_ALL:         A L L;
K_PERMISSION:  P E R M I S S I O N;
K_PERMISSIONS: P E R M I S S I O N S;
K_OF:          O F;
K_REVOKE:      R E V O K E;
K_MODIFY:      M O D I F Y;
K_AUTHORIZE:   A U T H O R I Z E;
K_DESCRIBE:    D E S C R I B E;
K_NORECURSIVE: N O R E C U R S I V E;

K_USER:        U S E R;
K_USERS:       U S E R S;
K_ROLE:        R O L E;
K_ROLES:       R O L E S;
K_SUPERUSER:   S U P E R U S E R;
K_NOSUPERUSER: N O S U P E R U S E R;
K_PASSWORD:    P A S S W O R D;
K_LOGIN:       L O G I N;
K_NOLOGIN:     N O L O G I N;
K_OPTIONS:     O P T I O N S;

K_CLUSTERING:  C L U S T E R I N G;
K_ASCII:       A S C I I;
K_BIGINT:      B I G I N T;
K_BLOB:        B L O B;
K_BOOLEAN:     B O O L E A N;
K_COUNTER:     C O U N T E R;
K_DECIMAL:     D E C I M A L;
K_DOUBLE:      D O U B L E;
K_DURATION:    D U R A T I O N;
K_FLOAT:       F L O A T;
K_INET:        I N E T;
K_INT:         I N T;
K_SMALLINT:    S M A L L I N T;
K_TINYINT:     T I N Y I N T;
K_TEXT:        T E X T;
K_UUID:        U U I D;
K_VARCHAR:     V A R C H A R;
K_VARINT:      V A R I N T;
K_TIMEUUID:    T I M E U U I D;
K_TOKEN:       T O K E N;
K_WRITETIME:   W R I T E T I M E;
K_DATE:        D A T E;
K_TIME:        T I M E;

K_NULL:        N U L L;
K_NOT:         N O T;
K_EXISTS:      E X I S T S;

K_MAP:         M A P;
K_LIST:        L I S T;
K_NAN:         N A N;
K_INFINITY:    I N F I N I T Y;
K_TUPLE:       T U P L E;

K_TRIGGER:     T R I G G E R;
K_STATIC:      S T A T I C;
K_FROZEN:      F R O Z E N;

K_FUNCTION:    F U N C T I O N;
K_AGGREGATE:   A G G R E G A T E;
K_SFUNC:       S F U N C;
K_STYPE:       S T Y P E;
K_FINALFUNC:   F I N A L F U N C;
K_INITCOND:    I N I T C O N D;
K_RETURNS:     R E T U R N S;
K_LANGUAGE:    L A N G U A G E;
K_NON:         N O N;
K_OR:          O R;
K_REPLACE:     R E P L A C E;
K_DETERMINISTIC: D E T E R M I N I S T I C;
K_JSON:        J S O N;
K_DEFAULT:     D E F A U L T;
K_UNSET:       U N S E T;

K_EMPTY:       E M P T Y;

K_BYPASS:      B Y P A S S;
K_CACHE:       C A C H E;

<<<<<<< HEAD
K_SERVICE_LEVEL: S E R V I C E '_' L E V E L;
K_SHARES: S H A R E S;
K_ATTACH: A T T A C H;
K_DETACH: D E T A C H;
K_SERVICE_LEVELS: S E R V I C E '_' L E V E L S;
K_ATTACHED: A T T A C H E D;
K_FOR: F O R;
=======
K_PER:         P E R;
K_PARTITION:   P A R T I T I O N;
>>>>>>> 34b25438

K_SCYLLA_TIMEUUID_LIST_INDEX: S C Y L L A '_' T I M E U U I D '_' L I S T '_' I N D E X;
K_SCYLLA_COUNTER_SHARD_LIST: S C Y L L A '_' C O U N T E R '_' S H A R D '_' L I S T; 

// Case-insensitive alpha characters
fragment A: ('a'|'A');
fragment B: ('b'|'B');
fragment C: ('c'|'C');
fragment D: ('d'|'D');
fragment E: ('e'|'E');
fragment F: ('f'|'F');
fragment G: ('g'|'G');
fragment H: ('h'|'H');
fragment I: ('i'|'I');
fragment J: ('j'|'J');
fragment K: ('k'|'K');
fragment L: ('l'|'L');
fragment M: ('m'|'M');
fragment N: ('n'|'N');
fragment O: ('o'|'O');
fragment P: ('p'|'P');
fragment Q: ('q'|'Q');
fragment R: ('r'|'R');
fragment S: ('s'|'S');
fragment T: ('t'|'T');
fragment U: ('u'|'U');
fragment V: ('v'|'V');
fragment W: ('w'|'W');
fragment X: ('x'|'X');
fragment Y: ('y'|'Y');
fragment Z: ('z'|'Z');

STRING_LITERAL
    @init{
        std::string txt; // temporary to build pg-style-string
    }
    @after{ 
        // This is an ugly hack that allows returning empty string literals.
        // If setText() was called with an empty string antlr3 would decide
        // that setText() was never called and just return the unmodified
        // token value. To prevent that we call setText() with non-empty string
        // that is not valid utf8 which will be later changed to an empty
        // string once it leaves antlr3 code.
        if (txt.empty()) {
            txt.push_back(-1);
        }
        setText(txt);
    }
    :
      /* pg-style string literal */
      (
        '$' '$'
        (
          (c=~('$') { txt.push_back(c); })
          |
          ('$' (c=~('$') { txt.push_back('$'); txt.push_back(c); }))
        )*
        '$' '$'
      )
      |
      /* conventional quoted string literal */
      (
        '\'' (c=~('\'') { txt.push_back(c);} | '\'' '\'' { txt.push_back('\''); })* '\''
      )
    ;

QUOTED_NAME
    @init{ std::string b; }
    @after{ setText(b); }
    : '\"' (c=~('\"') { b.push_back(c); } | '\"' '\"' { b.push_back('\"'); })+ '\"'
    ;

fragment DIGIT
    : '0'..'9'
    ;

fragment LETTER
    : ('A'..'Z' | 'a'..'z')
    ;

fragment HEX
    : ('A'..'F' | 'a'..'f' | '0'..'9')
    ;

fragment EXPONENT
    : E ('+' | '-')? DIGIT+
    ;

fragment DURATION_UNIT
    : Y
    | M O
    | W
    | D
    | H
    | M
    | S
    | M S
    | U S
    | '\u00B5' S
    | N S
    ;

INTEGER
    : '-'? DIGIT+
    ;

QMARK
    : '?'
    ;

/*
 * Normally a lexer only emits one token at a time, but ours is tricked out
 * to support multiple (see @lexer::members near the top of the grammar).
 */
FLOAT
    : INTEGER EXPONENT
    | INTEGER '.' DIGIT* EXPONENT?
    ;

/*
 * This has to be before IDENT so it takes precendence over it.
 */
BOOLEAN
    : T R U E | F A L S E
    ;

DURATION
    : '-'? DIGIT+ DURATION_UNIT (DIGIT+ DURATION_UNIT)*
    | '-'? 'P' (DIGIT+ 'Y')? (DIGIT+ 'M')? (DIGIT+ 'D')? ('T' (DIGIT+ 'H')? (DIGIT+ 'M')? (DIGIT+ 'S')?)? // ISO 8601 "format with designators"
    | '-'? 'P' DIGIT+ 'W'
    | '-'? 'P' DIGIT DIGIT DIGIT DIGIT '-' DIGIT DIGIT '-' DIGIT DIGIT 'T' DIGIT DIGIT ':' DIGIT DIGIT ':' DIGIT DIGIT // ISO 8601 "alternative format"
    ;

IDENT
    : LETTER (LETTER | DIGIT | '_')*
    ;

HEXNUMBER
    : '0' X HEX*
    ;

UUID
    : HEX HEX HEX HEX HEX HEX HEX HEX '-'
      HEX HEX HEX HEX '-'
      HEX HEX HEX HEX '-'
      HEX HEX HEX HEX '-'
      HEX HEX HEX HEX HEX HEX HEX HEX HEX HEX HEX HEX
    ;

WS
    : (' ' | '\t' | '\n' | '\r')+ { $channel = HIDDEN; }
    ;

COMMENT
    : ('--' | '//') .* ('\n'|'\r') { $channel = HIDDEN; }
    ;

MULTILINE_COMMENT
    : '/*' .* '*/' { $channel = HIDDEN; }
    ;<|MERGE_RESOLUTION|>--- conflicted
+++ resolved
@@ -1831,7 +1831,8 @@
         | K_JSON
         | K_CACHE
         | K_BYPASS
-<<<<<<< HEAD
+        | K_PER
+        | K_PARTITION
         | K_SERVICE_LEVEL
         | K_SHARES
         | K_ATTACH
@@ -1839,10 +1840,6 @@
         | K_SERVICE_LEVELS
 		| K_ATTACHED     
 		| K_FOR   
-=======
-        | K_PER
-        | K_PARTITION
->>>>>>> 34b25438
         ) { $str = $k.text; }
     ;
 
@@ -1988,7 +1985,9 @@
 K_BYPASS:      B Y P A S S;
 K_CACHE:       C A C H E;
 
-<<<<<<< HEAD
+K_PER:         P E R;
+K_PARTITION:   P A R T I T I O N;
+
 K_SERVICE_LEVEL: S E R V I C E '_' L E V E L;
 K_SHARES: S H A R E S;
 K_ATTACH: A T T A C H;
@@ -1996,10 +1995,6 @@
 K_SERVICE_LEVELS: S E R V I C E '_' L E V E L S;
 K_ATTACHED: A T T A C H E D;
 K_FOR: F O R;
-=======
-K_PER:         P E R;
-K_PARTITION:   P A R T I T I O N;
->>>>>>> 34b25438
 
 K_SCYLLA_TIMEUUID_LIST_INDEX: S C Y L L A '_' T I M E U U I D '_' L I S T '_' I N D E X;
 K_SCYLLA_COUNTER_SHARD_LIST: S C Y L L A '_' C O U N T E R '_' S H A R D '_' L I S T; 
