/*
 * Licensed to the Apache Software Foundation (ASF) under one
 * or more contributor license agreements.  See the NOTICE file
 * distributed with this work for additional information
 * regarding copyright ownership.  The ASF licenses this file
 * to you under the Apache License, Version 2.0 (the
 * "License"); you may not use this file except in compliance
 * with the License.  You may obtain a copy of the License at
 *
 *   http://www.apache.org/licenses/LICENSE-2.0
 *
 * Unless required by applicable law or agreed to in writing,
 * software distributed under the License is distributed on an
 * "AS IS" BASIS, WITHOUT WARRANTIES OR CONDITIONS OF ANY
 * KIND, either express or implied.  See the License for the
 * specific language governing permissions and limitations
 * under the License.
 */

grammar Cql;

options {
    language = Cpp;
}

@parser::namespace{cql3_parser}

@lexer::includes {
#include "cql3/error_collector.hh"
#include "cql3/error_listener.hh"
}

@parser::includes {
#include "cql3/selection/writetime_or_ttl.hh"
#include "cql3/statements/raw/parsed_statement.hh"
#include "cql3/statements/raw/select_statement.hh"
#include "cql3/statements/alter_keyspace_statement.hh"
#include "cql3/statements/alter_table_statement.hh"
#include "cql3/statements/alter_view_statement.hh"
#include "cql3/statements/alter_service_level_statement.hh"
#include "cql3/statements/create_keyspace_statement.hh"
#include "cql3/statements/drop_keyspace_statement.hh"
#include "cql3/statements/create_index_statement.hh"
#include "cql3/statements/create_table_statement.hh"
#include "cql3/statements/create_view_statement.hh"
#include "cql3/statements/create_type_statement.hh"
#include "cql3/statements/create_function_statement.hh"
#include "cql3/statements/create_service_level_statement.hh"
#include "cql3/statements/sl_prop_defs.hh"
#include "cql3/statements/attach_service_level_statement.hh"
#include "cql3/statements/drop_type_statement.hh"
#include "cql3/statements/alter_type_statement.hh"
#include "cql3/statements/property_definitions.hh"
#include "cql3/statements/drop_index_statement.hh"
#include "cql3/statements/drop_table_statement.hh"
#include "cql3/statements/drop_view_statement.hh"
#include "cql3/statements/drop_function_statement.hh"
#include "cql3/statements/drop_service_level_statement.hh"
#include "cql3/statements/detach_service_level_statement.hh"
#include "cql3/statements/truncate_statement.hh"
#include "cql3/statements/raw/update_statement.hh"
#include "cql3/statements/raw/insert_statement.hh"
#include "cql3/statements/raw/delete_statement.hh"
#include "cql3/statements/index_prop_defs.hh"
#include "cql3/statements/raw/use_statement.hh"
#include "cql3/statements/raw/batch_statement.hh"
#include "cql3/statements/list_users_statement.hh"
#include "cql3/statements/grant_statement.hh"
#include "cql3/statements/revoke_statement.hh"
#include "cql3/statements/list_permissions_statement.hh"
#include "cql3/statements/alter_role_statement.hh"
#include "cql3/statements/list_roles_statement.hh"
#include "cql3/statements/list_service_level_statement.hh"
#include "cql3/statements/list_service_level_attachments_statement.hh"
#include "cql3/statements/grant_role_statement.hh"
#include "cql3/statements/revoke_role_statement.hh"
#include "cql3/statements/drop_role_statement.hh"
#include "cql3/statements/create_role_statement.hh"
#include "cql3/statements/index_target.hh"
#include "cql3/statements/ks_prop_defs.hh"
#include "cql3/selection/raw_selector.hh"
#include "cql3/keyspace_element_name.hh"
#include "cql3/selection/selectable_with_field_selection.hh"
#include "cql3/constants.hh"
#include "cql3/operation_impl.hh"
#include "cql3/error_listener.hh"
#include "cql3/multi_column_relation.hh"
#include "cql3/single_column_relation.hh"
#include "cql3/token_relation.hh"
#include "cql3/index_name.hh"
#include "cql3/cql3_type.hh"
#include "cql3/cf_name.hh"
#include "cql3/maps.hh"
#include "cql3/sets.hh"
#include "cql3/lists.hh"
#include "cql3/role_name.hh"
#include "cql3/role_options.hh"
#include "cql3/type_cast.hh"
#include "cql3/tuples.hh"
#include "cql3/user_types.hh"
#include "cql3/ut_name.hh"
#include "cql3/functions/function_name.hh"
#include "cql3/functions/function_call.hh"
#include <seastar/core/sstring.hh>
#include "CqlLexer.hpp"

#include <algorithm>
#include <unordered_map>
#include <map>
}

@parser::traits {
using namespace cql3::statements;
using namespace cql3::selection;
using cql3::cql3_type;
using conditions_type = std::vector<std::pair<::shared_ptr<cql3::column_identifier::raw>,::shared_ptr<cql3::column_condition::raw>>>;
using operations_type = std::vector<std::pair<::shared_ptr<cql3::column_identifier::raw>,::shared_ptr<cql3::operation::raw_update>>>;

// ANTLR forces us to define a default-initialized return value
// for every rule (e.g. [returns ut_name name]), but not every type
// can be naturally zero-initialized.
//
// The uninitialized<T> wrapper can be zero-initialized, and is convertible
// to T (after checking that it was assigned to) implicitly, eliminating the
// problem.  It is up to the user to ensure it is actually assigned to. 
template <typename T>
struct uninitialized {
    std::optional<T> _val;
    uninitialized() = default;
    uninitialized(const uninitialized&) = default;
    uninitialized(uninitialized&&) = default;
    uninitialized(const T& val) : _val(val) {}
    uninitialized(T&& val) : _val(std::move(val)) {}
    uninitialized& operator=(const uninitialized&) = default;
    uninitialized& operator=(uninitialized&&) = default;
    operator const T&() const & { return check(), *_val; }
    operator T&&() && { return check(), std::move(*_val); }
    operator std::optional<T>&&() && { return check(), std::move(_val); }
    void check() const { if (!_val) { throw std::runtime_error("not intitialized"); } }
};

}

@context {
    using collector_type = cql3::error_collector<ComponentType, ExceptionBaseType::TokenType, ExceptionBaseType>;
    using listener_type = cql3::error_listener<ComponentType, ExceptionBaseType>;

    listener_type* listener;

    std::vector<::shared_ptr<cql3::column_identifier>> _bind_variables;
    std::vector<std::unique_ptr<TokenType>> _missing_tokens;

    // Can't use static variable, since it needs to be defined out-of-line
    static const std::unordered_set<sstring>& _reserved_type_names() {
        static std::unordered_set<sstring> s = {
            "byte",
            "smallint",
            "complex",
            "enum",
            "date",
            "interval",
            "macaddr",
            "bitstring",
        };
        return s;
    }

    shared_ptr<cql3::abstract_marker::raw> new_bind_variables(shared_ptr<cql3::column_identifier> name)
    {
        auto marker = make_shared<cql3::abstract_marker::raw>(_bind_variables.size());
        _bind_variables.push_back(name);
        return marker;
    }

    shared_ptr<cql3::abstract_marker::in_raw> new_in_bind_variables(shared_ptr<cql3::column_identifier> name) {
        auto marker = make_shared<cql3::abstract_marker::in_raw>(_bind_variables.size());
        _bind_variables.push_back(std::move(name));
        return marker;
    }

    shared_ptr<cql3::tuples::raw> new_tuple_bind_variables(shared_ptr<cql3::column_identifier> name)
    {
        auto marker = make_shared<cql3::tuples::raw>(_bind_variables.size());
        _bind_variables.push_back(std::move(name));
        return marker;
    }

    shared_ptr<cql3::tuples::in_raw> new_tuple_in_bind_variables(shared_ptr<cql3::column_identifier> name)
    {
        auto marker = make_shared<cql3::tuples::in_raw>(_bind_variables.size());
        _bind_variables.push_back(std::move(name));
        return marker;
    }

    void set_error_listener(listener_type& listener) {
        this->listener = &listener;
    }

    void displayRecognitionError(ANTLR_UINT8** token_names, ExceptionBaseType* ex)
    {
        listener->syntax_error(*this, token_names, ex);
    }

	void add_recognition_error(const sstring& msg) {
        listener->syntax_error(*this, msg);
    }

    bool is_eof_token(CommonTokenType token) const
    {
        return token == CommonTokenType::TOKEN_EOF;
    }

    std::string token_text(const TokenType* token)
    {
        if (!token) {
            return "";
        }
        return token->getText();
    }

    std::map<sstring, sstring> convert_property_map(shared_ptr<cql3::maps::literal> map) {
        if (!map || map->entries.empty()) {
            return std::map<sstring, sstring>{};
        }
        std::map<sstring, sstring> res;
        for (auto&& entry : map->entries) {
            // Because the parser tries to be smart and recover on error (to
            // allow displaying more than one error I suppose), we have null
            // entries in there. Just skip those, a proper error will be thrown in the end.
            if (!entry.first || !entry.second) {
                break;
            }
            auto left = dynamic_pointer_cast<cql3::constants::literal>(entry.first);
            if (!left) {
                sstring msg = "Invalid property name: " + entry.first->to_string();
                if (dynamic_pointer_cast<cql3::abstract_marker::raw>(entry.first)) {
                    msg += " (bind variables are not supported in DDL queries)";
                }
                add_recognition_error(msg);
                break;
            }
            auto right = dynamic_pointer_cast<cql3::constants::literal>(entry.second);
            if (!right) {
                sstring msg = "Invalid property value: " + entry.first->to_string() + " for property: " + entry.second->to_string();
                if (dynamic_pointer_cast<cql3::abstract_marker::raw>(entry.second)) {
                    msg += " (bind variables are not supported in DDL queries)";
                }
                add_recognition_error(msg);
                break;
            }
            res.emplace(left->get_raw_text(), right->get_raw_text());
        }
        return res;
    }

    sstring to_lower(std::string_view s) {
        sstring lower_s(s.size(), '\0');
        std::transform(s.cbegin(), s.cend(), lower_s.begin(), &::tolower);
        return lower_s;
    }

    bool convert_boolean_literal(std::string_view s) {
        return to_lower(s) == "true";
    }

    void add_raw_update(std::vector<std::pair<::shared_ptr<cql3::column_identifier::raw>,::shared_ptr<cql3::operation::raw_update>>>& operations,
        ::shared_ptr<cql3::column_identifier::raw> key, ::shared_ptr<cql3::operation::raw_update> update)
    {
        for (auto&& p : operations) {
            if (*p.first == *key && !p.second->is_compatible_with(update)) {
                add_recognition_error(format("Multiple incompatible setting of column {}", *key));
            }
        }
        operations.emplace_back(std::move(key), std::move(update));
    }

    TokenType* getMissingSymbol(IntStreamType* istream, ExceptionBaseType* e,
                                ANTLR_UINT32 expectedTokenType, BitsetListType* follow) {
        auto token = BaseType::getMissingSymbol(istream, e, expectedTokenType, follow);
        _missing_tokens.emplace_back(token);
        return token;
    }
}

@lexer::namespace{cql3_parser}

@lexer::traits {
    class CqlLexer;
    class CqlParser;
    typedef antlr3::Traits<CqlLexer, CqlParser> CqlLexerTraits;
    typedef CqlLexerTraits CqlParserTraits;
}

@lexer::header {
#pragma GCC diagnostic ignored "-Wunused-variable"
#pragma GCC diagnostic ignored "-Wunused-function"
}

@lexer::context {
    using collector_type = cql3::error_collector<ComponentType, ExceptionBaseType::TokenType, ExceptionBaseType>;
    using listener_type = cql3::error_listener<ComponentType, ExceptionBaseType>;

    listener_type* listener;

    void set_error_listener(listener_type& listener) {
        this->listener = &listener;
    }

    void displayRecognitionError(ANTLR_UINT8** token_names, ExceptionBaseType* ex)
    {
        listener->syntax_error(*this, token_names, ex);
    }

    bool is_eof_token(CommonTokenType token) const
    {
        return token == CommonTokenType::TOKEN_EOF;
    }

    std::string token_text(const TokenType* token) const
    {
        if (!token) {
            return "";
        }
        return std::to_string(int(*token));
    }
}

/** STATEMENTS **/

query returns [std::unique_ptr<raw::parsed_statement> stmnt]
    : st=cqlStatement (';')* EOF { $stmnt = std::move(st); }
    ;

cqlStatement returns [std::unique_ptr<raw::parsed_statement> stmt]
    @after{ if (stmt) { stmt->set_bound_variables(_bind_variables); } }
    : st1= selectStatement             { $stmt = std::move(st1); }
    | st2= insertStatement             { $stmt = std::move(st2); }
    | st3= updateStatement             { $stmt = std::move(st3); }
    | st4= batchStatement              { $stmt = std::move(st4); }
    | st5= deleteStatement             { $stmt = std::move(st5); }
    | st6= useStatement                { $stmt = std::move(st6); }
    | st7= truncateStatement           { $stmt = std::move(st7); }
    | st8= createKeyspaceStatement     { $stmt = std::move(st8); }
    | st9= createTableStatement        { $stmt = std::move(st9); }
    | st10=createIndexStatement        { $stmt = std::move(st10); }
    | st11=dropKeyspaceStatement       { $stmt = std::move(st11); }
    | st12=dropTableStatement          { $stmt = std::move(st12); }
    | st13=dropIndexStatement          { $stmt = std::move(st13); }
    | st14=alterTableStatement         { $stmt = std::move(st14); }
    | st15=alterKeyspaceStatement      { $stmt = std::move(st15); }
    | st16=grantStatement              { $stmt = std::move(st16); }
    | st17=revokeStatement             { $stmt = std::move(st17); }
    | st18=listPermissionsStatement    { $stmt = std::move(st18); }
    | st19=createUserStatement         { $stmt = std::move(st19); }
    | st20=alterUserStatement          { $stmt = std::move(st20); }
    | st21=dropUserStatement           { $stmt = std::move(st21); }
    | st22=listUsersStatement          { $stmt = std::move(st22); }
#if 0
    | st23=createTriggerStatement      { $stmt = st23; }
    | st24=dropTriggerStatement        { $stmt = st24; }
#endif
    | st25=createTypeStatement         { $stmt = std::move(st25); }
    | st26=alterTypeStatement          { $stmt = std::move(st26); }
    | st27=dropTypeStatement           { $stmt = std::move(st27); }
    | st28=createFunctionStatement     { $stmt = std::move(st28); }
    | st29=dropFunctionStatement       { $stmt = std::move(st29); }
#if 0
    | st30=createAggregateStatement    { $stmt = st30; }
    | st31=dropAggregateStatement      { $stmt = st31; }
#endif
<<<<<<< HEAD
    | st32=createViewStatement         { $stmt = st32; }
    | st33=alterViewStatement          { $stmt = st33; }
    | st34=dropViewStatement           { $stmt = st34; }
    | st35=listRolesStatement          { $stmt = st35; }
    | st36=grantRoleStatement          { $stmt = st36; }
    | st37=revokeRoleStatement         { $stmt = st37; }
    | st38=dropRoleStatement           { $stmt = st38; }
    | st39=createRoleStatement         { $stmt = st39; }
    | st40=alterRoleStatement          { $stmt = st40; }
    | st41=createServiceLevelStatement { $stmt = st41; }
    | st42=alterServiceLevelStatement  { $stmt = st42; }
    | st43=dropServiceLevelStatement   { $stmt = st43; }
    | st44=attachServiceLevelStatement { $stmt = st44; }
    | st45=detachServiceLevelStatement { $stmt = st45; }
    | st46=listServiceLevelStatement { $stmt = st46; }
    | st47=listServiceLevelAttachStatement { $stmt = st47; }
    
=======
    | st32=createViewStatement         { $stmt = std::move(st32); }
    | st33=alterViewStatement          { $stmt = std::move(st33); }
    | st34=dropViewStatement           { $stmt = std::move(st34); }
    | st35=listRolesStatement          { $stmt = std::move(st35); }
    | st36=grantRoleStatement          { $stmt = std::move(st36); }
    | st37=revokeRoleStatement         { $stmt = std::move(st37); }
    | st38=dropRoleStatement           { $stmt = std::move(st38); }
    | st39=createRoleStatement         { $stmt = std::move(st39); }
    | st40=alterRoleStatement          { $stmt = std::move(st40); }
>>>>>>> eca0ac57
    ;

/*
 * USE <KEYSPACE>;
 */
useStatement returns [std::unique_ptr<raw::use_statement> stmt]
    : K_USE ks=keyspaceName { $stmt = std::make_unique<raw::use_statement>(ks); }
    ;

/**
 * SELECT [JSON] <expression>
 * FROM <CF>
 * WHERE KEY = "key1" AND COL > 1 AND COL < 100
 * LIMIT <NUMBER>;
 */
selectStatement returns [std::unique_ptr<raw::select_statement> expr]
    @init {
        bool is_distinct = false;
        ::shared_ptr<cql3::term::raw> limit;
        ::shared_ptr<cql3::term::raw> per_partition_limit;
        raw::select_statement::parameters::orderings_type orderings;
        bool allow_filtering = false;
        bool is_json = false;
        bool bypass_cache = false;
    }
    : K_SELECT (
                ( K_JSON { is_json = true; } )?
                ( K_DISTINCT { is_distinct = true; } )?
                sclause=selectClause
               )
      K_FROM cf=columnFamilyName
      ( K_WHERE wclause=whereClause )?
      ( K_GROUP K_BY gbcolumns=listOfIdentifiers)?
      ( K_ORDER K_BY orderByClause[orderings] ( ',' orderByClause[orderings] )* )?
      ( K_PER K_PARTITION K_LIMIT rows=intValue { per_partition_limit = rows; } )?
      ( K_LIMIT rows=intValue { limit = rows; } )?
      ( K_ALLOW K_FILTERING  { allow_filtering = true; } )?
      ( K_BYPASS K_CACHE { bypass_cache = true; })?
      {
          auto params = make_lw_shared<raw::select_statement::parameters>(std::move(orderings), is_distinct, allow_filtering, is_json, bypass_cache);
          $expr = std::make_unique<raw::select_statement>(std::move(cf), std::move(params),
            std::move(sclause), std::move(wclause), std::move(limit), std::move(per_partition_limit),
            std::move(gbcolumns));
      }
    ;

selectClause returns [std::vector<shared_ptr<raw_selector>> expr]
    : t1=selector { $expr.push_back(t1); } (',' tN=selector { $expr.push_back(tN); })*
    | '*' { }
    ;

selector returns [shared_ptr<raw_selector> s]
    @init{ shared_ptr<cql3::column_identifier> alias; }
    : us=unaliasedSelector (K_AS c=ident { alias = c; })? { $s = make_shared<raw_selector>(us, alias); }
    ;

unaliasedSelector returns [shared_ptr<selectable::raw> s]
    @init { shared_ptr<selectable::raw> tmp; }
    :  ( c=cident                                  { tmp = c; }
       | K_COUNT '(' countArgument ')'             { tmp = selectable::with_function::raw::make_count_rows_function(); }
       | K_WRITETIME '(' c=cident ')'              { tmp = make_shared<selectable::writetime_or_ttl::raw>(c, true); }
       | K_TTL       '(' c=cident ')'              { tmp = make_shared<selectable::writetime_or_ttl::raw>(c, false); }
       | f=functionName args=selectionFunctionArgs { tmp = ::make_shared<selectable::with_function::raw>(std::move(f), std::move(args)); }
       | K_CAST      '(' arg=unaliasedSelector K_AS t=native_type ')'  { tmp = ::make_shared<selectable::with_cast::raw>(std::move(arg), std::move(t)); }
       )
       ( '.' fi=cident { tmp = make_shared<selectable::with_field_selection::raw>(std::move(tmp), std::move(fi)); } )*
    { $s = tmp; }
    ;

selectionFunctionArgs returns [std::vector<shared_ptr<selectable::raw>> a]
    : '(' ')'
    | '(' s1=unaliasedSelector { a.push_back(std::move(s1)); }
          ( ',' sn=unaliasedSelector { a.push_back(std::move(sn)); } )*
      ')'
    ;

countArgument
    : '*'
    | i=INTEGER { if (i->getText() != "1") {
                    add_recognition_error("Only COUNT(1) is supported, got COUNT(" + i->getText() + ")");
                } }
    ;

whereClause returns [std::vector<cql3::relation_ptr> clause]
    : relation[$clause] (K_AND relation[$clause])*
    ;

orderByClause[raw::select_statement::parameters::orderings_type& orderings]
    @init{
        bool reversed = false;
    }
    : c=cident (K_ASC | K_DESC { reversed = true; })? { orderings.emplace_back(c, reversed); }
    ;

jsonValue returns [::shared_ptr<cql3::term::raw> value]
    :
    | s=STRING_LITERAL { $value = cql3::constants::literal::string(sstring{$s.text}); }
    | ':' id=ident     { $value = new_bind_variables(id); }
    | QMARK            { $value = new_bind_variables(shared_ptr<cql3::column_identifier>{}); }
    ;

/**
 * INSERT INTO <CF> (<column>, <column>, <column>, ...)
 * VALUES (<value>, <value>, <value>, ...)
 * USING TIMESTAMP <long>;
 *
 */
insertStatement returns [std::unique_ptr<raw::modification_statement> expr]
    @init {
        auto attrs = std::make_unique<cql3::attributes::raw>();
        std::vector<::shared_ptr<cql3::column_identifier::raw>> column_names;
        std::vector<::shared_ptr<cql3::term::raw>> values;
        bool if_not_exists = false;
        bool default_unset = false;
        ::shared_ptr<cql3::term::raw> json_value;
    }
    : K_INSERT K_INTO cf=columnFamilyName
        ('(' c1=cident { column_names.push_back(c1); }  ( ',' cn=cident { column_names.push_back(cn); } )* ')'
            K_VALUES
            '(' v1=term { values.push_back(v1); } ( ',' vn=term { values.push_back(vn); } )* ')'
            ( K_IF K_NOT K_EXISTS { if_not_exists = true; } )?
            ( usingClause[attrs] )?
              {
              $expr = std::make_unique<raw::insert_statement>(std::move(cf),
                                                       std::move(attrs),
                                                       std::move(column_names),
                                                       std::move(values),
                                                       if_not_exists);
              }
        | K_JSON
          json_token=jsonValue { json_value = $json_token.value; }
            ( K_DEFAULT K_UNSET { default_unset = true; } | K_DEFAULT K_NULL )?
            ( K_IF K_NOT K_EXISTS { if_not_exists = true; } )?
            ( usingClause[attrs] )?
              {
              $expr = std::make_unique<raw::insert_json_statement>(std::move(cf),
                                                       std::move(attrs),
                                                       std::move(json_value),
                                                       if_not_exists,
                                                       default_unset);
              }
        )
    ;

usingClause[std::unique_ptr<cql3::attributes::raw>& attrs]
    : K_USING usingClauseObjective[attrs] ( K_AND usingClauseObjective[attrs] )*
    ;

usingClauseObjective[std::unique_ptr<cql3::attributes::raw>& attrs]
    : K_TIMESTAMP ts=intValue { attrs->timestamp = ts; }
    | K_TTL t=intValue { attrs->time_to_live = t; }
    ;

/**
 * UPDATE <CF>
 * USING TIMESTAMP <long>
 * SET name1 = value1, name2 = value2
 * WHERE key = value;
 */
updateStatement returns [std::unique_ptr<raw::update_statement> expr]
    @init {
        bool if_exists = false;
        auto attrs = std::make_unique<cql3::attributes::raw>();
        std::vector<std::pair<::shared_ptr<cql3::column_identifier::raw>, ::shared_ptr<cql3::operation::raw_update>>> operations;
    }
    : K_UPDATE cf=columnFamilyName
      ( usingClause[attrs] )?
      K_SET columnOperation[operations] (',' columnOperation[operations])*
      K_WHERE wclause=whereClause
      ( K_IF (K_EXISTS{ if_exists = true; } | conditions=updateConditions) )?
      {
          return std::make_unique<raw::update_statement>(std::move(cf),
                                                  std::move(attrs),
                                                  std::move(operations),
                                                  std::move(wclause),
                                                  std::move(conditions),
                                                  if_exists);
     }
    ;

updateConditions returns [conditions_type conditions]
    : columnCondition[conditions] ( K_AND columnCondition[conditions] )*
    ;

/**
 * DELETE name1, name2
 * FROM <CF>
 * USING TIMESTAMP <long>
 * WHERE KEY = keyname
   [IF (EXISTS | name = value, ...)];
 */
deleteStatement returns [std::unique_ptr<raw::delete_statement> expr]
    @init {
        auto attrs = std::make_unique<cql3::attributes::raw>();
        std::vector<::shared_ptr<cql3::operation::raw_deletion>> column_deletions;
        bool if_exists = false;
    }
    : K_DELETE ( dels=deleteSelection { column_deletions = std::move(dels); } )?
      K_FROM cf=columnFamilyName
      ( usingClauseDelete[attrs] )?
      K_WHERE wclause=whereClause
      ( K_IF ( K_EXISTS { if_exists = true; } | conditions=updateConditions ))?
      {
          return std::make_unique<raw::delete_statement>(cf,
                                            std::move(attrs),
                                            std::move(column_deletions),
                                            std::move(wclause),
                                            std::move(conditions),
                                            if_exists);
      }
    ;

deleteSelection returns [std::vector<::shared_ptr<cql3::operation::raw_deletion>> operations]
    : t1=deleteOp { $operations.emplace_back(std::move(t1)); }
      (',' tN=deleteOp { $operations.emplace_back(std::move(tN)); })*
    ;

deleteOp returns [::shared_ptr<cql3::operation::raw_deletion> op]
    : c=cident                { $op = ::make_shared<cql3::operation::column_deletion>(std::move(c)); }
    | c=cident '[' t=term ']' { $op = ::make_shared<cql3::operation::element_deletion>(std::move(c), std::move(t)); }
    | c=cident '.' field=ident { $op = ::make_shared<cql3::operation::field_deletion>(std::move(c), std::move(field)); }
    ;

usingClauseDelete[std::unique_ptr<cql3::attributes::raw>& attrs]
    : K_USING K_TIMESTAMP ts=intValue { attrs->timestamp = ts; }
    ;

/**
 * BEGIN BATCH
 *   UPDATE <CF> SET name1 = value1 WHERE KEY = keyname1;
 *   UPDATE <CF> SET name2 = value2 WHERE KEY = keyname2;
 *   UPDATE <CF> SET name3 = value3 WHERE KEY = keyname3;
 *   ...
 * APPLY BATCH
 *
 * OR
 *
 * BEGIN BATCH
 *   INSERT INTO <CF> (KEY, <name>) VALUES ('<key>', '<value>');
 *   INSERT INTO <CF> (KEY, <name>) VALUES ('<key>', '<value>');
 *   ...
 * APPLY BATCH
 *
 * OR
 *
 * BEGIN BATCH
 *   DELETE name1, name2 FROM <CF> WHERE key = <key>
 *   DELETE name3, name4 FROM <CF> WHERE key = <key>
 *   ...
 * APPLY BATCH
 */
batchStatement returns [std::unique_ptr<cql3::statements::raw::batch_statement> expr]
    @init {
        using btype = cql3::statements::raw::batch_statement::type; 
        btype type = btype::LOGGED;
        std::vector<std::unique_ptr<cql3::statements::raw::modification_statement>> statements;
        auto attrs = std::make_unique<cql3::attributes::raw>();
    }
    : K_BEGIN
      ( K_UNLOGGED { type = btype::UNLOGGED; } | K_COUNTER { type = btype::COUNTER; } )?
      K_BATCH ( usingClause[attrs] )?
          ( s=batchStatementObjective ';'? { statements.push_back(std::move(s)); } )*
      K_APPLY K_BATCH
      {
          $expr = std::make_unique<cql3::statements::raw::batch_statement>(type, std::move(attrs), std::move(statements));
      }
    ;

batchStatementObjective returns [std::unique_ptr<cql3::statements::raw::modification_statement> statement]
    : i=insertStatement  { $statement = std::move(i); }
    | u=updateStatement  { $statement = std::move(u); }
    | d=deleteStatement  { $statement = std::move(d); }
    ;

#if 0
createAggregateStatement returns [CreateAggregateStatement expr]
    @init {
        boolean orReplace = false;
        boolean ifNotExists = false;

        List<CQL3Type.Raw> argsTypes = new ArrayList<>();
    }
    : K_CREATE (K_OR K_REPLACE { orReplace = true; })?
      K_AGGREGATE
      (K_IF K_NOT K_EXISTS { ifNotExists = true; })?
      fn=functionName
      '('
        (
          v=comparatorType { argsTypes.add(v); }
          ( ',' v=comparatorType { argsTypes.add(v); } )*
        )?
      ')'
      K_SFUNC sfunc = allowedFunctionName
      K_STYPE stype = comparatorType
      (
        K_FINALFUNC ffunc = allowedFunctionName
      )?
      (
        K_INITCOND ival = term
      )?
      { $expr = new CreateAggregateStatement(fn, argsTypes, sfunc, stype, ffunc, ival, orReplace, ifNotExists); }
    ;

dropAggregateStatement returns [DropAggregateStatement expr]
    @init {
        boolean ifExists = false;
        List<CQL3Type.Raw> argsTypes = new ArrayList<>();
        boolean argsPresent = false;
    }
    : K_DROP K_AGGREGATE
      (K_IF K_EXISTS { ifExists = true; } )?
      fn=functionName
      (
        '('
          (
            v=comparatorType { argsTypes.add(v); }
            ( ',' v=comparatorType { argsTypes.add(v); } )*
          )?
        ')'
        { argsPresent = true; }
      )?
      { $expr = new DropAggregateStatement(fn, argsTypes, argsPresent, ifExists); }
    ;
#endif

createFunctionStatement returns [std::unique_ptr<cql3::statements::create_function_statement> expr]
    @init {
        bool or_replace = false;
        bool if_not_exists = false;

        std::vector<shared_ptr<cql3::column_identifier>> arg_names;
        std::vector<shared_ptr<cql3_type::raw>> arg_types;
        bool called_on_null_input = false;
    }
    : K_CREATE
        // "OR REPLACE" and "IF NOT EXISTS" cannot be used together
        ((K_OR K_REPLACE { or_replace = true; } K_FUNCTION)
         | (K_FUNCTION K_IF K_NOT K_EXISTS { if_not_exists = true; })
         | K_FUNCTION)
      fn=functionName
      '('
        (
          k=ident v=comparatorType { arg_names.push_back(k); arg_types.push_back(v); }
          ( ',' k=ident v=comparatorType { arg_names.push_back(k); arg_types.push_back(v); } )*
        )?
      ')'
      ( (K_RETURNS K_NULL) | (K_CALLED { called_on_null_input = true; })) K_ON K_NULL K_INPUT
      K_RETURNS rt = comparatorType
      K_LANGUAGE language = IDENT
      K_AS body = STRING_LITERAL
      { $expr = std::make_unique<cql3::statements::create_function_statement>(std::move(fn), to_lower($language.text), $body.text, std::move(arg_names), std::move(arg_types), std::move(rt), called_on_null_input, or_replace, if_not_exists); }
    ;

dropFunctionStatement returns [std::unique_ptr<cql3::statements::drop_function_statement> expr]
    @init {
        bool if_exists = false;
        std::vector<shared_ptr<cql3_type::raw>> arg_types;
        bool args_present = false;
    }
    : K_DROP K_FUNCTION
      (K_IF K_EXISTS { if_exists = true; } )?
      fn=functionName
      (
        '('
          (
            v=comparatorType { arg_types.push_back(v); }
            ( ',' v=comparatorType { arg_types.push_back(v); } )*
          )?
        ')'
        { args_present = true; }
      )?
      { $expr = std::make_unique<cql3::statements::drop_function_statement>(std::move(fn), std::move(arg_types), args_present, if_exists); }
    ;

/**
 * CREATE KEYSPACE [IF NOT EXISTS] <KEYSPACE> WITH attr1 = value1 AND attr2 = value2;
 */
createKeyspaceStatement returns [std::unique_ptr<cql3::statements::create_keyspace_statement> expr]
    @init {
        auto attrs = make_shared<cql3::statements::ks_prop_defs>();
        bool if_not_exists = false;
    }
    : K_CREATE K_KEYSPACE (K_IF K_NOT K_EXISTS { if_not_exists = true; } )? ks=keyspaceName
      K_WITH properties[*attrs] { $expr = std::make_unique<cql3::statements::create_keyspace_statement>(ks, attrs, if_not_exists); }
    ;

/**
 * CREATE COLUMNFAMILY [IF NOT EXISTS] <CF> (
 *     <name1> <type>,
 *     <name2> <type>,
 *     <name3> <type>
 * ) WITH <property> = <value> AND ...;
 */
createTableStatement returns [std::unique_ptr<cql3::statements::create_table_statement::raw_statement> expr]
    @init { bool if_not_exists = false; }
    : K_CREATE K_COLUMNFAMILY (K_IF K_NOT K_EXISTS { if_not_exists = true; } )?
      cf=columnFamilyName { $expr = std::make_unique<cql3::statements::create_table_statement::raw_statement>(cf, if_not_exists); }
      cfamDefinition[*expr]
    ;

cfamDefinition[cql3::statements::create_table_statement::raw_statement& expr]
    : '(' cfamColumns[expr] ( ',' cfamColumns[expr]? )* ')'
      ( K_WITH cfamProperty[$expr.properties()] ( K_AND cfamProperty[$expr.properties()] )*)?
    ;

cfamColumns[cql3::statements::create_table_statement::raw_statement& expr]
    @init { bool is_static=false; }
    : k=ident v=comparatorType (K_STATIC {is_static = true;})? { $expr.add_definition(k, v, is_static); }
        (K_PRIMARY K_KEY { $expr.add_key_aliases(std::vector<shared_ptr<cql3::column_identifier>>{k}); })?
    | K_PRIMARY K_KEY '(' pkDef[expr] (',' c=ident { $expr.add_column_alias(c); } )* ')'
    ;

pkDef[cql3::statements::create_table_statement::raw_statement& expr]
    @init { std::vector<shared_ptr<cql3::column_identifier>> l; }
    : k=ident { $expr.add_key_aliases(std::vector<shared_ptr<cql3::column_identifier>>{k}); }
    | '(' k1=ident { l.push_back(k1); } ( ',' kn=ident { l.push_back(kn); } )* ')' { $expr.add_key_aliases(l); }
    ;

cfamProperty[cql3::statements::cf_properties& expr]
    : property[*$expr.properties()]
    | K_COMPACT K_STORAGE { $expr.set_compact_storage(); }
    | K_CLUSTERING K_ORDER K_BY '(' cfamOrdering[expr] (',' cfamOrdering[expr])* ')'
    ;

cfamOrdering[cql3::statements::cf_properties& expr]
    @init{ bool reversed=false; }
    : k=ident (K_ASC | K_DESC { reversed=true;} ) { $expr.set_ordering(k, reversed); }
    ;


/**
 * CREATE TYPE foo (
 *    <name1> <type1>,
 *    <name2> <type2>,
 *    ....
 * )
 */
createTypeStatement returns [std::unique_ptr<create_type_statement> expr]
    @init { bool if_not_exists = false; }
    : K_CREATE K_TYPE (K_IF K_NOT K_EXISTS { if_not_exists = true; } )?
         tn=userTypeName { $expr = std::make_unique<create_type_statement>(tn, if_not_exists); }
         '(' typeColumns[*expr] ( ',' typeColumns[*expr]? )* ')'
    ;

typeColumns[create_type_statement& expr]
    : k=ident v=comparatorType { $expr.add_definition(k, v); }
    ;


/**
 * CREATE INDEX [IF NOT EXISTS] [indexName] ON <columnFamily> (<columnName>);
 * CREATE CUSTOM INDEX [IF NOT EXISTS] [indexName] ON <columnFamily> (<columnName>) USING <indexClass>;
 */
createIndexStatement returns [std::unique_ptr<create_index_statement> expr]
    @init {
        auto props = make_shared<index_prop_defs>();
        bool if_not_exists = false;
        auto name = ::make_shared<cql3::index_name>();
        std::vector<::shared_ptr<index_target::raw>> targets;
    }
    : K_CREATE (K_CUSTOM { props->is_custom = true; })? K_INDEX (K_IF K_NOT K_EXISTS { if_not_exists = true; } )?
        (idxName[*name])? K_ON cf=columnFamilyName '(' (target1=indexIdent { targets.emplace_back(target1); } (',' target2=indexIdent { targets.emplace_back(target2); } )*)? ')'
        (K_USING cls=STRING_LITERAL { props->custom_class = sstring{$cls.text}; })?
        (K_WITH properties[*props])?
      { $expr = std::make_unique<create_index_statement>(cf, name, targets, props, if_not_exists); }
    ;

indexIdent returns [::shared_ptr<index_target::raw> id]
    @init {
        std::vector<::shared_ptr<cql3::column_identifier::raw>> columns;
    }
    : c=cident                   { $id = index_target::raw::values_of(c); }
    | K_KEYS '(' c=cident ')'    { $id = index_target::raw::keys_of(c); }
    | K_ENTRIES '(' c=cident ')' { $id = index_target::raw::keys_and_values_of(c); }
    | K_FULL '(' c=cident ')'    { $id = index_target::raw::full_collection(c); }
    | '(' c1=cident { columns.push_back(c1); } ( ',' cn=cident { columns.push_back(cn); } )* ')' { $id = index_target::raw::columns(std::move(columns)); }

    ;

/**
 * CREATE MATERIALIZED VIEW <viewName> AS
 *  SELECT <columns>
 *  FROM <CF>
 *  WHERE <pkColumns> IS NOT NULL
 *  PRIMARY KEY (<pkColumns>)
 *  WITH <property> = <value> AND ...;
 */
createViewStatement returns [std::unique_ptr<create_view_statement> expr]
    @init {
        bool if_not_exists = false;
        std::vector<::shared_ptr<cql3::column_identifier::raw>> partition_keys;
        std::vector<::shared_ptr<cql3::column_identifier::raw>> composite_keys;
    }
    : K_CREATE K_MATERIALIZED K_VIEW (K_IF K_NOT K_EXISTS { if_not_exists = true; })? cf=columnFamilyName K_AS
        K_SELECT sclause=selectClause K_FROM basecf=columnFamilyName
        (K_WHERE wclause=whereClause)?
        K_PRIMARY K_KEY (
        '(' '(' k1=cident { partition_keys.push_back(k1); } ( ',' kn=cident { partition_keys.push_back(kn); } )* ')' ( ',' c1=cident { composite_keys.push_back(c1); } )* ')'
    |   '(' k1=cident { partition_keys.push_back(k1); } ( ',' cn=cident { composite_keys.push_back(cn); } )* ')'
        )
        {
             $expr = std::make_unique<create_view_statement>(
                std::move(cf),
                std::move(basecf),
                std::move(sclause),
                std::move(wclause),
                std::move(partition_keys),
                std::move(composite_keys),
                if_not_exists);
        }
        ( K_WITH cfamProperty[{ $expr->properties() }] ( K_AND cfamProperty[{ $expr->properties() }] )*)?
    ;

#if 0
/**
 * CREATE TRIGGER triggerName ON columnFamily USING 'triggerClass';
 */
createTriggerStatement returns [CreateTriggerStatement expr]
    @init {
        boolean ifNotExists = false;
    }
    : K_CREATE K_TRIGGER (K_IF K_NOT K_EXISTS { ifNotExists = true; } )? (name=cident)
        K_ON cf=columnFamilyName K_USING cls=STRING_LITERAL
      { $expr = new CreateTriggerStatement(cf, name.toString(), $cls.text, ifNotExists); }
    ;

/**
 * DROP TRIGGER [IF EXISTS] triggerName ON columnFamily;
 */
dropTriggerStatement returns [DropTriggerStatement expr]
     @init { boolean ifExists = false; }
    : K_DROP K_TRIGGER (K_IF K_EXISTS { ifExists = true; } )? (name=cident) K_ON cf=columnFamilyName
      { $expr = new DropTriggerStatement(cf, name.toString(), ifExists); }
    ;

#endif

/**
 * ALTER KEYSPACE <KS> WITH <property> = <value>;
 */
alterKeyspaceStatement returns [std::unique_ptr<cql3::statements::alter_keyspace_statement> expr]
    @init {
        auto attrs = make_shared<cql3::statements::ks_prop_defs>();
    }
    : K_ALTER K_KEYSPACE ks=keyspaceName
        K_WITH properties[*attrs] { $expr = std::make_unique<cql3::statements::alter_keyspace_statement>(ks, attrs); }
    ;

/**
 * ALTER COLUMN FAMILY <CF> ALTER <column> TYPE <newtype>;
 * ALTER COLUMN FAMILY <CF> ADD <column> <newtype>; | ALTER COLUMN FAMILY <CF> ADD (<column> <newtype>,<column1> <newtype1>..... <column n> <newtype n>)
 * ALTER COLUMN FAMILY <CF> DROP <column>; | ALTER COLUMN FAMILY <CF> DROP ( <column>,<column1>.....<column n>)
 * ALTER COLUMN FAMILY <CF> WITH <property> = <value>;
 * ALTER COLUMN FAMILY <CF> RENAME <column> TO <column>;
 */
alterTableStatement returns [std::unique_ptr<alter_table_statement> expr]
    @init {
        alter_table_statement::type type;
        auto props = make_shared<cql3::statements::cf_prop_defs>();
        std::vector<alter_table_statement::column_change> column_changes;
        std::vector<std::pair<shared_ptr<cql3::column_identifier::raw>, shared_ptr<cql3::column_identifier::raw>>> renames;
    }
    : K_ALTER K_COLUMNFAMILY cf=columnFamilyName
          ( K_ALTER id=cident K_TYPE v=comparatorType { type = alter_table_statement::type::alter; column_changes.emplace_back(alter_table_statement::column_change{id, v}); }
          | K_ADD                                     { type = alter_table_statement::type::add; }
            (          id=cident   v=comparatorType   s=cfisStatic { column_changes.emplace_back(alter_table_statement::column_change{id,  v,  s});  }
            | '('     id1=cident  v1=comparatorType  s1=cfisStatic { column_changes.emplace_back(alter_table_statement::column_change{id1, v1, s1}); }
                 (',' idn=cident  vn=comparatorType  sn=cfisStatic { column_changes.emplace_back(alter_table_statement::column_change{idn, vn, sn}); } )* ')'
            )
          | K_DROP                                    { type = alter_table_statement::type::drop; }
            (          id=cident { column_changes.emplace_back(alter_table_statement::column_change{id});  }
            | '('     id1=cident { column_changes.emplace_back(alter_table_statement::column_change{id1}); }
                 (',' idn=cident { column_changes.emplace_back(alter_table_statement::column_change{idn}); } )* ')'
            )
          | K_WITH  properties[*props]                 { type = alter_table_statement::type::opts; }
          | K_RENAME                                  { type = alter_table_statement::type::rename; }
               id1=cident K_TO toId1=cident { renames.emplace_back(id1, toId1); }
               ( K_AND idn=cident K_TO toIdn=cident { renames.emplace_back(idn, toIdn); } )*
          )
    {
        $expr = std::make_unique<alter_table_statement>(std::move(cf), type, std::move(column_changes), std::move(props), std::move(renames));
    }
    ;

cfisStatic returns [bool isStaticColumn]
    @init{
        bool isStatic = false;
    }
    : (K_STATIC { isStatic=true; })?
    {
        $isStaticColumn = isStatic;
    }
    ;

/**
 * ALTER TYPE <name> ALTER <field> TYPE <newtype>;
 * ALTER TYPE <name> ADD <field> <newtype>;
 * ALTER TYPE <name> RENAME <field> TO <newtype> AND ...;
 */
alterTypeStatement returns [std::unique_ptr<alter_type_statement> expr]
    : K_ALTER K_TYPE name=userTypeName
          ( K_ALTER f=ident K_TYPE v=comparatorType { $expr = std::make_unique<alter_type_statement::add_or_alter>(name, false, f, v); }
          | K_ADD   f=ident v=comparatorType        { $expr = std::make_unique<alter_type_statement::add_or_alter>(name, true, f, v); }
          | K_RENAME
               { $expr = std::make_unique<alter_type_statement::renames>(name); }
               renames[{ static_cast<alter_type_statement::renames&>(*$expr) }]
          )
    ;

/**
 * ALTER MATERIALIZED VIEW <CF> WITH <property> = <value>;
 */
alterViewStatement returns [std::unique_ptr<alter_view_statement> expr]
    @init {
        auto props = make_shared<cql3::statements::cf_prop_defs>();
    }
    : K_ALTER K_MATERIALIZED K_VIEW cf=columnFamilyName K_WITH properties[*props]
    {
        $expr = std::make_unique<alter_view_statement>(std::move(cf), std::move(props));
    }
    ;

renames[alter_type_statement::renames& expr]
    : fromId=ident K_TO toId=ident { $expr.add_rename(fromId, toId); }
      ( K_AND renames[$expr] )?
    ;

/**
 * DROP KEYSPACE [IF EXISTS] <KSP>;
 */
dropKeyspaceStatement returns [std::unique_ptr<drop_keyspace_statement> ksp]
    @init { bool if_exists = false; }
    : K_DROP K_KEYSPACE (K_IF K_EXISTS { if_exists = true; } )? ks=keyspaceName { $ksp = std::make_unique<drop_keyspace_statement>(ks, if_exists); }
    ;

/**
 * DROP COLUMNFAMILY [IF EXISTS] <CF>;
 */
dropTableStatement returns [std::unique_ptr<drop_table_statement> stmt]
    @init { bool if_exists = false; }
    : K_DROP K_COLUMNFAMILY (K_IF K_EXISTS { if_exists = true; } )? cf=columnFamilyName { $stmt = std::make_unique<drop_table_statement>(cf, if_exists); }
    ;

/**
 * DROP TYPE <name>;
 */
dropTypeStatement returns [std::unique_ptr<drop_type_statement> stmt]
    @init { bool if_exists = false; }
    : K_DROP K_TYPE (K_IF K_EXISTS { if_exists = true; } )? name=userTypeName { $stmt = std::make_unique<drop_type_statement>(name, if_exists); }
    ;

/**
 * DROP MATERIALIZED VIEW [IF EXISTS] <view_name>
 */
dropViewStatement returns [std::unique_ptr<drop_view_statement> stmt]
    @init { bool if_exists = false; }
    : K_DROP K_MATERIALIZED K_VIEW (K_IF K_EXISTS { if_exists = true; } )? cf=columnFamilyName
      { $stmt = std::make_unique<drop_view_statement>(cf, if_exists); }
    ;

/**
 * DROP INDEX [IF EXISTS] <INDEX_NAME>
 */
dropIndexStatement returns [std::unique_ptr<drop_index_statement> expr]
    @init { bool if_exists = false; }
    : K_DROP K_INDEX (K_IF K_EXISTS { if_exists = true; } )? index=indexName
      { $expr = std::make_unique<drop_index_statement>(index, if_exists); }
    ;

/**
  * TRUNCATE <CF>;
  */
truncateStatement returns [std::unique_ptr<truncate_statement> stmt]
    : K_TRUNCATE (K_COLUMNFAMILY)? cf=columnFamilyName { $stmt = std::make_unique<truncate_statement>(cf); }
    ;

/**
 * GRANT <permission> ON <resource> TO <grantee>
 */
grantStatement returns [std::unique_ptr<grant_statement> stmt]
    : K_GRANT
          permissionOrAll
      K_ON
          resource
      K_TO
          grantee=userOrRoleName
      { $stmt = std::make_unique<grant_statement>($permissionOrAll.perms, $resource.res, std::move(grantee)); }
    ;

/**
 * REVOKE <permission> ON <resource> FROM <revokee>
 */
revokeStatement returns [std::unique_ptr<revoke_statement> stmt]
    : K_REVOKE
          permissionOrAll
      K_ON
          resource
      K_FROM
          revokee=userOrRoleName
      { $stmt = std::make_unique<revoke_statement>($permissionOrAll.perms, $resource.res, std::move(revokee)); }
    ;

/**
 * GRANT <rolename> to <grantee>
 */
grantRoleStatement returns [std::unique_ptr<grant_role_statement> stmt]
    : K_GRANT role=userOrRoleName K_TO grantee=userOrRoleName
      { $stmt = std::make_unique<grant_role_statement>(std::move(role), std::move(grantee));  }
    ;

/**
 * REVOKE <rolename> FROM <revokee>
 */
revokeRoleStatement returns [std::unique_ptr<revoke_role_statement> stmt]
    : K_REVOKE role=userOrRoleName K_FROM revokee=userOrRoleName
      { $stmt = std::make_unique<revoke_role_statement>(std::move(role), std::move(revokee)); }
    ;

listPermissionsStatement returns [std::unique_ptr<list_permissions_statement> stmt]
    @init {
		std::optional<auth::resource> r;
		std::optional<sstring> role;
		bool recursive = true;
    }
    : K_LIST
          permissionOrAll
      ( K_ON resource { r = $resource.res; } )?
      ( K_OF rn=userOrRoleName { role = sstring(static_cast<cql3::role_name>(rn).to_string()); } )?
      ( K_NORECURSIVE { recursive = false; } )?
      { $stmt = std::make_unique<list_permissions_statement>($permissionOrAll.perms, std::move(r), std::move(role), recursive); }
    ;

permission returns [auth::permission perm]
    : p=(K_CREATE | K_ALTER | K_DROP | K_SELECT | K_MODIFY | K_AUTHORIZE | K_DESCRIBE)
    { $perm = auth::permissions::from_string($p.text); }
    ;

permissionOrAll returns [auth::permission_set perms]
    : K_ALL ( K_PERMISSIONS )?       { $perms = auth::permissions::ALL; }
    | p=permission ( K_PERMISSION )? { $perms = auth::permission_set::from_mask(auth::permission_set::mask_for($p.perm)); }
    ;

resource returns [uninitialized<auth::resource> res]
    : d=dataResource { $res = std::move(d); }
    | r=roleResource { $res = std::move(r); }
    ;

dataResource returns [uninitialized<auth::resource> res]
    : K_ALL K_KEYSPACES { $res = auth::resource(auth::resource_kind::data); }
    | K_KEYSPACE ks = keyspaceName { $res = auth::make_data_resource($ks.id); }
    | ( K_COLUMNFAMILY )? cf = columnFamilyName
      { $res = auth::make_data_resource($cf.name->get_keyspace(), $cf.name->get_column_family()); }
    ;

roleResource returns [uninitialized<auth::resource> res]
    : K_ALL K_ROLES { $res = auth::resource(auth::resource_kind::role); }
    | K_ROLE role = userOrRoleName { $res = auth::make_role_resource(static_cast<const cql3::role_name&>(role).to_string()); }
    ;

/**
 * CREATE USER [IF NOT EXISTS] <username> [WITH PASSWORD <password>] [SUPERUSER|NOSUPERUSER]
 */
createUserStatement returns [std::unique_ptr<create_role_statement> stmt]
    @init {
        cql3::role_options opts;
        opts.is_superuser = false;
        opts.can_login = true;

        bool ifNotExists = false;
    }
    : K_CREATE K_USER (K_IF K_NOT K_EXISTS { ifNotExists = true; })? u=username
      ( K_WITH K_PASSWORD v=STRING_LITERAL { opts.password = $v.text; })?
      ( K_SUPERUSER { opts.is_superuser = true; } | K_NOSUPERUSER { opts.is_superuser = false; } )?
      { $stmt = std::make_unique<create_role_statement>(cql3::role_name(u, cql3::preserve_role_case::yes), std::move(opts), ifNotExists); }
    ;

/**
 * ALTER USER <username> [WITH PASSWORD <password>] [SUPERUSER|NOSUPERUSER]
 */
alterUserStatement returns [std::unique_ptr<alter_role_statement> stmt]
    @init {
        cql3::role_options opts;
    }
    : K_ALTER K_USER u=username
      ( K_WITH K_PASSWORD v=STRING_LITERAL { opts.password = $v.text; })?
      ( K_SUPERUSER { opts.is_superuser = true; } | K_NOSUPERUSER { opts.is_superuser = false; } )?
      { $stmt = std::make_unique<alter_role_statement>(cql3::role_name(u, cql3::preserve_role_case::yes), std::move(opts)); }
    ;

/**
 * DROP USER [IF EXISTS] <username>
 */
dropUserStatement returns [std::unique_ptr<drop_role_statement> stmt]
    @init { bool ifExists = false; }
    : K_DROP K_USER (K_IF K_EXISTS { ifExists = true; })? u=username
      { $stmt = std::make_unique<drop_role_statement>(cql3::role_name(u, cql3::preserve_role_case::yes), ifExists); }
    ;

/**
 * LIST USERS
 */
listUsersStatement returns [std::unique_ptr<list_users_statement> stmt]
    : K_LIST K_USERS { $stmt = std::make_unique<list_users_statement>(); }
    ;

/**
 * CREATE ROLE [IF NOT EXISTS] <role_name> [WITH <roleOption> [AND <roleOption>]*]
 */
createRoleStatement returns [std::unique_ptr<create_role_statement> stmt]
    @init {
        cql3::role_options opts;
        opts.is_superuser = false;
        opts.can_login = false;
        bool if_not_exists = false;
    }
    : K_CREATE K_ROLE (K_IF K_NOT K_EXISTS { if_not_exists = true; })? name=userOrRoleName
      (K_WITH roleOptions[opts])?
      { $stmt = std::make_unique<create_role_statement>(name, std::move(opts), if_not_exists); }
    ;

/**
 * ALTER ROLE <rolename> [WITH <roleOption> [AND <roleOption>]*]
 */
alterRoleStatement returns [std::unique_ptr<alter_role_statement> stmt]
    @init {
        cql3::role_options opts;
    }
    : K_ALTER K_ROLE name=userOrRoleName
      (K_WITH roleOptions[opts])?
      { $stmt = std::make_unique<alter_role_statement>(name, std::move(opts)); }
    ;

/**
 * DROP ROLE [IF EXISTS] <rolename>
 */
dropRoleStatement returns [std::unique_ptr<drop_role_statement> stmt]
    @init {
        bool if_exists = false;
    }
    : K_DROP K_ROLE (K_IF K_EXISTS { if_exists = true; })? name=userOrRoleName
      { $stmt = std::make_unique<drop_role_statement>(name, if_exists); }
    ;

/**
 * LIST ROLES [OF <rolename>] [NORECURSIVE]
 */
listRolesStatement returns [std::unique_ptr<list_roles_statement> stmt]
    @init {
        bool recursive = true;
        std::optional<cql3::role_name> grantee;
    }
    : K_LIST K_ROLES
        (K_OF g=userOrRoleName { grantee = std::move(g); })?
        (K_NORECURSIVE { recursive = false; })?
        { $stmt = std::make_unique<list_roles_statement>(grantee, recursive); }
    ;

roleOptions[cql3::role_options& opts]
    : roleOption[opts] (K_AND roleOption[opts])*
    ;

roleOption[cql3::role_options& opts]
    : K_PASSWORD '=' v=STRING_LITERAL { opts.password = $v.text; }
    | K_OPTIONS '=' m=mapLiteral { opts.options = convert_property_map(m); }
    | K_SUPERUSER '=' b=BOOLEAN { opts.is_superuser = convert_boolean_literal($b.text); }
    | K_LOGIN '=' b=BOOLEAN { opts.can_login = convert_boolean_literal($b.text); }
    ;

/**
 * CREATE SERVICE_LEVEL [IF NOT EXISTS] <service_level_name> [WITH SHARES = <shares_number>]
 */
createServiceLevelStatement returns [::shared_ptr<create_service_level_statement> stmt]
    @init {
        auto attrs = make_shared<cql3::statements::sl_prop_defs>();
        bool if_not_exists = false;
    }
    : K_CREATE K_SERVICE_LEVEL (K_IF K_NOT K_EXISTS { if_not_exists = true; })? name=serviceLevelOrRoleName (K_WITH properties[attrs])?
      { $stmt = ::make_shared<create_service_level_statement>(name, attrs, if_not_exists); }
    ;

/**
 * ALTER SERVICE_LEVEL <service_level_name> WITH SHARES = <shares_number>
 */
alterServiceLevelStatement returns [::shared_ptr<alter_service_level_statement> stmt]
    @init {
        auto attrs = make_shared<cql3::statements::sl_prop_defs>();        
    }
    : K_ALTER K_SERVICE_LEVEL name=serviceLevelOrRoleName K_WITH properties[attrs]
      { $stmt = ::make_shared<alter_service_level_statement>(name, attrs); }
    ;

/**
 * DROP SERVICE_LEVEL [IF EXISTS] <service_level_name>
 */
dropServiceLevelStatement returns [::shared_ptr<drop_service_level_statement> stmt]
    @init {
        bool if_exists = false;
    }
    : K_DROP K_SERVICE_LEVEL (K_IF K_EXISTS { if_exists = true; })? name=serviceLevelOrRoleName
      { $stmt = ::make_shared<drop_service_level_statement>(name, if_exists); }
    ;

/**
 * ATTACH SERVICE_LEVEL <service_level_name> TO <role_name>
 */
attachServiceLevelStatement returns [::shared_ptr<attach_service_level_statement> stmt]
    @init {
    }
    : K_ATTACH K_SERVICE_LEVEL service_level_name=serviceLevelOrRoleName K_TO role_name=serviceLevelOrRoleName
      { $stmt = ::make_shared<attach_service_level_statement>(service_level_name, role_name); }
    ;

/**
 * DETACH SERVICE_LEVEL FROM <role_name>
 */
detachServiceLevelStatement returns [::shared_ptr<detach_service_level_statement> stmt]
    @init {
    }
    : K_DETACH K_SERVICE_LEVEL K_FROM role_name=serviceLevelOrRoleName
      { $stmt = ::make_shared<detach_service_level_statement>(role_name); }
    ;


/**
 * LIST SERVICE_LEVEL <service_level_name>
 * LIST ALL SERVICE_LEVELS
 */
listServiceLevelStatement returns [::shared_ptr<list_service_level_statement> stmt]
    @init {
    }
    : K_LIST K_SERVICE_LEVEL service_level_name=serviceLevelOrRoleName
      { $stmt = ::make_shared<list_service_level_statement>(service_level_name, false); } |
      K_LIST K_ALL K_SERVICE_LEVELS
      { $stmt = ::make_shared<list_service_level_statement>("", true); }
    ;

/**
 * LIST ATTACHED SERVICE_LEVEL OF <role_name>
 * LIST ALL ATTACHED SERVICE_LEVELS
 */
listServiceLevelAttachStatement returns [::shared_ptr<list_service_level_attachments_statement> stmt]
    @init {
    	bool allow_nonexisting_roles = false;
    }
    : K_LIST K_ATTACHED K_SERVICE_LEVEL K_OF role_name=serviceLevelOrRoleName
      { $stmt = ::make_shared<list_service_level_attachments_statement>(role_name); } |
      K_LIST K_ALL K_ATTACHED K_SERVICE_LEVELS 
      { $stmt = ::make_shared<list_service_level_attachments_statement>(); }
    ;

/** DEFINITIONS **/

// Column Identifiers.  These need to be treated differently from other
// identifiers because the underlying comparator is not necessarily text. See
// CASSANDRA-8178 for details.
cident returns [shared_ptr<cql3::column_identifier::raw> id]
    : t=IDENT              { $id = ::make_shared<cql3::column_identifier::raw>(sstring{$t.text}, false); }
    | t=QUOTED_NAME        { $id = ::make_shared<cql3::column_identifier::raw>(sstring{$t.text}, true); }
    | k=unreserved_keyword { $id = ::make_shared<cql3::column_identifier::raw>(k, false); }
    ;

// Identifiers that do not refer to columns or where the comparator is known to be text
ident returns [shared_ptr<cql3::column_identifier> id]
    : t=IDENT              { $id = ::make_shared<cql3::column_identifier>(sstring{$t.text}, false); }
    | t=QUOTED_NAME        { $id = ::make_shared<cql3::column_identifier>(sstring{$t.text}, true); }
    | k=unreserved_keyword { $id = ::make_shared<cql3::column_identifier>(k, false); }
    ;

// Keyspace & Column family names
keyspaceName returns [sstring id]
    @init { auto name = make_shared<cql3::cf_name>(); }
    : ksName[*name] { $id = name->get_keyspace(); }
    ;

indexName returns [::shared_ptr<cql3::index_name> name]
    @init { $name = ::make_shared<cql3::index_name>(); }
    : (ksName[*name] '.')? idxName[*name]
    ;

columnFamilyName returns [::shared_ptr<cql3::cf_name> name]
    @init { $name = ::make_shared<cql3::cf_name>(); }
    : (ksName[*name] '.')? cfName[*name]
    ;

userTypeName returns [uninitialized<cql3::ut_name> name]
    : (ks=ident '.')? ut=non_type_ident { $name = cql3::ut_name(ks, ut); }
    ;

userOrRoleName returns [uninitialized<cql3::role_name> name]
    : t=IDENT              { $name = cql3::role_name($t.text, cql3::preserve_role_case::no); }
    | t=STRING_LITERAL     { $name = cql3::role_name($t.text, cql3::preserve_role_case::yes); }
    | t=QUOTED_NAME        { $name = cql3::role_name($t.text, cql3::preserve_role_case::yes); }
    | k=unreserved_keyword { $name = cql3::role_name(k, cql3::preserve_role_case::no); }
    | QMARK {add_recognition_error("Bind variables cannot be used for role names");}
    ;
    
serviceLevelOrRoleName returns [sstring name]
: t=IDENT              { $name = sstring($t.text);
						 std::transform($name.begin(), $name.end(), $name.begin(), ::tolower); }
| t=STRING_LITERAL     { $name = sstring($t.text); }
| t=QUOTED_NAME        { $name = sstring($t.text); }
| k=unreserved_keyword { $name = k;
						 std::transform($name.begin(), $name.end(), $name.begin(), ::tolower);}
| QMARK {add_recognition_error("Bind variables cannot be used for service levels or role names");}
;

ksName[cql3::keyspace_element_name& name]
    : t=IDENT              { $name.set_keyspace($t.text, false);}
    | t=QUOTED_NAME        { $name.set_keyspace($t.text, true);}
    | k=unreserved_keyword { $name.set_keyspace(k, false);}
    | QMARK {add_recognition_error("Bind variables cannot be used for keyspace names");}
    ;

cfName[cql3::cf_name& name]
    : t=IDENT              { $name.set_column_family($t.text, false); }
    | t=QUOTED_NAME        { $name.set_column_family($t.text, true); }
    | k=unreserved_keyword { $name.set_column_family(k, false); }
    | QMARK {add_recognition_error("Bind variables cannot be used for table names");}
    ;

idxName[cql3::index_name& name]
    : t=IDENT              { $name.set_index($t.text, false); }
    | t=QUOTED_NAME        { $name.set_index($t.text, true);}
    | k=unreserved_keyword { $name.set_index(k, false); }
    | QMARK {add_recognition_error("Bind variables cannot be used for index names");}
    ;

constant returns [shared_ptr<cql3::constants::literal> constant]
    @init{std::string sign;}
    : t=STRING_LITERAL { $constant = cql3::constants::literal::string(sstring{$t.text}); }
    | t=INTEGER        { $constant = cql3::constants::literal::integer(sstring{$t.text}); }
    | t=FLOAT          { $constant = cql3::constants::literal::floating_point(sstring{$t.text}); }
    | t=BOOLEAN        { $constant = cql3::constants::literal::bool_(sstring{$t.text}); }
    | t=DURATION       { $constant = cql3::constants::literal::duration(sstring{$t.text}); }
    | t=UUID           { $constant = cql3::constants::literal::uuid(sstring{$t.text}); }
    | t=HEXNUMBER      { $constant = cql3::constants::literal::hex(sstring{$t.text}); }
    | { sign=""; } ('-' {sign = "-"; } )? t=(K_NAN | K_INFINITY) { $constant = cql3::constants::literal::floating_point(sstring{sign + $t.text}); }
    ;

mapLiteral returns [shared_ptr<cql3::maps::literal> map]
    @init{std::vector<std::pair<::shared_ptr<cql3::term::raw>, ::shared_ptr<cql3::term::raw>>> m;}
    : '{' { }
          ( k1=term ':' v1=term { m.push_back(std::pair<shared_ptr<cql3::term::raw>, shared_ptr<cql3::term::raw>>{k1, v1}); } ( ',' kn=term ':' vn=term { m.push_back(std::pair<shared_ptr<cql3::term::raw>, shared_ptr<cql3::term::raw>>{kn, vn}); } )* )?
      '}' { $map = ::make_shared<cql3::maps::literal>(m); }
    ;

setOrMapLiteral[shared_ptr<cql3::term::raw> t] returns [shared_ptr<cql3::term::raw> value]
	@init{ std::vector<std::pair<shared_ptr<cql3::term::raw>, shared_ptr<cql3::term::raw>>> m;
	       std::vector<shared_ptr<cql3::term::raw>> s;
	}
    : ':' v=term { m.push_back({t, v}); }
          ( ',' kn=term ':' vn=term { m.push_back({kn, vn}); } )*
      { $value = ::make_shared<cql3::maps::literal>(std::move(m)); }
    | { s.push_back(t); }
          ( ',' tn=term { s.push_back(tn); } )*
      { $value = make_shared(cql3::sets::literal(std::move(s))); }
    ;

collectionLiteral returns [shared_ptr<cql3::term::raw> value]
	@init{ std::vector<shared_ptr<cql3::term::raw>> l; }
    : '['
          ( t1=term { l.push_back(t1); } ( ',' tn=term { l.push_back(tn); } )* )?
      ']' { $value = ::make_shared<cql3::lists::literal>(std::move(l)); }
    | '{' t=term v=setOrMapLiteral[t] { $value = v; } '}'
    // Note that we have an ambiguity between maps and set for "{}". So we force it to a set literal,
    // and deal with it later based on the type of the column (SetLiteral.java).
    | '{' '}' { $value = make_shared(cql3::sets::literal({})); }
    ;

usertypeLiteral returns [shared_ptr<cql3::user_types::literal> ut]
    @init{ cql3::user_types::literal::elements_map_type m; }
    @after{ $ut = ::make_shared<cql3::user_types::literal>(std::move(m)); }
    // We don't allow empty literals because that conflicts with sets/maps and is currently useless since we don't allow empty user types
    : '{' k1=ident ':' v1=term { m.emplace(std::move(*k1), std::move(v1)); } ( ',' kn=ident ':' vn=term { m.emplace(std::move(*kn), std::move(vn)); } )* '}'
    ;

tupleLiteral returns [shared_ptr<cql3::tuples::literal> tt]
    @init{ std::vector<shared_ptr<cql3::term::raw>> l; }
    @after{ $tt = ::make_shared<cql3::tuples::literal>(std::move(l)); }
    : '(' t1=term { l.push_back(t1); } ( ',' tn=term { l.push_back(tn); } )* ')'
    ;

value returns [::shared_ptr<cql3::term::raw> value]
    : c=constant           { $value = c; }
    | l=collectionLiteral  { $value = l; }
    | u=usertypeLiteral    { $value = u; }
    | t=tupleLiteral       { $value = t; }
    | K_NULL               { $value = cql3::constants::NULL_LITERAL; }
    | ':' id=ident         { $value = new_bind_variables(id); }
    | QMARK                { $value = new_bind_variables(shared_ptr<cql3::column_identifier>{}); }
    ;

intValue returns [::shared_ptr<cql3::term::raw> value]
    :
    | t=INTEGER     { $value = cql3::constants::literal::integer(sstring{$t.text}); }
    | ':' id=ident  { $value = new_bind_variables(id); }
    | QMARK         { $value = new_bind_variables(shared_ptr<cql3::column_identifier>{}); }
    ;

functionName returns [cql3::functions::function_name s]
    : (ks=keyspaceName '.')? f=allowedFunctionName   { $s.keyspace = std::move(ks); $s.name = std::move(f); }
    ;

allowedFunctionName returns [sstring s]
    : f=IDENT                       { $s = $f.text; std::transform(s.begin(), s.end(), s.begin(), ::tolower); }
    | f=QUOTED_NAME                 { $s = $f.text; }
    | u=unreserved_function_keyword { $s = u; }
    | K_TOKEN                       { $s = "token"; }
    | K_COUNT                       { $s = "count"; }
    ;

functionArgs returns [std::vector<shared_ptr<cql3::term::raw>> a]
    : '(' ')'
    | '(' t1=term { a.push_back(std::move(t1)); }
          ( ',' tn=term { a.push_back(std::move(tn)); } )*
       ')'
    ;

term returns [::shared_ptr<cql3::term::raw> term1]
    : v=value                          { $term1 = v; }
    | f=functionName args=functionArgs { $term1 = ::make_shared<cql3::functions::function_call::raw>(std::move(f), std::move(args)); }
    | '(' c=comparatorType ')' t=term  { $term1 = make_shared<cql3::type_cast>(c, t); }
    ;

columnOperation[operations_type& operations]
    : key=cident columnOperationDifferentiator[operations, key]
    ;

columnOperationDifferentiator[operations_type& operations, ::shared_ptr<cql3::column_identifier::raw> key]
    : '=' normalColumnOperation[operations, key]
    | '[' k=term ']' collectionColumnOperation[operations, key, k, false]
    | '.' field=ident udtColumnOperation[operations, key, field]
    | '[' K_SCYLLA_TIMEUUID_LIST_INDEX '(' k=term ')' ']' collectionColumnOperation[operations, key, k, true]
    ;

normalColumnOperation[operations_type& operations, ::shared_ptr<cql3::column_identifier::raw> key]
    : t=term ('+' c=cident )?
      {
          if (!c) {
              add_raw_update(operations, key, ::make_shared<cql3::operation::set_value>(t));
          } else {
              if (*key != *c) {
                add_recognition_error("Only expressions of the form X = <value> + X are supported.");
              }
              add_raw_update(operations, key, ::make_shared<cql3::operation::prepend>(t));
          }
      }
    | c=cident sig=('+' | '-') t=term
      {
          if (*key != *c) {
              add_recognition_error("Only expressions of the form X = X " + $sig.text + "<value> are supported.");
          }
          shared_ptr<cql3::operation::raw_update> op;
          if ($sig.text == "+") {
              op = make_shared<cql3::operation::addition>(t);
          } else {
              op = make_shared<cql3::operation::subtraction>(t);
          }
          add_raw_update(operations, key, std::move(op));
      }
    | c=cident i=INTEGER
      {
          // Note that this production *is* necessary because X = X - 3 will in fact be lexed as [ X, '=', X, INTEGER].
          if (*key != *c) {
              // We don't yet allow a '+' in front of an integer, but we could in the future really, so let's be future-proof in our error message
              add_recognition_error("Only expressions of the form X = X " + sstring($i.text[0] == '-' ? "-" : "+") + " <value> are supported.");
          }
          add_raw_update(operations, key, make_shared<cql3::operation::addition>(cql3::constants::literal::integer($i.text)));
      }
    | K_SCYLLA_COUNTER_SHARD_LIST '(' t=term ')'
      {
          add_raw_update(operations, key, ::make_shared<cql3::operation::set_counter_value_from_tuple_list>(t));      
      }
    ;

collectionColumnOperation[operations_type& operations,
                          shared_ptr<cql3::column_identifier::raw> key,
                          shared_ptr<cql3::term::raw> k,
                          bool by_uuid]
    : '=' t=term
      {
          add_raw_update(operations, key, make_shared<cql3::operation::set_element>(k, t, by_uuid));
      }
    ;

udtColumnOperation[operations_type& operations,
                   shared_ptr<cql3::column_identifier::raw> key,
                   shared_ptr<cql3::column_identifier> field]
    : '=' t=term
      {
          add_raw_update(operations, std::move(key), make_shared<cql3::operation::set_field>(std::move(field), std::move(t)));
      }
    ;

columnCondition[conditions_type& conditions]
    // Note: we'll reject duplicates later
    : key=cident
        ( op=relationType t=term { conditions.emplace_back(key, cql3::column_condition::raw::simple_condition(t, {}, *op)); }
        | K_IN
            ( values=singleColumnInValues { conditions.emplace_back(key, cql3::column_condition::raw::in_condition({}, {}, values)); }
            | marker=inMarker { conditions.emplace_back(key, cql3::column_condition::raw::in_condition({}, marker, {})); }
            )
        | '[' element=term ']'
            ( op=relationType t=term { conditions.emplace_back(key, cql3::column_condition::raw::simple_condition(t, element, *op)); }
            | K_IN
                ( values=singleColumnInValues { conditions.emplace_back(key, cql3::column_condition::raw::in_condition(element, {}, values)); }
                | marker=inMarker { conditions.emplace_back(key, cql3::column_condition::raw::in_condition(element, marker, {})); }
                )
            )
        )
    ;

properties[cql3::statements::property_definitions& props]
    : property[props] (K_AND property[props])*
    ;

property[cql3::statements::property_definitions& props]
    : k=ident '=' simple=propertyValue { try { $props.add_property(k->to_string(), simple); } catch (exceptions::syntax_exception e) { add_recognition_error(e.what()); } }
    | k=ident '=' map=mapLiteral { try { $props.add_property(k->to_string(), convert_property_map(map)); } catch (exceptions::syntax_exception e) { add_recognition_error(e.what()); } }
    ;

propertyValue returns [sstring str]
    : c=constant           { $str = c->get_raw_text(); }
    | u=unreserved_keyword { $str = u; }
    ;

relationType returns [const cql3::operator_type* op = nullptr]
    : '='  { $op = &cql3::operator_type::EQ; }
    | '<'  { $op = &cql3::operator_type::LT; }
    | '<=' { $op = &cql3::operator_type::LTE; }
    | '>'  { $op = &cql3::operator_type::GT; }
    | '>=' { $op = &cql3::operator_type::GTE; }
    | '!=' { $op = &cql3::operator_type::NEQ; }
    | K_LIKE { $op = &cql3::operator_type::LIKE; }
    ;

relation[std::vector<cql3::relation_ptr>& clauses]
    @init{ const cql3::operator_type* rt = nullptr; }
    : name=cident type=relationType t=term { $clauses.emplace_back(::make_shared<cql3::single_column_relation>(std::move(name), *type, std::move(t))); }

    | K_TOKEN l=tupleOfIdentifiers type=relationType t=term
        { $clauses.emplace_back(::make_shared<cql3::token_relation>(std::move(l), *type, std::move(t))); }
    | name=cident K_IS K_NOT K_NULL {
          $clauses.emplace_back(make_shared<cql3::single_column_relation>(std::move(name), cql3::operator_type::IS_NOT, cql3::constants::NULL_LITERAL)); }
    | name=cident K_IN marker=inMarker
        { $clauses.emplace_back(make_shared<cql3::single_column_relation>(std::move(name), cql3::operator_type::IN, std::move(marker))); }
    | name=cident K_IN in_values=singleColumnInValues
        { $clauses.emplace_back(cql3::single_column_relation::create_in_relation(std::move(name), std::move(in_values))); }
    | name=cident K_CONTAINS { rt = &cql3::operator_type::CONTAINS; } (K_KEY { rt = &cql3::operator_type::CONTAINS_KEY; })?
        t=term { $clauses.emplace_back(make_shared<cql3::single_column_relation>(std::move(name), *rt, std::move(t))); }
    | name=cident '[' key=term ']' type=relationType t=term { $clauses.emplace_back(make_shared<cql3::single_column_relation>(std::move(name), std::move(key), *type, std::move(t))); }
    | ids=tupleOfIdentifiers
      ( K_IN
          ( '(' ')'
              { $clauses.emplace_back(cql3::multi_column_relation::create_in_relation(ids, std::vector<shared_ptr<cql3::tuples::literal>>())); }
          | tupleInMarker=inMarkerForTuple /* (a, b, c) IN ? */
              { $clauses.emplace_back(cql3::multi_column_relation::create_single_marker_in_relation(ids, tupleInMarker)); }
          | literals=tupleOfTupleLiterals /* (a, b, c) IN ((1, 2, 3), (4, 5, 6), ...) */
              {
                  $clauses.emplace_back(cql3::multi_column_relation::create_in_relation(ids, literals));
              }
          | markers=tupleOfMarkersForTuples /* (a, b, c) IN (?, ?, ...) */
              { $clauses.emplace_back(cql3::multi_column_relation::create_in_relation(ids, markers)); }
          )
      | type=relationType literal=tupleLiteral /* (a, b, c) > (1, 2, 3) or (a, b, c) > (?, ?, ?) */
          {
              $clauses.emplace_back(cql3::multi_column_relation::create_non_in_relation(ids, *type, literal));
          }
      | type=relationType tupleMarker=markerForTuple /* (a, b, c) >= ? */
          { $clauses.emplace_back(cql3::multi_column_relation::create_non_in_relation(ids, *type, tupleMarker)); }
      )
    | '(' relation[$clauses] ')'
    ;

inMarker returns [shared_ptr<cql3::abstract_marker::in_raw> marker]
    : QMARK { $marker = new_in_bind_variables(nullptr); }
    | ':' name=ident { $marker = new_in_bind_variables(name); }
    ;

tupleOfIdentifiers returns [std::vector<::shared_ptr<cql3::column_identifier::raw>> ids]
    : '(' n1=cident { $ids.push_back(n1); } (',' ni=cident { $ids.push_back(ni); })* ')'
    ;

listOfIdentifiers returns [std::vector<::shared_ptr<cql3::column_identifier::raw>> ids]
    : n1=cident { $ids.push_back(n1); } (',' ni=cident { $ids.push_back(ni); })*
    ;

singleColumnInValues returns [std::vector<::shared_ptr<cql3::term::raw>> terms]
    : '(' ( t1 = term { $terms.push_back(t1); } (',' ti=term { $terms.push_back(ti); })* )? ')'
    ;

tupleOfTupleLiterals returns [std::vector<::shared_ptr<cql3::tuples::literal>> literals]
    : '(' t1=tupleLiteral { $literals.emplace_back(t1); } (',' ti=tupleLiteral { $literals.emplace_back(ti); })* ')'
    ;

markerForTuple returns [shared_ptr<cql3::tuples::raw> marker]
    : QMARK { $marker = new_tuple_bind_variables(nullptr); }
    | ':' name=ident { $marker = new_tuple_bind_variables(name); }
    ;

tupleOfMarkersForTuples returns [std::vector<::shared_ptr<cql3::tuples::raw>> markers]
    : '(' m1=markerForTuple { $markers.emplace_back(m1); } (',' mi=markerForTuple { $markers.emplace_back(mi); })* ')'
    ;

inMarkerForTuple returns [shared_ptr<cql3::tuples::in_raw> marker]
    : QMARK { $marker = new_tuple_in_bind_variables(nullptr); }
    | ':' name=ident { $marker = new_tuple_in_bind_variables(name); }
    ;

// The comparator_type rule is used for users' queries (internal=false)
// and for internal calls from db::cql_type_parser::parse() (internal=true).
// The latter is used for reading schemas stored in the system tables, and
// may support additional column types that cannot be created through CQL,
// but only internally through code. Today the only such type is "empty":
// Scylla code internally creates columns with type "empty" or collections
// "empty" to represent unselected columns in materialized views.
// If a user (internal=false) tries to use "empty" as a type, it is treated -
// as do all unknown types - as an attempt to use a user-defined type, and
// we report this name is reserved (as for _reserved_type_names()).
comparator_type [bool internal] returns [shared_ptr<cql3_type::raw> t]
    : n=native_or_internal_type[internal]     { $t = cql3_type::raw::from(n); }
    | c=collection_type[internal]   { $t = c; }
    | tt=tuple_type[internal]       { $t = tt; }
    | id=userTypeName   { $t = cql3::cql3_type::raw::user_type(id); }
    | K_FROZEN '<' f=comparator_type[internal] '>'
      {
        try {
            $t = cql3::cql3_type::raw::frozen(f);
        } catch (exceptions::invalid_request_exception& e) {
            add_recognition_error(e.what());
        }
      }
#if 0
    | s=STRING_LITERAL
      {
        try {
            $t = CQL3Type.Raw.from(new CQL3Type.Custom($s.text));
        } catch (SyntaxException e) {
            addRecognitionError("Cannot parse type " + $s.text + ": " + e.getMessage());
        } catch (ConfigurationException e) {
            addRecognitionError("Error setting type " + $s.text + ": " + e.getMessage());
        }
      }
#endif
    ;

native_or_internal_type [bool internal] returns [data_type t]
    : n=native_type     { $t = n; }
    // The "internal" types, only supported when internal==true:
    | K_EMPTY   {
        if (internal) {
            $t = empty_type;
        } else {
            add_recognition_error("Invalid (reserved) user type name empty");
        }
      }
    ;

comparatorType returns [shared_ptr<cql3_type::raw> t]
    : tt=comparator_type[false]    { $t = tt; }
    ;

native_type returns [data_type t]
    : K_ASCII     { $t = ascii_type; }
    | K_BIGINT    { $t = long_type; }
    | K_BLOB      { $t = bytes_type; }
    | K_BOOLEAN   { $t = boolean_type; }
    | K_COUNTER   { $t = counter_type; }
    | K_DECIMAL   { $t = decimal_type; }
    | K_DOUBLE    { $t = double_type; }
    | K_DURATION  { $t = duration_type; }
    | K_FLOAT     { $t = float_type; }
    | K_INET      { $t = inet_addr_type; }
    | K_INT       { $t = int32_type; }
    | K_SMALLINT  { $t = short_type; }
    | K_TEXT      { $t = utf8_type; }
    | K_TIMESTAMP { $t = timestamp_type; }
    | K_TINYINT   { $t = byte_type; }
    | K_UUID      { $t = uuid_type; }
    | K_VARCHAR   { $t = utf8_type; }
    | K_VARINT    { $t = varint_type; }
    | K_TIMEUUID  { $t = timeuuid_type; }
    | K_DATE      { $t = simple_date_type; }
    | K_TIME      { $t = time_type; }
    ;

collection_type [bool internal] returns [shared_ptr<cql3::cql3_type::raw> pt]
    : K_MAP  '<' t1=comparator_type[internal] ',' t2=comparator_type[internal] '>'
        {
            // if we can't parse either t1 or t2, antlr will "recover" and we may have t1 or t2 null.
            if (t1 && t2) {
                $pt = cql3::cql3_type::raw::map(t1, t2);
            }
        }
    | K_LIST '<' t=comparator_type[internal] '>'
        { if (t) { $pt = cql3::cql3_type::raw::list(t); } }
    | K_SET  '<' t=comparator_type[internal] '>'
        { if (t) { $pt = cql3::cql3_type::raw::set(t); } }
    ;

tuple_type [bool internal] returns [shared_ptr<cql3::cql3_type::raw> t]
        @init{ std::vector<shared_ptr<cql3::cql3_type::raw>> types; }
    : K_TUPLE '<'
         t1=comparator_type[internal] { types.push_back(t1); } (',' tn=comparator_type[internal] { types.push_back(tn); })*
      '>' { $t = cql3::cql3_type::raw::tuple(std::move(types)); }
    ;

username returns [sstring str]
    : t=IDENT { $str = $t.text; }
    | t=STRING_LITERAL { $str = $t.text; }
    | s=unreserved_keyword { $str = s; }
    | QUOTED_NAME { add_recognition_error("Quoted strings are not supported for user names"); }
    ;

// Basically the same as cident, but we need to exlude existing CQL3 types
// (which for some reason are not reserved otherwise)
non_type_ident returns [shared_ptr<cql3::column_identifier> id]
    : t=IDENT                    { if (_reserved_type_names().count($t.text)) { add_recognition_error("Invalid (reserved) user type name " + $t.text); } $id = ::make_shared<cql3::column_identifier>($t.text, false); }
    | t=QUOTED_NAME              { $id = ::make_shared<cql3::column_identifier>($t.text, true); }
    | k=basic_unreserved_keyword { $id = ::make_shared<cql3::column_identifier>(k, false); }
    | kk=K_KEY                   { $id = ::make_shared<cql3::column_identifier>($kk.text, false); }
    ;

unreserved_keyword returns [sstring str]
    : u=unreserved_function_keyword     { $str = u; }
    | k=(K_TTL | K_COUNT | K_WRITETIME | K_KEY) { $str = $k.text; }
    ;

unreserved_function_keyword returns [sstring str]
    : u=basic_unreserved_keyword { $str = u; }
    | t=native_or_internal_type[true]   { $str = t->as_cql3_type().to_string(); }
    ;

basic_unreserved_keyword returns [sstring str]
    : k=( K_KEYS
        | K_AS
        | K_CLUSTERING
        | K_COMPACT
        | K_STORAGE
        | K_TYPE
        | K_VALUES
        | K_MAP
        | K_LIST
        | K_FILTERING
        | K_PERMISSION
        | K_PERMISSIONS
        | K_KEYSPACES
        | K_ALL
        | K_USER
        | K_USERS
        | K_ROLE
        | K_ROLES
        | K_SUPERUSER
        | K_NOSUPERUSER
        | K_LOGIN
        | K_NOLOGIN
        | K_OPTIONS
        | K_PASSWORD
        | K_EXISTS
        | K_CUSTOM
        | K_TRIGGER
        | K_DISTINCT
        | K_CONTAINS
        | K_STATIC
        | K_FROZEN
        | K_TUPLE
        | K_FUNCTION
        | K_AGGREGATE
        | K_SFUNC
        | K_STYPE
        | K_FINALFUNC
        | K_INITCOND
        | K_RETURNS
        | K_LANGUAGE
        | K_CALLED
        | K_INPUT
        | K_JSON
        | K_CACHE
        | K_BYPASS
        | K_LIKE
        | K_PER
        | K_PARTITION
        | K_SERVICE_LEVEL
        | K_SHARES
        | K_ATTACH
        | K_DETACH
        | K_SERVICE_LEVELS
		| K_ATTACHED     
		| K_FOR   
        | K_GROUP
        ) { $str = $k.text; }
    ;

// Case-insensitive keywords
K_SELECT:      S E L E C T;
K_FROM:        F R O M;
K_AS:          A S;
K_CAST:        C A S T;
K_WHERE:       W H E R E;
K_AND:         A N D;
K_KEY:         K E Y;
K_KEYS:        K E Y S;
K_ENTRIES:     E N T R I E S;
K_FULL:        F U L L;
K_INSERT:      I N S E R T;
K_UPDATE:      U P D A T E;
K_WITH:        W I T H;
K_LIMIT:       L I M I T;
K_USING:       U S I N G;
K_USE:         U S E;
K_DISTINCT:    D I S T I N C T;
K_COUNT:       C O U N T;
K_SET:         S E T;
K_BEGIN:       B E G I N;
K_UNLOGGED:    U N L O G G E D;
K_BATCH:       B A T C H;
K_APPLY:       A P P L Y;
K_TRUNCATE:    T R U N C A T E;
K_DELETE:      D E L E T E;
K_IN:          I N;
K_CREATE:      C R E A T E;
K_KEYSPACE:    ( K E Y S P A C E
                 | S C H E M A );
K_KEYSPACES:   K E Y S P A C E S;
K_COLUMNFAMILY:( C O L U M N F A M I L Y
                 | T A B L E );
K_MATERIALIZED:M A T E R I A L I Z E D;
K_VIEW:        V I E W;
K_INDEX:       I N D E X;
K_CUSTOM:      C U S T O M;
K_ON:          O N;
K_TO:          T O;
K_DROP:        D R O P;
K_PRIMARY:     P R I M A R Y;
K_INTO:        I N T O;
K_VALUES:      V A L U E S;
K_TIMESTAMP:   T I M E S T A M P;
K_TTL:         T T L;
K_ALTER:       A L T E R;
K_RENAME:      R E N A M E;
K_ADD:         A D D;
K_TYPE:        T Y P E;
K_COMPACT:     C O M P A C T;
K_STORAGE:     S T O R A G E;
K_ORDER:       O R D E R;
K_BY:          B Y;
K_ASC:         A S C;
K_DESC:        D E S C;
K_ALLOW:       A L L O W;
K_FILTERING:   F I L T E R I N G;
K_IF:          I F;
K_IS:          I S;
K_CONTAINS:    C O N T A I N S;

K_GRANT:       G R A N T;
K_ALL:         A L L;
K_PERMISSION:  P E R M I S S I O N;
K_PERMISSIONS: P E R M I S S I O N S;
K_OF:          O F;
K_REVOKE:      R E V O K E;
K_MODIFY:      M O D I F Y;
K_AUTHORIZE:   A U T H O R I Z E;
K_DESCRIBE:    D E S C R I B E;
K_NORECURSIVE: N O R E C U R S I V E;

K_USER:        U S E R;
K_USERS:       U S E R S;
K_ROLE:        R O L E;
K_ROLES:       R O L E S;
K_SUPERUSER:   S U P E R U S E R;
K_NOSUPERUSER: N O S U P E R U S E R;
K_PASSWORD:    P A S S W O R D;
K_LOGIN:       L O G I N;
K_NOLOGIN:     N O L O G I N;
K_OPTIONS:     O P T I O N S;

K_CLUSTERING:  C L U S T E R I N G;
K_ASCII:       A S C I I;
K_BIGINT:      B I G I N T;
K_BLOB:        B L O B;
K_BOOLEAN:     B O O L E A N;
K_COUNTER:     C O U N T E R;
K_DECIMAL:     D E C I M A L;
K_DOUBLE:      D O U B L E;
K_DURATION:    D U R A T I O N;
K_FLOAT:       F L O A T;
K_INET:        I N E T;
K_INT:         I N T;
K_SMALLINT:    S M A L L I N T;
K_TINYINT:     T I N Y I N T;
K_TEXT:        T E X T;
K_UUID:        U U I D;
K_VARCHAR:     V A R C H A R;
K_VARINT:      V A R I N T;
K_TIMEUUID:    T I M E U U I D;
K_TOKEN:       T O K E N;
K_WRITETIME:   W R I T E T I M E;
K_DATE:        D A T E;
K_TIME:        T I M E;

K_NULL:        N U L L;
K_NOT:         N O T;
K_EXISTS:      E X I S T S;

K_MAP:         M A P;
K_LIST:        L I S T;
K_NAN:         N A N;
K_INFINITY:    I N F I N I T Y;
K_TUPLE:       T U P L E;

K_TRIGGER:     T R I G G E R;
K_STATIC:      S T A T I C;
K_FROZEN:      F R O Z E N;

K_FUNCTION:    F U N C T I O N;
K_AGGREGATE:   A G G R E G A T E;
K_SFUNC:       S F U N C;
K_STYPE:       S T Y P E;
K_FINALFUNC:   F I N A L F U N C;
K_INITCOND:    I N I T C O N D;
K_RETURNS:     R E T U R N S;
K_CALLED:      C A L L E D;
K_INPUT:       I N P U T;
K_LANGUAGE:    L A N G U A G E;
K_OR:          O R;
K_REPLACE:     R E P L A C E;
K_JSON:        J S O N;
K_DEFAULT:     D E F A U L T;
K_UNSET:       U N S E T;

K_EMPTY:       E M P T Y;

K_BYPASS:      B Y P A S S;
K_CACHE:       C A C H E;

K_PER:         P E R;
K_PARTITION:   P A R T I T I O N;

K_SERVICE_LEVEL: S E R V I C E '_' L E V E L;
K_SHARES: S H A R E S;
K_ATTACH: A T T A C H;
K_DETACH: D E T A C H;
K_SERVICE_LEVELS: S E R V I C E '_' L E V E L S;
K_ATTACHED: A T T A C H E D;
K_FOR: F O R;

K_SCYLLA_TIMEUUID_LIST_INDEX: S C Y L L A '_' T I M E U U I D '_' L I S T '_' I N D E X;
K_SCYLLA_COUNTER_SHARD_LIST: S C Y L L A '_' C O U N T E R '_' S H A R D '_' L I S T; 

K_GROUP:       G R O U P;

K_LIKE:        L I K E;

// Case-insensitive alpha characters
fragment A: ('a'|'A');
fragment B: ('b'|'B');
fragment C: ('c'|'C');
fragment D: ('d'|'D');
fragment E: ('e'|'E');
fragment F: ('f'|'F');
fragment G: ('g'|'G');
fragment H: ('h'|'H');
fragment I: ('i'|'I');
fragment J: ('j'|'J');
fragment K: ('k'|'K');
fragment L: ('l'|'L');
fragment M: ('m'|'M');
fragment N: ('n'|'N');
fragment O: ('o'|'O');
fragment P: ('p'|'P');
fragment Q: ('q'|'Q');
fragment R: ('r'|'R');
fragment S: ('s'|'S');
fragment T: ('t'|'T');
fragment U: ('u'|'U');
fragment V: ('v'|'V');
fragment W: ('w'|'W');
fragment X: ('x'|'X');
fragment Y: ('y'|'Y');
fragment Z: ('z'|'Z');

STRING_LITERAL
    @init{
        std::string txt; // temporary to build pg-style-string
    }
    @after{ 
        // This is an ugly hack that allows returning empty string literals.
        // If setText() was called with an empty string antlr3 would decide
        // that setText() was never called and just return the unmodified
        // token value. To prevent that we call setText() with non-empty string
        // that is not valid utf8 which will be later changed to an empty
        // string once it leaves antlr3 code.
        if (txt.empty()) {
            txt.push_back(-1);
        }
        setText(txt);
    }
    :
      /* pg-style string literal */
      (
        '$' '$'
        (
          (c=~('$') { txt.push_back(c); })
          |
          ('$' (c=~('$') { txt.push_back('$'); txt.push_back(c); }))
        )*
        '$' '$'
      )
      |
      /* conventional quoted string literal */
      (
        '\'' (c=~('\'') { txt.push_back(c);} | '\'' '\'' { txt.push_back('\''); })* '\''
      )
    ;

QUOTED_NAME
    @init{ std::string b; }
    @after{ setText(b); }
    : '\"' (c=~('\"') { b.push_back(c); } | '\"' '\"' { b.push_back('\"'); })+ '\"'
    ;

fragment DIGIT
    : '0'..'9'
    ;

fragment LETTER
    : ('A'..'Z' | 'a'..'z')
    ;

fragment HEX
    : ('A'..'F' | 'a'..'f' | '0'..'9')
    ;

fragment EXPONENT
    : E ('+' | '-')? DIGIT+
    ;

fragment DURATION_UNIT
    : Y
    | M O
    | W
    | D
    | H
    | M
    | S
    | M S
    | U S
    | '\u00B5' S
    | N S
    ;

INTEGER
    : '-'? DIGIT+
    ;

QMARK
    : '?'
    ;

/*
 * Normally a lexer only emits one token at a time, but ours is tricked out
 * to support multiple (see @lexer::members near the top of the grammar).
 */
FLOAT
    : INTEGER EXPONENT
    | INTEGER '.' DIGIT* EXPONENT?
    ;

/*
 * This has to be before IDENT so it takes precendence over it.
 */
BOOLEAN
    : T R U E | F A L S E
    ;

DURATION
    : '-'? DIGIT+ DURATION_UNIT (DIGIT+ DURATION_UNIT)*
    | '-'? 'P' (DIGIT+ 'Y')? (DIGIT+ 'M')? (DIGIT+ 'D')? ('T' (DIGIT+ 'H')? (DIGIT+ 'M')? (DIGIT+ 'S')?)? // ISO 8601 "format with designators"
    | '-'? 'P' DIGIT+ 'W'
    | '-'? 'P' DIGIT DIGIT DIGIT DIGIT '-' DIGIT DIGIT '-' DIGIT DIGIT 'T' DIGIT DIGIT ':' DIGIT DIGIT ':' DIGIT DIGIT // ISO 8601 "alternative format"
    ;

IDENT
    : LETTER (LETTER | DIGIT | '_')*
    ;

HEXNUMBER
    : '0' X HEX*
    ;

UUID
    : HEX HEX HEX HEX HEX HEX HEX HEX '-'
      HEX HEX HEX HEX '-'
      HEX HEX HEX HEX '-'
      HEX HEX HEX HEX '-'
      HEX HEX HEX HEX HEX HEX HEX HEX HEX HEX HEX HEX
    ;

WS
    : (' ' | '\t' | '\n' | '\r')+ { $channel = HIDDEN; }
    ;

COMMENT
    : ('--' | '//') .* ('\n'|'\r') { $channel = HIDDEN; }
    ;

MULTILINE_COMMENT
    : '/*' .* '*/' { $channel = HIDDEN; }
    ;<|MERGE_RESOLUTION|>--- conflicted
+++ resolved
@@ -368,25 +368,6 @@
     | st30=createAggregateStatement    { $stmt = st30; }
     | st31=dropAggregateStatement      { $stmt = st31; }
 #endif
-<<<<<<< HEAD
-    | st32=createViewStatement         { $stmt = st32; }
-    | st33=alterViewStatement          { $stmt = st33; }
-    | st34=dropViewStatement           { $stmt = st34; }
-    | st35=listRolesStatement          { $stmt = st35; }
-    | st36=grantRoleStatement          { $stmt = st36; }
-    | st37=revokeRoleStatement         { $stmt = st37; }
-    | st38=dropRoleStatement           { $stmt = st38; }
-    | st39=createRoleStatement         { $stmt = st39; }
-    | st40=alterRoleStatement          { $stmt = st40; }
-    | st41=createServiceLevelStatement { $stmt = st41; }
-    | st42=alterServiceLevelStatement  { $stmt = st42; }
-    | st43=dropServiceLevelStatement   { $stmt = st43; }
-    | st44=attachServiceLevelStatement { $stmt = st44; }
-    | st45=detachServiceLevelStatement { $stmt = st45; }
-    | st46=listServiceLevelStatement { $stmt = st46; }
-    | st47=listServiceLevelAttachStatement { $stmt = st47; }
-    
-=======
     | st32=createViewStatement         { $stmt = std::move(st32); }
     | st33=alterViewStatement          { $stmt = std::move(st33); }
     | st34=dropViewStatement           { $stmt = std::move(st34); }
@@ -396,7 +377,14 @@
     | st38=dropRoleStatement           { $stmt = std::move(st38); }
     | st39=createRoleStatement         { $stmt = std::move(st39); }
     | st40=alterRoleStatement          { $stmt = std::move(st40); }
->>>>>>> eca0ac57
+    | st41=createServiceLevelStatement { $stmt = std::move(st41); }
+    | st42=alterServiceLevelStatement  { $stmt = std::move(st42); }
+    | st43=dropServiceLevelStatement   { $stmt = std::move(st43); }
+    | st44=attachServiceLevelStatement { $stmt = std::move(st44); }
+    | st45=detachServiceLevelStatement { $stmt = std::move(st45); }
+    | st46=listServiceLevelStatement { $stmt = std::move(st46); }
+    | st47=listServiceLevelAttachStatement { $stmt = std::move(st47); }
+    
     ;
 
 /*
@@ -1268,55 +1256,55 @@
 /**
  * CREATE SERVICE_LEVEL [IF NOT EXISTS] <service_level_name> [WITH SHARES = <shares_number>]
  */
-createServiceLevelStatement returns [::shared_ptr<create_service_level_statement> stmt]
+createServiceLevelStatement returns [std::unique_ptr<create_service_level_statement> stmt]
     @init {
         auto attrs = make_shared<cql3::statements::sl_prop_defs>();
         bool if_not_exists = false;
     }
-    : K_CREATE K_SERVICE_LEVEL (K_IF K_NOT K_EXISTS { if_not_exists = true; })? name=serviceLevelOrRoleName (K_WITH properties[attrs])?
-      { $stmt = ::make_shared<create_service_level_statement>(name, attrs, if_not_exists); }
+    : K_CREATE K_SERVICE_LEVEL (K_IF K_NOT K_EXISTS { if_not_exists = true; })? name=serviceLevelOrRoleName (K_WITH properties[*attrs])?
+      { $stmt = std::make_unique<create_service_level_statement>(name, attrs, if_not_exists); }
     ;
 
 /**
  * ALTER SERVICE_LEVEL <service_level_name> WITH SHARES = <shares_number>
  */
-alterServiceLevelStatement returns [::shared_ptr<alter_service_level_statement> stmt]
+alterServiceLevelStatement returns [std::unique_ptr<alter_service_level_statement> stmt]
     @init {
         auto attrs = make_shared<cql3::statements::sl_prop_defs>();        
     }
-    : K_ALTER K_SERVICE_LEVEL name=serviceLevelOrRoleName K_WITH properties[attrs]
-      { $stmt = ::make_shared<alter_service_level_statement>(name, attrs); }
+    : K_ALTER K_SERVICE_LEVEL name=serviceLevelOrRoleName K_WITH properties[*attrs]
+      { $stmt = std::make_unique<alter_service_level_statement>(name, attrs); }
     ;
 
 /**
  * DROP SERVICE_LEVEL [IF EXISTS] <service_level_name>
  */
-dropServiceLevelStatement returns [::shared_ptr<drop_service_level_statement> stmt]
+dropServiceLevelStatement returns [std::unique_ptr<drop_service_level_statement> stmt]
     @init {
         bool if_exists = false;
     }
     : K_DROP K_SERVICE_LEVEL (K_IF K_EXISTS { if_exists = true; })? name=serviceLevelOrRoleName
-      { $stmt = ::make_shared<drop_service_level_statement>(name, if_exists); }
+      { $stmt = std::make_unique<drop_service_level_statement>(name, if_exists); }
     ;
 
 /**
  * ATTACH SERVICE_LEVEL <service_level_name> TO <role_name>
  */
-attachServiceLevelStatement returns [::shared_ptr<attach_service_level_statement> stmt]
+attachServiceLevelStatement returns [std::unique_ptr<attach_service_level_statement> stmt]
     @init {
     }
     : K_ATTACH K_SERVICE_LEVEL service_level_name=serviceLevelOrRoleName K_TO role_name=serviceLevelOrRoleName
-      { $stmt = ::make_shared<attach_service_level_statement>(service_level_name, role_name); }
+      { $stmt = std::make_unique<attach_service_level_statement>(service_level_name, role_name); }
     ;
 
 /**
  * DETACH SERVICE_LEVEL FROM <role_name>
  */
-detachServiceLevelStatement returns [::shared_ptr<detach_service_level_statement> stmt]
+detachServiceLevelStatement returns [std::unique_ptr<detach_service_level_statement> stmt]
     @init {
     }
     : K_DETACH K_SERVICE_LEVEL K_FROM role_name=serviceLevelOrRoleName
-      { $stmt = ::make_shared<detach_service_level_statement>(role_name); }
+      { $stmt = std::make_unique<detach_service_level_statement>(role_name); }
     ;
 
 
@@ -1324,27 +1312,27 @@
  * LIST SERVICE_LEVEL <service_level_name>
  * LIST ALL SERVICE_LEVELS
  */
-listServiceLevelStatement returns [::shared_ptr<list_service_level_statement> stmt]
+listServiceLevelStatement returns [std::unique_ptr<list_service_level_statement> stmt]
     @init {
     }
     : K_LIST K_SERVICE_LEVEL service_level_name=serviceLevelOrRoleName
-      { $stmt = ::make_shared<list_service_level_statement>(service_level_name, false); } |
+      { $stmt = std::make_unique<list_service_level_statement>(service_level_name, false); } |
       K_LIST K_ALL K_SERVICE_LEVELS
-      { $stmt = ::make_shared<list_service_level_statement>("", true); }
+      { $stmt = std::make_unique<list_service_level_statement>("", true); }
     ;
 
 /**
  * LIST ATTACHED SERVICE_LEVEL OF <role_name>
  * LIST ALL ATTACHED SERVICE_LEVELS
  */
-listServiceLevelAttachStatement returns [::shared_ptr<list_service_level_attachments_statement> stmt]
+listServiceLevelAttachStatement returns [std::unique_ptr<list_service_level_attachments_statement> stmt]
     @init {
     	bool allow_nonexisting_roles = false;
     }
     : K_LIST K_ATTACHED K_SERVICE_LEVEL K_OF role_name=serviceLevelOrRoleName
-      { $stmt = ::make_shared<list_service_level_attachments_statement>(role_name); } |
+      { $stmt = std::make_unique<list_service_level_attachments_statement>(role_name); } |
       K_LIST K_ALL K_ATTACHED K_SERVICE_LEVELS 
-      { $stmt = ::make_shared<list_service_level_attachments_statement>(); }
+      { $stmt = std::make_unique<list_service_level_attachments_statement>(); }
     ;
 
 /** DEFINITIONS **/
