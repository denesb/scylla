/*
 * Licensed to the Apache Software Foundation (ASF) under one
 * or more contributor license agreements.  See the NOTICE file
 * distributed with this work for additional information
 * regarding copyright ownership.  The ASF licenses this file
 * to you under the Apache License, Version 2.0 (the
 * "License"); you may not use this file except in compliance
 * with the License.  You may obtain a copy of the License at
 *
 *     http://www.apache.org/licenses/LICENSE-2.0
 *
 * Unless required by applicable law or agreed to in writing, software
 * distributed under the License is distributed on an "AS IS" BASIS,
 * WITHOUT WARRANTIES OR CONDITIONS OF ANY KIND, either express or implied.
 * See the License for the specific language governing permissions and
 * limitations under the License.
 */

/*
 * Copyright (C) 2015 ScyllaDB
 *
 * Modified by ScyllaDB
 */

/*
 * This file is part of Scylla.
 *
 * See the LICENSE.PROPRIETARY file in the top-level directory for licensing information.
 */

#define CRYPTOPP_ENABLE_NAMESPACE_WEAK 1

#include "cql3/query_processor.hh"

#include <cryptopp/md5.h>
#include <seastar/core/metrics.hh>

#include "cql3/CqlParser.hpp"
#include "cql3/error_collector.hh"
#include "cql3/statements/batch_statement.hh"
#include "cql3/util.hh"

namespace cql3 {

using namespace statements;
using namespace cql_transport::messages;

logging::logger log("query_processor");
logging::logger prep_cache_log("prepared_statements_cache");
logging::logger authorized_prepared_statements_cache_log("authorized_prepared_statements_cache");

distributed<query_processor> _the_query_processor;

const sstring query_processor::CQL_VERSION = "3.3.1";

const std::chrono::minutes prepared_statements_cache::entry_expiry = std::chrono::minutes(60);

class query_processor::internal_state {
    service::query_state _qs;
public:
    internal_state() : _qs(service::client_state{service::client_state::internal_tag()}) {
    }
    operator service::query_state&() {
        return _qs;
    }
    operator const service::query_state&() const {
        return _qs;
    }
    operator service::client_state&() {
        return _qs.get_client_state();
    }
    operator const service::client_state&() const {
        return _qs.get_client_state();
    }
    api::timestamp_type next_timestamp() {
        return _qs.get_client_state().get_timestamp();
    }
};

api::timestamp_type query_processor::next_timestamp() {
    return _internal_state->next_timestamp();
}

query_processor::query_processor(service::storage_proxy& proxy, distributed<database>& db, query_processor::memory_config mcfg)
        : _migration_subscriber{std::make_unique<migration_subscriber>(this)}
        , _proxy(proxy)
        , _db(db)
        , _internal_state(new internal_state())
        , _prepared_cache(prep_cache_log, mcfg.prepared_statment_cache_size)
        , _authorized_prepared_cache(std::min(std::chrono::milliseconds(_db.local().get_config().permissions_validity_in_ms()),
                                              std::chrono::duration_cast<std::chrono::milliseconds>(prepared_statements_cache::entry_expiry)),
                                     std::chrono::milliseconds(_db.local().get_config().permissions_update_interval_in_ms()),
                                     mcfg.authorized_prepared_cache_size, authorized_prepared_statements_cache_log) {
    namespace sm = seastar::metrics;

    _metrics.add_group(
            "query_processor",
            {
                    sm::make_derive(
                            "statements_prepared",
                            _stats.prepare_invocations,
                            sm::description("Counts a total number of parsed CQL requests."))});

    _metrics.add_group(
            "cql",
            {
                    sm::make_derive(
                            "reads",
                            _cql_stats.reads,
                            sm::description("Counts a total number of CQL read requests.")),

                    sm::make_derive(
                            "inserts",
                            _cql_stats.inserts,
                            sm::description("Counts a total number of CQL INSERT requests.")),

                    sm::make_derive(
                            "updates",
                            _cql_stats.updates,
                            sm::description("Counts a total number of CQL UPDATE requests.")),

                    sm::make_derive(
                            "deletes",
                            _cql_stats.deletes,
                            sm::description("Counts a total number of CQL DELETE requests.")),

                    sm::make_derive(
                            "batches",
                            _cql_stats.batches,
                            sm::description("Counts a total number of CQL BATCH requests.")),

                    sm::make_derive(
                            "statements_in_batches",
                            _cql_stats.statements_in_batches,
                            sm::description("Counts a total number of sub-statements in CQL BATCH requests.")),

                    sm::make_derive(
                            "batches_pure_logged",
                            _cql_stats.batches_pure_logged,
                            sm::description(
                                    "Counts a total number of LOGGED batches that were executed as LOGGED batches.")),

                    sm::make_derive(
                            "batches_pure_unlogged",
                            _cql_stats.batches_pure_unlogged,
                            sm::description(
                                    "Counts a total number of UNLOGGED batches that were executed as UNLOGGED "
                                    "batches.")),

                    sm::make_derive(
                            "batches_unlogged_from_logged",
                            _cql_stats.batches_unlogged_from_logged,
                            sm::description("Counts a total number of LOGGED batches that were executed as UNLOGGED "
                                            "batches.")),

                    sm::make_derive(
                            "rows_read",
                            _cql_stats.rows_read,
                            sm::description("Counts a total number of rows read during CQL requests.")),

                    sm::make_derive(
                            "prepared_cache_evictions",
                            [] { return prepared_statements_cache::shard_stats().prepared_cache_evictions; },
                            sm::description("Counts a number of prepared statements cache entries evictions.")),

                    sm::make_gauge(
                            "prepared_cache_size",
                            [this] { return _prepared_cache.size(); },
                            sm::description("A number of entries in the prepared statements cache.")),

                    sm::make_gauge(
                            "prepared_cache_memory_footprint",
                            [this] { return _prepared_cache.memory_footprint(); },
                            sm::description("Size (in bytes) of the prepared statements cache.")),

                    sm::make_derive(
                            "secondary_index_creates",
                            _cql_stats.secondary_index_creates,
                            sm::description("Counts a total number of CQL CREATE INDEX requests.")),

                    sm::make_derive(
                            "secondary_index_drops",
                            _cql_stats.secondary_index_drops,
                            sm::description("Counts a total number of CQL DROP INDEX requests.")),

                    // secondary_index_reads total count is also included in all cql reads
                    sm::make_derive(
                            "secondary_index_reads",
                            _cql_stats.secondary_index_reads,
                            sm::description("Counts a total number of CQL read requests performed using secondary indexes.")),

                    // secondary_index_rows_read total count is also included in all cql rows read
                    sm::make_derive(
                            "secondary_index_rows_read",
                            _cql_stats.secondary_index_rows_read,
                            sm::description("Counts a total number of rows read during CQL requests performed using secondary indexes.")),

                    sm::make_derive(
                            "authorized_prepared_statements_cache_evictions",
                            [] { return authorized_prepared_statements_cache::shard_stats().authorized_prepared_statements_cache_evictions; },
                            sm::description("Counts a number of authenticated prepared statements cache entries evictions.")),

                    sm::make_gauge(
                            "authorized_prepared_statements_cache_size",
                            [this] { return _authorized_prepared_cache.size(); },
                            sm::description("A number of entries in the authenticated prepared statements cache.")),

                    sm::make_gauge(
                            "user_prepared_auth_cache_footprint",
                            [this] { return _authorized_prepared_cache.memory_footprint(); },
                            sm::description("Size (in bytes) of the authenticated prepared statements cache."))

            });

    service::get_local_migration_manager().register_listener(_migration_subscriber.get());
}

query_processor::~query_processor() {
}

future<> query_processor::stop() {
    service::get_local_migration_manager().unregister_listener(_migration_subscriber.get());
    return _authorized_prepared_cache.stop().finally([this] { return _prepared_cache.stop(); });
}

future<::shared_ptr<result_message>>
query_processor::process(const sstring_view& query_string, service::query_state& query_state, query_options& options) {
    log.trace("process: \"{}\"", query_string);
    tracing::trace(query_state.get_trace_state(), "Parsing a statement");
    auto p = get_statement(query_string, query_state.get_client_state());
    options.prepare(p->bound_names);
    auto cql_statement = p->statement;
    if (cql_statement->get_bound_terms() != options.get_values_count()) {
        throw exceptions::invalid_request_exception("Invalid amount of bind variables");
    }

    warn(unimplemented::cause::METRICS);
#if 0
        if (!queryState.getClientState().isInternal)
            metrics.regularStatementsExecuted.inc();
#endif
    tracing::trace(query_state.get_trace_state(), "Processing a statement");
    return process_statement_unprepared(std::move(cql_statement), query_state, options);
}

future<::shared_ptr<result_message>>
query_processor::process_statement_unprepared(
        ::shared_ptr<cql_statement> statement,
        service::query_state& query_state,
        const query_options& options) {
<<<<<<< HEAD
    return statement->check_access(query_state.get_client_state()).then([this, statement, &query_state, &options] () mutable {
        return process_authorized_statement(std::move(statement), query_state, options);
    });
}
=======
    return statement->check_access(query_state.get_client_state()).then_wrapped([this, statement, &query_state, &options](auto&& access_future) {
      bool failed = access_future.failed();
      return audit::inspect(statement, query_state, options, failed).then([this, statement, &query_state, &options, access_future = std::move(access_future)] () mutable {
        if (access_future.failed()) {
            std::rethrow_exception(access_future.get_exception());
        }
        auto& client_state = query_state.get_client_state();
>>>>>>> d540d5ff

future<::shared_ptr<result_message>>
query_processor::process_statement_prepared(
        statements::prepared_statement::checked_weak_ptr prepared,
        cql3::prepared_cache_key_type cache_key,
        service::query_state& query_state,
        const query_options& options,
        bool needs_authorization) {

    ::shared_ptr<cql_statement> statement = prepared->statement;
    future<> fut = make_ready_future<>();
    if (needs_authorization) {
        fut = statement->check_access(query_state.get_client_state()).then([this, &query_state, prepared = std::move(prepared), cache_key = std::move(cache_key)] () mutable {
            return _authorized_prepared_cache.insert(*query_state.get_client_state().user(), std::move(cache_key), std::move(prepared)).handle_exception([this] (auto eptr) {
                log.error("failed to cache the entry", eptr);
            });
        });
    }

    return fut.then([this, statement = std::move(statement), &query_state, &options] () mutable {
        return process_authorized_statement(std::move(statement), query_state, options);
    });
}

<<<<<<< HEAD
future<::shared_ptr<result_message>>
query_processor::process_authorized_statement(const ::shared_ptr<cql_statement> statement, service::query_state& query_state, const query_options& options) {
    auto& client_state = query_state.get_client_state();

    statement->validate(_proxy, client_state);

    auto fut = statement->execute(_proxy, query_state, options);

    return fut.then([statement] (auto msg) {
        if (msg) {
            return make_ready_future<::shared_ptr<result_message>>(std::move(msg));
        }
        return make_ready_future<::shared_ptr<result_message>>(::make_shared<result_message::void_message>());
=======
        return fut.then([statement] (auto msg) {
            if (msg) {
                return make_ready_future<::shared_ptr<result_message>>(std::move(msg));
            }
            return make_ready_future<::shared_ptr<result_message>>(
                ::make_shared<result_message::void_message>());
        });
      });
>>>>>>> d540d5ff
    });
}

future<::shared_ptr<cql_transport::messages::result_message::prepared>>
query_processor::prepare(sstring query_string, service::query_state& query_state) {
    auto& client_state = query_state.get_client_state();
    return prepare(std::move(query_string), client_state, client_state.is_thrift());
}

future<::shared_ptr<cql_transport::messages::result_message::prepared>>
query_processor::prepare(sstring query_string, const service::client_state& client_state, bool for_thrift) {
    using namespace cql_transport::messages;
    if (for_thrift) {
        return prepare_one<result_message::prepared::thrift>(
                std::move(query_string),
                client_state,
                compute_thrift_id, prepared_cache_key_type::thrift_id);
    } else {
        return prepare_one<result_message::prepared::cql>(
                std::move(query_string),
                client_state,
                compute_id,
                prepared_cache_key_type::cql_id);
    }
}

::shared_ptr<cql_transport::messages::result_message::prepared>
query_processor::get_stored_prepared_statement(
        const std::experimental::string_view& query_string,
        const sstring& keyspace,
        bool for_thrift) {
    using namespace cql_transport::messages;
    if (for_thrift) {
        return get_stored_prepared_statement_one<result_message::prepared::thrift>(
                query_string,
                keyspace,
                compute_thrift_id,
                prepared_cache_key_type::thrift_id);
    } else {
        return get_stored_prepared_statement_one<result_message::prepared::cql>(
                query_string,
                keyspace,
                compute_id,
                prepared_cache_key_type::cql_id);
    }
}

static bytes md5_calculate(const std::experimental::string_view& s) {
    constexpr size_t size = CryptoPP::Weak1::MD5::DIGESTSIZE;
    CryptoPP::Weak::MD5 hash;
    unsigned char digest[size];
    hash.CalculateDigest(digest, reinterpret_cast<const unsigned char*>(s.data()), s.size());
    return std::move(bytes{reinterpret_cast<const int8_t*>(digest), size});
}

static sstring hash_target(const std::experimental::string_view& query_string, const sstring& keyspace) {
    return keyspace + query_string.to_string();
}

prepared_cache_key_type query_processor::compute_id(
        const std::experimental::string_view& query_string,
        const sstring& keyspace) {
    return prepared_cache_key_type(md5_calculate(hash_target(query_string, keyspace)));
}

prepared_cache_key_type query_processor::compute_thrift_id(
        const std::experimental::string_view& query_string,
        const sstring& keyspace) {
    auto target = hash_target(query_string, keyspace);
    uint32_t h = 0;
    for (auto&& c : hash_target(query_string, keyspace)) {
        h = 31*h + c;
    }
    return prepared_cache_key_type(static_cast<int32_t>(h));
}

std::unique_ptr<prepared_statement>
query_processor::get_statement(const sstring_view& query, const service::client_state& client_state) {
    ::shared_ptr<raw::parsed_statement> statement = parse_statement(query);

    // Set keyspace for statement that require login
    auto cf_stmt = dynamic_pointer_cast<raw::cf_statement>(statement);
    if (cf_stmt) {
        cf_stmt->prepare_keyspace(client_state);
    }
    ++_stats.prepare_invocations;
    auto res = statement->prepare(_db.local(), _cql_stats);
    auto audit_info = res->statement->get_audit_info();
    if (audit_info) {
        audit_info->set_query_string(query);
    }
    return std::move(res);
}

::shared_ptr<raw::parsed_statement>
query_processor::parse_statement(const sstring_view& query) {
    try {
        auto statement = util::do_with_parser(query,  std::mem_fn(&cql3_parser::CqlParser::query));
        if (!statement) {
            throw exceptions::syntax_exception("Parsing failed");
        }
        return statement;
    } catch (const exceptions::recognition_exception& e) {
        throw exceptions::syntax_exception(sprint("Invalid or malformed CQL query string: %s", e.what()));
    } catch (const exceptions::cassandra_exception& e) {
        throw;
    } catch (const std::exception& e) {
        log.error("The statement: {} could not be parsed: {}", query, e.what());
        throw exceptions::syntax_exception(sprint("Failed parsing statement: [%s] reason: %s", query, e.what()));
    }
}

query_options query_processor::make_internal_options(
        const statements::prepared_statement::checked_weak_ptr& p,
        const std::initializer_list<data_value>& values,
        db::consistency_level cl,
        const timeout_config& timeout_config,
        int32_t page_size) {
    if (p->bound_names.size() != values.size()) {
        throw std::invalid_argument(
                sprint("Invalid number of values. Expecting %d but got %d", p->bound_names.size(), values.size()));
    }
    auto ni = p->bound_names.begin();
    std::vector<cql3::raw_value> bound_values;
    for (auto& v : values) {
        auto& n = *ni++;
        if (v.type() == bytes_type) {
            bound_values.push_back(cql3::raw_value::make_value(value_cast<bytes>(v)));
        } else if (v.is_null()) {
            bound_values.push_back(cql3::raw_value::make_null());
        } else {
            bound_values.push_back(cql3::raw_value::make_value(n->type->decompose(v)));
        }
    }
    if (page_size > 0) {
        ::shared_ptr<service::pager::paging_state> paging_state;
        db::consistency_level serial_consistency = db::consistency_level::SERIAL;
        api::timestamp_type ts = api::missing_timestamp;
        return query_options(
                cl,
                timeout_config,
                bound_values,
                cql3::query_options::specific_options{page_size, std::move(paging_state), serial_consistency, ts});
    }
    return query_options(cl, timeout_config, bound_values);
}

statements::prepared_statement::checked_weak_ptr query_processor::prepare_internal(const sstring& query_string) {
    auto& p = _internal_statements[query_string];
    if (p == nullptr) {
        auto np = parse_statement(query_string)->prepare(_db.local(), _cql_stats);
        np->statement->validate(_proxy, *_internal_state);
        p = std::move(np); // inserts it into map
    }
    return p->checked_weak_from_this();
}

future<::shared_ptr<untyped_result_set>>
query_processor::execute_internal(const sstring& query_string, const std::initializer_list<data_value>& values) {
    if (log.is_enabled(logging::log_level::trace)) {
        log.trace("execute_internal: \"{}\" ({})", query_string, ::join(", ", values));
    }
    return execute_internal(prepare_internal(query_string), values);
}

struct internal_query_state {
    sstring query_string;
    std::unique_ptr<query_options> opts;
    statements::prepared_statement::checked_weak_ptr p;
    bool more_results = true;
};

::shared_ptr<internal_query_state> query_processor::create_paged_state(const sstring& query_string,
        const std::initializer_list<data_value>& values, int32_t page_size) {
    auto p = prepare_internal(query_string);
    auto opts = make_internal_options(p, values, db::consistency_level::ONE, infinite_timeout_config, page_size);
    ::shared_ptr<internal_query_state> res = ::make_shared<internal_query_state>(
            internal_query_state{
                    query_string,
                    std::make_unique<cql3::query_options>(std::move(opts)), std::move(p),
                    true});
    return res;
}

bool query_processor::has_more_results(::shared_ptr<cql3::internal_query_state> state) const {
    if (state) {
        return state->more_results;
    }
    return false;
}

future<> query_processor::for_each_cql_result(
        ::shared_ptr<cql3::internal_query_state> state,
        std::function<stop_iteration(const cql3::untyped_result_set::row&)>&& f) {
    return do_with(seastar::shared_ptr<bool>(), [f, this, state](auto& is_done) mutable {
        is_done = seastar::make_shared<bool>(false);

        auto stop_when = [is_done]() {
            return *is_done;
        };
        auto do_resuls = [is_done, state, f, this]() mutable {
            return this->execute_paged_internal(
                    state).then([is_done, state, f, this](::shared_ptr<cql3::untyped_result_set> msg) mutable {
                if (msg->empty()) {
                    *is_done = true;
                } else {
                    if (!this->has_more_results(state)) {
                        *is_done = true;
                    }
                    for (auto& row : *msg) {
                        if (f(row) == stop_iteration::yes) {
                            *is_done = true;
                            break;
                        }
                    }
                }
            });
        };
        return do_until(stop_when, do_resuls);
    });
}

future<::shared_ptr<untyped_result_set>>
query_processor::execute_paged_internal(::shared_ptr<internal_query_state> state) {
    return state->p->statement->execute(_proxy, *_internal_state, *state->opts).then(
            [state, this](::shared_ptr<cql_transport::messages::result_message> msg) mutable {
        class visitor : public result_message::visitor_base {
            ::shared_ptr<internal_query_state> _state;
            query_processor& _qp;
        public:
            visitor(::shared_ptr<internal_query_state> state, query_processor& qp) : _state(state), _qp(qp) {
            }
            virtual ~visitor() = default;
            void visit(const result_message::rows& rmrs) override {
                auto& rs = rmrs.rs();
                if (rs.get_metadata().paging_state()) {
                    bool done = !rs.get_metadata().flags().contains<cql3::metadata::flag::HAS_MORE_PAGES>();

                    if (done) {
                        _state->more_results = false;
                    } else {
                        const service::pager::paging_state& st = *rs.get_metadata().paging_state();
                        shared_ptr<service::pager::paging_state> shrd = ::make_shared<service::pager::paging_state>(st);
                        _state->opts = std::make_unique<query_options>(std::move(_state->opts), shrd);
                        _state->p = _qp.prepare_internal(_state->query_string);
                    }
                } else {
                    _state->more_results = false;
                }
            }
        };
        visitor v(state, *this);
        if (msg != nullptr) {
            msg->accept(v);
        }
        return make_ready_future<::shared_ptr<untyped_result_set>>(::make_shared<untyped_result_set>(msg));
    });
}

future<::shared_ptr<untyped_result_set>>
query_processor::execute_internal(
        statements::prepared_statement::checked_weak_ptr p,
        const std::initializer_list<data_value>& values) {
    query_options opts = make_internal_options(p, values, db::consistency_level::ONE, infinite_timeout_config);
    return do_with(std::move(opts), [this, p = std::move(p)](auto& opts) {
        return p->statement->execute(
                _proxy,
                *_internal_state,
                opts).then([&opts, stmt = p->statement](auto msg) {
            return make_ready_future<::shared_ptr<untyped_result_set>>(::make_shared<untyped_result_set>(msg));
        });
    });
}

future<::shared_ptr<cql_transport::messages::result_message>>
query_processor::process_internal(
        statements::prepared_statement::checked_weak_ptr p,
        db::consistency_level cl,
        const std::initializer_list<data_value>& values) {
    auto opts = make_internal_options(p, values, cl);
    return do_with(std::move(opts), [this, p = std::move(p)](auto & opts) {
        return p->statement->execute(_proxy, *_internal_state, opts);
    });
}

future<::shared_ptr<untyped_result_set>>
query_processor::process(
        const sstring& query_string,
        db::consistency_level cl,
        const timeout_config& timeout_config,
        const std::initializer_list<data_value>& values,
        bool cache) {
    if (cache) {
        return process(prepare_internal(query_string), cl, timeout_config, values);
    } else {
        auto p = parse_statement(query_string)->prepare(_db.local(), _cql_stats);
        p->statement->validate(_proxy, *_internal_state);
        auto checked_weak_ptr = p->checked_weak_from_this();
        return process(std::move(checked_weak_ptr), cl, timeout_config, values).finally([p = std::move(p)] {});
    }
}

future<::shared_ptr<untyped_result_set>>
query_processor::process(
        statements::prepared_statement::checked_weak_ptr p,
        db::consistency_level cl,
        const timeout_config& timeout_config,
        const std::initializer_list<data_value>& values) {
<<<<<<< HEAD
    auto opts = make_internal_options(p, values, cl, timeout_config);
    return do_with(std::move(opts), [this, p = std::move(p)](auto & opts) {
        return p->statement->execute(_proxy, *_internal_state, opts).then([](auto msg) {
            return make_ready_future<::shared_ptr<untyped_result_set>>(::make_shared<untyped_result_set>(msg));
        });
=======
    return process_internal(std::move(p), cl, values).then([](auto msg) {
        return make_ready_future<::shared_ptr<untyped_result_set>>(::make_shared<untyped_result_set>(std::move(msg)));
>>>>>>> d540d5ff
    });
}

future<::shared_ptr<cql_transport::messages::result_message>>
query_processor::process_batch(
        ::shared_ptr<statements::batch_statement> batch,
        service::query_state& query_state,
<<<<<<< HEAD
        query_options& options,
        std::unordered_map<prepared_cache_key_type, authorized_prepared_statements_cache::value_type> pending_authorization_entries) {
    return batch->check_access(query_state.get_client_state()).then([this, &query_state, &options, batch, pending_authorization_entries = std::move(pending_authorization_entries)] () mutable {
        return parallel_for_each(pending_authorization_entries, [this, &query_state] (auto& e) {
            return _authorized_prepared_cache.insert(*query_state.get_client_state().user(), e.first, std::move(e.second)).handle_exception([this] (auto eptr) {
                log.error("failed to cache the entry", eptr);
            });
        }).then([this, &query_state, &options, batch] {
            batch->validate();
            batch->validate(_proxy, query_state.get_client_state());
            return batch->execute(_proxy, query_state, options);
        });
=======
        query_options& options) {
    return batch->check_access(query_state.get_client_state()).then_wrapped([this, &query_state, &options, batch] (auto&& access_future) {
      bool failed = access_future.failed();
      return audit::inspect(batch, query_state, options, failed).then([this, &query_state, &options, batch, access_future = std::move(access_future)] () mutable {
        if (access_future.failed()) {
            std::rethrow_exception(access_future.get_exception());
        }
        batch->validate();
        batch->validate(_proxy, query_state.get_client_state());
        return batch->execute(_proxy, query_state, options);
      });
>>>>>>> d540d5ff
    });
}

query_processor::migration_subscriber::migration_subscriber(query_processor* qp) : _qp{qp} {
}

void query_processor::migration_subscriber::on_create_keyspace(const sstring& ks_name) {
}

void query_processor::migration_subscriber::on_create_column_family(const sstring& ks_name, const sstring& cf_name) {
}

void query_processor::migration_subscriber::on_create_user_type(const sstring& ks_name, const sstring& type_name) {
}

void query_processor::migration_subscriber::on_create_function(const sstring& ks_name, const sstring& function_name) {
    log.warn("{} event ignored", __func__);
}

void query_processor::migration_subscriber::on_create_aggregate(const sstring& ks_name, const sstring& aggregate_name) {
    log.warn("{} event ignored", __func__);
}

void query_processor::migration_subscriber::on_create_view(const sstring& ks_name, const sstring& view_name) {
}

void query_processor::migration_subscriber::on_update_keyspace(const sstring& ks_name) {
}

void query_processor::migration_subscriber::on_update_column_family(
        const sstring& ks_name,
        const sstring& cf_name,
        bool columns_changed) {
    // #1255: Ignoring columns_changed deliberately.
    log.info("Column definitions for {}.{} changed, invalidating related prepared statements", ks_name, cf_name);
    remove_invalid_prepared_statements(ks_name, cf_name);
}

void query_processor::migration_subscriber::on_update_user_type(const sstring& ks_name, const sstring& type_name) {
}

void query_processor::migration_subscriber::on_update_function(const sstring& ks_name, const sstring& function_name) {
}

void query_processor::migration_subscriber::on_update_aggregate(const sstring& ks_name, const sstring& aggregate_name) {
}

void query_processor::migration_subscriber::on_update_view(
        const sstring& ks_name,
        const sstring& view_name, bool columns_changed) {
}

void query_processor::migration_subscriber::on_drop_keyspace(const sstring& ks_name) {
    remove_invalid_prepared_statements(ks_name, std::experimental::nullopt);
}

void query_processor::migration_subscriber::on_drop_column_family(const sstring& ks_name, const sstring& cf_name) {
    remove_invalid_prepared_statements(ks_name, cf_name);
}

void query_processor::migration_subscriber::on_drop_user_type(const sstring& ks_name, const sstring& type_name) {
}

void query_processor::migration_subscriber::on_drop_function(const sstring& ks_name, const sstring& function_name) {
    log.warn("{} event ignored", __func__);
}

void query_processor::migration_subscriber::on_drop_aggregate(const sstring& ks_name, const sstring& aggregate_name) {
    log.warn("{} event ignored", __func__);
}

void query_processor::migration_subscriber::on_drop_view(const sstring& ks_name, const sstring& view_name) {
    remove_invalid_prepared_statements(ks_name, view_name);
}

void query_processor::migration_subscriber::remove_invalid_prepared_statements(
        sstring ks_name,
        std::experimental::optional<sstring> cf_name) {
    _qp->_prepared_cache.remove_if([&] (::shared_ptr<cql_statement> stmt) {
        return this->should_invalidate(ks_name, cf_name, stmt);
    });
}

bool query_processor::migration_subscriber::should_invalidate(
        sstring ks_name,
        std::experimental::optional<sstring> cf_name,
        ::shared_ptr<cql_statement> statement) {
    return statement->depends_on_keyspace(ks_name) && (!cf_name || statement->depends_on_column_family(*cf_name));
}

}<|MERGE_RESOLUTION|>--- conflicted
+++ resolved
@@ -248,20 +248,16 @@
         ::shared_ptr<cql_statement> statement,
         service::query_state& query_state,
         const query_options& options) {
-<<<<<<< HEAD
-    return statement->check_access(query_state.get_client_state()).then([this, statement, &query_state, &options] () mutable {
-        return process_authorized_statement(std::move(statement), query_state, options);
-    });
-}
-=======
-    return statement->check_access(query_state.get_client_state()).then_wrapped([this, statement, &query_state, &options](auto&& access_future) {
+    return statement->check_access(query_state.get_client_state()).then_wrapped([this, statement, &query_state, &options](auto&& access_future) mutable {
       bool failed = access_future.failed();
       return audit::inspect(statement, query_state, options, failed).then([this, statement, &query_state, &options, access_future = std::move(access_future)] () mutable {
         if (access_future.failed()) {
             std::rethrow_exception(access_future.get_exception());
         }
-        auto& client_state = query_state.get_client_state();
->>>>>>> d540d5ff
+        return process_authorized_statement(std::move(statement), query_state, options);
+      });
+    });
+}
 
 future<::shared_ptr<result_message>>
 query_processor::process_statement_prepared(
@@ -286,7 +282,6 @@
     });
 }
 
-<<<<<<< HEAD
 future<::shared_ptr<result_message>>
 query_processor::process_authorized_statement(const ::shared_ptr<cql_statement> statement, service::query_state& query_state, const query_options& options) {
     auto& client_state = query_state.get_client_state();
@@ -300,16 +295,6 @@
             return make_ready_future<::shared_ptr<result_message>>(std::move(msg));
         }
         return make_ready_future<::shared_ptr<result_message>>(::make_shared<result_message::void_message>());
-=======
-        return fut.then([statement] (auto msg) {
-            if (msg) {
-                return make_ready_future<::shared_ptr<result_message>>(std::move(msg));
-            }
-            return make_ready_future<::shared_ptr<result_message>>(
-                ::make_shared<result_message::void_message>());
-        });
-      });
->>>>>>> d540d5ff
     });
 }
 
@@ -588,8 +573,9 @@
 query_processor::process_internal(
         statements::prepared_statement::checked_weak_ptr p,
         db::consistency_level cl,
+        const timeout_config& timeout_config,
         const std::initializer_list<data_value>& values) {
-    auto opts = make_internal_options(p, values, cl);
+    auto opts = make_internal_options(p, values, cl, timeout_config);
     return do_with(std::move(opts), [this, p = std::move(p)](auto & opts) {
         return p->statement->execute(_proxy, *_internal_state, opts);
     });
@@ -618,16 +604,11 @@
         db::consistency_level cl,
         const timeout_config& timeout_config,
         const std::initializer_list<data_value>& values) {
-<<<<<<< HEAD
     auto opts = make_internal_options(p, values, cl, timeout_config);
     return do_with(std::move(opts), [this, p = std::move(p)](auto & opts) {
         return p->statement->execute(_proxy, *_internal_state, opts).then([](auto msg) {
             return make_ready_future<::shared_ptr<untyped_result_set>>(::make_shared<untyped_result_set>(msg));
         });
-=======
-    return process_internal(std::move(p), cl, values).then([](auto msg) {
-        return make_ready_future<::shared_ptr<untyped_result_set>>(::make_shared<untyped_result_set>(std::move(msg)));
->>>>>>> d540d5ff
     });
 }
 
@@ -635,32 +616,24 @@
 query_processor::process_batch(
         ::shared_ptr<statements::batch_statement> batch,
         service::query_state& query_state,
-<<<<<<< HEAD
         query_options& options,
         std::unordered_map<prepared_cache_key_type, authorized_prepared_statements_cache::value_type> pending_authorization_entries) {
-    return batch->check_access(query_state.get_client_state()).then([this, &query_state, &options, batch, pending_authorization_entries = std::move(pending_authorization_entries)] () mutable {
+    return batch->check_access(query_state.get_client_state()).then_wrapped([this, &query_state, &options, batch, pending_authorization_entries = std::move(pending_authorization_entries)] (future<> access_future) mutable {
         return parallel_for_each(pending_authorization_entries, [this, &query_state] (auto& e) {
             return _authorized_prepared_cache.insert(*query_state.get_client_state().user(), e.first, std::move(e.second)).handle_exception([this] (auto eptr) {
                 log.error("failed to cache the entry", eptr);
             });
-        }).then([this, &query_state, &options, batch] {
+        }).then([this, &query_state, &options, batch, access_future = std::move(access_future)] () mutable {
+          bool failed = access_future.failed();
+          return audit::inspect(batch, query_state, options, failed).then([this, &query_state, &options, batch, access_future = std::move(access_future)] () mutable {
+            if (access_future.failed()) {
+                std::rethrow_exception(access_future.get_exception());
+            }
             batch->validate();
             batch->validate(_proxy, query_state.get_client_state());
             return batch->execute(_proxy, query_state, options);
+	  });
         });
-=======
-        query_options& options) {
-    return batch->check_access(query_state.get_client_state()).then_wrapped([this, &query_state, &options, batch] (auto&& access_future) {
-      bool failed = access_future.failed();
-      return audit::inspect(batch, query_state, options, failed).then([this, &query_state, &options, batch, access_future = std::move(access_future)] () mutable {
-        if (access_future.failed()) {
-            std::rethrow_exception(access_future.get_exception());
-        }
-        batch->validate();
-        batch->validate(_proxy, query_state.get_client_state());
-        return batch->execute(_proxy, query_state, options);
-      });
->>>>>>> d540d5ff
     });
 }
 
