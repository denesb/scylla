--- conflicted
+++ resolved
@@ -81,12 +81,9 @@
     gms::feature _per_table_partitioners_feature;
     gms::feature _per_table_caching_feature;
     gms::feature _digest_for_null_values_feature;
-<<<<<<< HEAD
+    gms::feature _alternator_streams_feature;
     gms::feature _in_memory_tables;
     gms::feature _workload_prioritization;
-=======
-    gms::feature _alternator_streams_feature;
->>>>>>> 413e03ce
 
 public:
     bool cluster_supports_user_defined_functions() const {
@@ -156,17 +153,16 @@
         return bool(_lwt_feature);
     }
 
-<<<<<<< HEAD
+    bool cluster_supports_alternator_streams() const {
+        return bool(_alternator_streams_feature);
+    }
+
     const gms::feature& cluster_supports_in_memory_tables() const {
         return _in_memory_tables;
     }
 
     const gms::feature& cluster_supports_workload_prioritization() const {
         return _workload_prioritization;
-=======
-    bool cluster_supports_alternator_streams() const {
-        return bool(_alternator_streams_feature);
->>>>>>> 413e03ce
     }
 };
 
