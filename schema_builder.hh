/*
 * Copyright (C) 2015 ScyllaDB
 */

/*
 * This file is part of Scylla.
 *
 * See the LICENSE.PROPRIETARY file in the top-level directory for licensing information.
 */

#pragma once

#include "schema.hh"
#include "database_fwd.hh"
#include "cdc/log.hh"
#include "dht/i_partitioner.hh"

struct schema_builder {
public:
    enum class compact_storage { no, yes };
private:
    schema::raw_schema _raw;
    std::optional<compact_storage> _compact_storage;
    std::optional<table_schema_version> _version;
    std::optional<raw_view_info> _view_info;
    schema_builder(const schema::raw_schema&);
public:
    schema_builder(std::string_view ks_name, std::string_view cf_name,
            std::optional<utils::UUID> = { },
            data_type regular_column_name_type = utf8_type);
    schema_builder(const schema_ptr);

    schema_builder& set_uuid(const utils::UUID& id) {
        _raw._id = id;
        return *this;
    }
    const utils::UUID& uuid() const {
        return _raw._id;
    }
    schema_builder& set_regular_column_name_type(const data_type& t) {
        _raw._regular_column_name_type = t;
        return *this;
    }
    schema_builder& set_default_validation_class(const data_type& t) {
        _raw._default_validation_class = t;
        return *this;
    }
    const data_type& regular_column_name_type() const {
        return _raw._regular_column_name_type;
    }
    const sstring& ks_name() const {
        return _raw._ks_name;
    }
    const sstring& cf_name() const {
        return _raw._cf_name;
    }
    schema_builder& set_comment(const sstring& s) {
        _raw._comment = s;
        return *this;
    }
    const sstring& comment() const {
        return _raw._comment;
    }
    schema_builder& set_default_time_to_live(gc_clock::duration t) {
        _raw._default_time_to_live = t;
        return *this;
    }
    gc_clock::duration default_time_to_live() const {
        return _raw._default_time_to_live;
    }

    schema_builder& set_gc_grace_seconds(int32_t gc_grace_seconds) {
        _raw._gc_grace_seconds = gc_grace_seconds;
        return *this;
    }

    int32_t get_gc_grace_seconds() const {
        return _raw._gc_grace_seconds;
    }

    schema_builder& set_dc_local_read_repair_chance(double chance) {
        _raw._dc_local_read_repair_chance = chance;
        return *this;
    }

    double get_dc_local_read_repair_chance() const {
        return _raw._dc_local_read_repair_chance;
    }

    schema_builder& set_read_repair_chance(double chance) {
        _raw._read_repair_chance = chance;
        return *this;
    }

    double get_read_repair_chance() const {
        return _raw._read_repair_chance;
    }

    schema_builder& set_crc_check_chance(double chance) {
        _raw._crc_check_chance = chance;
        return *this;
    }

    double get_crc_check_chance() const {
        return _raw._crc_check_chance;
    }

    schema_builder& set_min_compaction_threshold(int32_t t) {
        _raw._min_compaction_threshold = t;
        return *this;
    }

    int32_t get_min_compaction_threshold() const {
        return _raw._min_compaction_threshold;
    }

    schema_builder& set_max_compaction_threshold(int32_t t) {
        _raw._max_compaction_threshold = t;
        return *this;
    }

    int32_t get_max_compaction_threshold() const {
        return _raw._max_compaction_threshold;
    }

    schema_builder& set_compaction_enabled(bool enabled) {
        _raw._compaction_enabled = enabled;
        return *this;
    }

    bool compaction_enabled() const {
        return _raw._compaction_enabled;
    }

    schema_builder& set_min_index_interval(int32_t t) {
        _raw._min_index_interval = t;
        return *this;
    }

    int32_t get_min_index_interval() const {
        return _raw._min_index_interval;
    }

    schema_builder& set_max_index_interval(int32_t t) {
        _raw._max_index_interval = t;
        return *this;
    }

    int32_t get_max_index_interval() const {
        return _raw._max_index_interval;
    }

    schema_builder& set_memtable_flush_period(int32_t t) {
        _raw._memtable_flush_period = t;
        return *this;
    }

    int32_t get_memtable_flush_period() const {
        return _raw._memtable_flush_period;
    }

    schema_builder& set_speculative_retry(sstring retry_sstring) {
        _raw._speculative_retry = speculative_retry::from_sstring(retry_sstring);
        return *this;
    }

    const speculative_retry& get_speculative_retry() const {
        return _raw._speculative_retry;
    }

    schema_builder& set_bloom_filter_fp_chance(double fp) {
        _raw._bloom_filter_fp_chance = fp;
        return *this;
    }
    double get_bloom_filter_fp_chance() const {
        return _raw._bloom_filter_fp_chance;
    }
    schema_builder& set_compressor_params(const compression_parameters& cp) {
        _raw._compressor_params = cp;
        return *this;
    }
    schema_builder& set_extensions(schema::extensions_map exts) {
        _raw._extensions = std::move(exts);
        return *this;
    }
    const schema::extensions_map& get_extensions() const {
        return _raw._extensions;
    }
    schema_builder& set_compaction_strategy(sstables::compaction_strategy_type type) {
        _raw._compaction_strategy = type;
        return *this;
    }

    schema_builder& set_compaction_strategy_options(std::map<sstring, sstring> options) {
        _raw._compaction_strategy_options = std::move(options);
        return *this;
    }

    schema_builder& set_caching_options(caching_options c) {
        _raw._caching_options = std::move(c);
        return *this;
    }

    schema_builder& set_is_dense(bool is_dense) {
        _raw._is_dense = is_dense;
        return *this;
    }

    schema_builder& set_is_compound(bool is_compound) {
        _raw._is_compound = is_compound;
        return *this;
    }

    schema_builder& set_is_counter(bool is_counter) {
        _raw._is_counter = is_counter;
        return *this;
    }

    schema_builder& set_wait_for_sync_to_commitlog(bool sync) {
        _raw._wait_for_sync = sync;
        return *this;
    }
<<<<<<< HEAD

    schema_builder& set_in_memory(bool in_memory) {
        _raw._in_memory = in_memory;
        return *this;
    }

    bool get_in_memory() const {
        return _raw._in_memory;
    }

=======
    schema_builder& with_partitioner(sstring name, unsigned shard_count, unsigned sharding_ignore_msb_bits);
    // Use only for tests!!!
    schema_builder& with_partitioner_for_tests_only(const dht::i_partitioner&);
>>>>>>> 7401a63e
    class default_names {
    public:
        default_names(const schema_builder&);
        default_names(const schema::raw_schema&);

        sstring partition_key_name();
        sstring clustering_name();
        sstring compact_value_name();
    private:
        sstring unique_name(const sstring&, size_t&, size_t) const;
        const schema::raw_schema& _raw;
        size_t _partition_index, _clustering_index, _compact_index;
    };

    column_definition& find_column(const cql3::column_identifier&);
    schema_builder& with_column(const column_definition& c);
    schema_builder& with_column(bytes name, data_type type, column_kind kind = column_kind::regular_column, column_view_virtual view_virtual = column_view_virtual::no);
    schema_builder& with_column(bytes name, data_type type, column_kind kind, column_id component_index, column_view_virtual view_virtual = column_view_virtual::no, column_computation_ptr computation = nullptr);
    schema_builder& with_computed_column(bytes name, data_type type, column_kind kind, column_computation_ptr computation);
    schema_builder& remove_column(bytes name);
    schema_builder& without_column(sstring name, api::timestamp_type timestamp);
    schema_builder& without_column(sstring name, data_type, api::timestamp_type timestamp);
    schema_builder& rename_column(bytes from, bytes to);
    schema_builder& alter_column_type(bytes name, data_type new_type);
    schema_builder& mark_column_computed(bytes name, column_computation_ptr computation);

    // Adds information about collection that existed in the past but the column
    // has since been removed. For adding colllections that are still alive
    // use with_column().
    schema_builder& with_collection(bytes name, data_type type);

    schema_builder& with(compact_storage);
    schema_builder& with_version(table_schema_version);

    schema_builder& with_view_info(utils::UUID base_id, sstring base_name, bool include_all_columns, sstring where_clause);
    schema_builder& with_view_info(const schema& base_schema, bool include_all_columns, sstring where_clause) {
        return with_view_info(base_schema.id(), base_schema.cf_name(), include_all_columns, where_clause);
    }

    schema_builder& with_index(const index_metadata& im);
    schema_builder& without_index(const sstring& name);
    schema_builder& without_indexes();

    default_names get_default_names() const {
        return default_names(_raw);
    }

    // Equivalent to with(cp).build()
    schema_ptr build(compact_storage cp);

    schema_ptr build();
private:
    friend class default_names;
    void prepare_dense_schema(schema::raw_schema& raw);
};<|MERGE_RESOLUTION|>--- conflicted
+++ resolved
@@ -220,22 +220,20 @@
         _raw._wait_for_sync = sync;
         return *this;
     }
-<<<<<<< HEAD
-
-    schema_builder& set_in_memory(bool in_memory) {
-        _raw._in_memory = in_memory;
-        return *this;
-    }
-
-    bool get_in_memory() const {
-        return _raw._in_memory;
-    }
-
-=======
+
     schema_builder& with_partitioner(sstring name, unsigned shard_count, unsigned sharding_ignore_msb_bits);
     // Use only for tests!!!
     schema_builder& with_partitioner_for_tests_only(const dht::i_partitioner&);
->>>>>>> 7401a63e
+
+    schema_builder& set_in_memory(bool in_memory) {
+        _raw._in_memory = in_memory;
+        return *this;
+    }
+
+    bool get_in_memory() const {
+        return _raw._in_memory;
+    }
+
     class default_names {
     public:
         default_names(const schema_builder&);
