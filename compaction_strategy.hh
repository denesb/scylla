/*
 * Copyright (C) 2015 ScyllaDB
 */

/*
 * This file is part of Scylla.
 *
 * See the LICENSE.PROPRIETARY file in the top-level directory for licensing information.
 */

#pragma once

#include <seastar/core/future.hh>
#include <seastar/util/noncopyable_function.hh>

#include "schema_fwd.hh"
#include "sstables/shared_sstable.hh"
#include "exceptions/exceptions.hh"
#include "sstables/compaction_backlog_manager.hh"
#include "compaction_strategy_type.hh"

class table;
using column_family = table;

class flat_mutation_reader;
struct mutation_source_metadata;

namespace sstables {

<<<<<<< HEAD
enum class compaction_strategy_type {
    null,
    major,
    size_tiered,
    leveled,
    date_tiered,
    time_window,
    in_memory,
    incremental,
};

=======
>>>>>>> 9d9d54c8
class compaction_strategy_impl;
class sstable;
class sstable_set;
struct compaction_descriptor;
struct resharding_descriptor;

using reader_consumer = noncopyable_function<future<> (flat_mutation_reader)>;

class compaction_strategy {
    ::shared_ptr<compaction_strategy_impl> _compaction_strategy_impl;
public:
    compaction_strategy(::shared_ptr<compaction_strategy_impl> impl);

    compaction_strategy();
    ~compaction_strategy();
    compaction_strategy(const compaction_strategy&);
    compaction_strategy(compaction_strategy&&);
    compaction_strategy& operator=(compaction_strategy&&);

    // Return a list of sstables to be compacted after applying the strategy.
    compaction_descriptor get_sstables_for_compaction(column_family& cfs, std::vector<shared_sstable> candidates);

    compaction_descriptor get_major_compaction_job(column_family& cf, std::vector<shared_sstable> candidates);

    std::vector<resharding_descriptor> get_resharding_jobs(column_family& cf, std::vector<shared_sstable> candidates);

    // Some strategies may look at the compacted and resulting sstables to
    // get some useful information for subsequent compactions.
    void notify_completion(const std::vector<shared_sstable>& removed, const std::vector<shared_sstable>& added);

    // Return if parallel compaction is allowed by strategy.
    bool parallel_compaction() const;

    // Return if optimization to rule out sstables based on clustering key filter should be applied.
    bool use_clustering_key_filter() const;

    // Return true if compaction strategy doesn't care if a sstable belonging to partial sstable run is compacted.
    bool can_compact_partial_runs() const;

    // An estimation of number of compaction for strategy to be satisfied.
    int64_t estimated_pending_compactions(column_family& cf) const;

    static sstring name(compaction_strategy_type type) {
        switch (type) {
        case compaction_strategy_type::null:
            return "NullCompactionStrategy";
        case compaction_strategy_type::major:
            return "MajorCompactionStrategy";
        case compaction_strategy_type::size_tiered:
            return "SizeTieredCompactionStrategy";
        case compaction_strategy_type::leveled:
            return "LeveledCompactionStrategy";
        case compaction_strategy_type::date_tiered:
            return "DateTieredCompactionStrategy";
        case compaction_strategy_type::time_window:
            return "TimeWindowCompactionStrategy";
        case compaction_strategy_type::in_memory:
            return "InMemoryCompactionStrategy";
        case compaction_strategy_type::incremental:
            return "IncrementalCompactionStrategy";
        default:
            throw std::runtime_error("Invalid Compaction Strategy");
        }
    }

    static compaction_strategy_type type(const sstring& name) {
        auto pos = name.find("org.apache.cassandra.db.compaction.");
        sstring short_name = (pos == sstring::npos) ? name : name.substr(pos + 35);
        if (short_name == "NullCompactionStrategy") {
            return compaction_strategy_type::null;
        } else if (short_name == "MajorCompactionStrategy") {
            return compaction_strategy_type::major;
        } else if (short_name == "SizeTieredCompactionStrategy") {
            return compaction_strategy_type::size_tiered;
        } else if (short_name == "LeveledCompactionStrategy") {
            return compaction_strategy_type::leveled;
        } else if (short_name == "DateTieredCompactionStrategy") {
            return compaction_strategy_type::date_tiered;
        } else if (short_name == "TimeWindowCompactionStrategy") {
            return compaction_strategy_type::time_window;
        } else if (short_name == "InMemoryCompactionStrategy") {
            return compaction_strategy_type::in_memory;
        } else if (short_name == "IncrementalCompactionStrategy") {
            return compaction_strategy_type::incremental;
        } else {
            throw exceptions::configuration_exception(format("Unable to find compaction strategy class '{}'", name));
        }
    }

    compaction_strategy_type type() const;

    sstring name() const {
        return name(type());
    }

    sstable_set make_sstable_set(schema_ptr schema) const;

    compaction_backlog_tracker& get_backlog_tracker();

    uint64_t adjust_partition_estimate(const mutation_source_metadata& ms_meta, uint64_t partition_estimate);

    reader_consumer make_interposer_consumer(const mutation_source_metadata& ms_meta, reader_consumer end_consumer);

    // Returns whether or not interposer consumer is used by a given strategy.
    bool use_interposer_consumer() const;
};

// Creates a compaction_strategy object from one of the strategies available.
compaction_strategy make_compaction_strategy(compaction_strategy_type strategy, const std::map<sstring, sstring>& options);

}<|MERGE_RESOLUTION|>--- conflicted
+++ resolved
@@ -27,20 +27,6 @@
 
 namespace sstables {
 
-<<<<<<< HEAD
-enum class compaction_strategy_type {
-    null,
-    major,
-    size_tiered,
-    leveled,
-    date_tiered,
-    time_window,
-    in_memory,
-    incremental,
-};
-
-=======
->>>>>>> 9d9d54c8
 class compaction_strategy_impl;
 class sstable;
 class sstable_set;
