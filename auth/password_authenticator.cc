/*
 * Licensed to the Apache Software Foundation (ASF) under one
 * or more contributor license agreements.  See the NOTICE file
 * distributed with this work for additional information
 * regarding copyright ownership.  The ASF licenses this file
 * to you under the Apache License, Version 2.0 (the
 * "License"); you may not use this file except in compliance
 * with the License.  You may obtain a copy of the License at
 *
 *     http://www.apache.org/licenses/LICENSE-2.0
 *
 * Unless required by applicable law or agreed to in writing, software
 * distributed under the License is distributed on an "AS IS" BASIS,
 * WITHOUT WARRANTIES OR CONDITIONS OF ANY KIND, either express or implied.
 * See the License for the specific language governing permissions and
 * limitations under the License.
 */

/*
 * Copyright (C) 2016 ScyllaDB
 *
 * Modified by ScyllaDB
 */

/*
 * This file is part of Scylla.
 *
 * See the LICENSE.PROPRIETARY file in the top-level directory for licensing information.
 */

#include "auth/password_authenticator.hh"

#include <algorithm>
#include <chrono>
#include <random>
#include <string_view>
#include <optional>

#include <boost/algorithm/cxx11/all_of.hpp>
#include <seastar/core/reactor.hh>

#include "auth/authenticated_user.hh"
#include "auth/common.hh"
#include "auth/passwords.hh"
#include "auth/roles-metadata.hh"
#include "cql3/untyped_result_set.hh"
#include "log.hh"
#include "service/migration_manager.hh"
#include "utils/class_registrator.hh"
#include "database.hh"

namespace auth {

const sstring& password_authenticator_name() {
    static const sstring name = meta::AUTH_PACKAGE_NAME + "PasswordAuthenticator";
    return name;
}

// name of the hash column.
static const sstring SALTED_HASH = "salted_hash";
static const sstring DEFAULT_USER_NAME = meta::DEFAULT_SUPERUSER_NAME;
static const sstring DEFAULT_USER_PASSWORD = meta::DEFAULT_SUPERUSER_NAME;

static logging::logger plogger("password_authenticator");

// To ensure correct initialization order, we unfortunately need to use a string literal.
static const class_registrator<
        authenticator,
        password_authenticator,
        cql3::query_processor&,
        ::service::migration_manager&> password_auth_reg("org.apache.cassandra.auth.PasswordAuthenticator");

static thread_local auto rng_for_salt = std::default_random_engine(std::random_device{}());

password_authenticator::~password_authenticator() {
}

password_authenticator::password_authenticator(cql3::query_processor& qp, ::service::migration_manager& mm)
    : _qp(qp)
    , _migration_manager(mm)
    , _stopped(make_ready_future<>()) {
}

static bool has_salted_hash(const cql3::untyped_result_set_row& row) {
    return !row.get_or<sstring>(SALTED_HASH, "").empty();
}

static const sstring update_row_query = format("UPDATE {} SET {} = ? WHERE {} = ?",
        meta::roles_table::qualified_name(),
        SALTED_HASH,
        meta::roles_table::role_col_name);

static const sstring legacy_table_name{"credentials"};

bool password_authenticator::legacy_metadata_exists() const {
    return _qp.db().has_schema(meta::AUTH_KS, legacy_table_name);
}

future<> password_authenticator::migrate_legacy_metadata() const {
    plogger.info("Starting migration of legacy authentication metadata.");
    static const sstring query = format("SELECT * FROM {}.{}", meta::AUTH_KS, legacy_table_name);

    return _qp.process(
            query,
            db::consistency_level::QUORUM,
            internal_distributed_timeout_config()).then([this](::shared_ptr<cql3::untyped_result_set> results) {
        return do_for_each(*results, [this](const cql3::untyped_result_set_row& row) {
            auto username = row.get_as<sstring>("username");
            auto salted_hash = row.get_as<sstring>(SALTED_HASH);

            return _qp.process(
                    update_row_query,
                    consistency_for_user(username),
                    internal_distributed_timeout_config(),
                    {std::move(salted_hash), username}).discard_result();
        }).finally([results] {});
    }).then([] {
       plogger.info("Finished migrating legacy authentication metadata.");
    }).handle_exception([](std::exception_ptr ep) {
        plogger.error("Encountered an error during migration!");
        std::rethrow_exception(ep);
    });
}

future<> password_authenticator::create_default_if_missing() const {
    return default_role_row_satisfies(_qp, &has_salted_hash).then([this](bool exists) {
        if (!exists) {
            return _qp.process(
                    update_row_query,
                    db::consistency_level::QUORUM,
                    internal_distributed_timeout_config(),
                    {passwords::hash(DEFAULT_USER_PASSWORD, rng_for_salt), DEFAULT_USER_NAME}).then([](auto&&) {
                plogger.info("Created default superuser authentication record.");
            });
        }

        return make_ready_future<>();
    });
}

future<> password_authenticator::start() {
     return once_among_shards([this] {
         auto f = create_metadata_table_if_missing(
                 meta::roles_table::name,
                 _qp,
                 meta::roles_table::creation_query(),
                 _migration_manager);

         _stopped = do_after_system_ready(_as, [this] {
             return async([this] {
                 wait_for_schema_agreement(_migration_manager, _qp.db(), _as).get0();

                 if (any_nondefault_role_row_satisfies(_qp, &has_salted_hash).get0()) {
                     if (legacy_metadata_exists()) {
                         plogger.warn("Ignoring legacy authentication metadata since nondefault data already exist.");
                     }

                     return;
                 }

                 if (legacy_metadata_exists()) {
                     migrate_legacy_metadata().get0();
                     return;
                 }

                 create_default_if_missing().get0();
             });
         });

         return f;
     });
 }

future<> password_authenticator::stop() {
    _as.request_abort();
    return _stopped.handle_exception_type([] (const sleep_aborted&) { }).handle_exception_type([](const abort_requested_exception&) {});
}

db::consistency_level password_authenticator::consistency_for_user(std::string_view role_name) {
    if (role_name == DEFAULT_USER_NAME) {
        return db::consistency_level::QUORUM;
    }
    return db::consistency_level::LOCAL_ONE;
}

const sstring& password_authenticator::qualified_java_name() const {
    return password_authenticator_name();
}

bool password_authenticator::require_authentication() const {
    return true;
}

authentication_option_set password_authenticator::supported_options() const {
    return authentication_option_set{authentication_option::password};
}

authentication_option_set password_authenticator::alterable_options() const {
    return authentication_option_set{authentication_option::password};
}

future<authenticated_user> password_authenticator::authenticate(
                const credentials_map& credentials) const {
    if (!credentials.count(USERNAME_KEY)) {
        throw exceptions::authentication_exception(format("Required key '{}' is missing", USERNAME_KEY));
    }
    if (!credentials.count(PASSWORD_KEY)) {
        throw exceptions::authentication_exception(format("Required key '{}' is missing", PASSWORD_KEY));
    }

    auto& username = credentials.at(USERNAME_KEY);
    auto& password = credentials.at(PASSWORD_KEY);

    // Here was a thread local, explicit cache of prepared statement. In normal execution this is
    // fine, but since we in testing set up and tear down system over and over, we'd start using
    // obsolete prepared statements pretty quickly.
    // Rely on query processing caching statements instead, and lets assume
    // that a map lookup string->statement is not gonna kill us much.
    return futurize_apply([this, username, password] {
        static const sstring query = format("SELECT {} FROM {} WHERE {} = ?",
                SALTED_HASH,
                meta::roles_table::qualified_name(),
                meta::roles_table::role_col_name);

        return _qp.process(
                query,
                consistency_for_user(username),
                internal_distributed_timeout_config(),
                {username},
                true);
    }).then_wrapped([=](future<::shared_ptr<cql3::untyped_result_set>> f) {
        try {
            auto res = f.get0();
            auto salted_hash = std::optional<sstring>();
            if (!res->empty()) {
                salted_hash = res->one().get_opt<sstring>(SALTED_HASH);
            }
            if (!salted_hash || !passwords::check(password, *salted_hash)) {
                throw exceptions::authentication_exception("Username and/or password are incorrect");
            }
            return make_ready_future<authenticated_user>(username);
        } catch (std::system_error &) {
            std::throw_with_nested(exceptions::authentication_exception("Could not verify password"));
        } catch (exceptions::request_execution_exception& e) {
            std::throw_with_nested(exceptions::authentication_exception(e.what()));
        } catch (exceptions::authentication_exception& e) {
            std::throw_with_nested(e);
        } catch (...) {
            std::throw_with_nested(exceptions::authentication_exception("authentication failed"));
        }
    });
}

future<> password_authenticator::create(std::string_view role_name, const authentication_options& options) const {
    if (!options.password) {
        return make_ready_future<>();
    }

    return _qp.process(
            update_row_query,
            consistency_for_user(role_name),
            internal_distributed_timeout_config(),
            {passwords::hash(*options.password, rng_for_salt), sstring(role_name)}).discard_result();
}

future<> password_authenticator::alter(std::string_view role_name, const authentication_options& options) const {
    if (!options.password) {
        return make_ready_future<>();
    }

    static const sstring query = format("UPDATE {} SET {} = ? WHERE {} = ?",
            meta::roles_table::qualified_name(),
            SALTED_HASH,
            meta::roles_table::role_col_name);

    return _qp.process(
            query,
            consistency_for_user(role_name),
            internal_distributed_timeout_config(),
            {passwords::hash(*options.password, rng_for_salt), sstring(role_name)}).discard_result();
}

future<> password_authenticator::drop(std::string_view name) const {
    static const sstring query = format("DELETE {} FROM {} WHERE {} = ?",
            SALTED_HASH,
            meta::roles_table::qualified_name(),
            meta::roles_table::role_col_name);

    return _qp.process(
            query, consistency_for_user(name),
            internal_distributed_timeout_config(),
            {sstring(name)}).discard_result();
}

future<custom_options> password_authenticator::query_custom_options(std::string_view role_name) const {
    return make_ready_future<custom_options>();
}

const resource_set& password_authenticator::protected_resources() const {
    static const resource_set resources({make_data_resource(meta::AUTH_KS, meta::roles_table::name)});
    return resources;
}

<<<<<<< HEAD
::shared_ptr<authenticator::sasl_challenge> password_authenticator::new_sasl_challenge() const {
    class plain_text_password_challenge : public sasl_challenge {
        const password_authenticator& _self;

    public:
        plain_text_password_challenge(const password_authenticator& self) : _self(self) {
        }

        /**
         * SASL PLAIN mechanism specifies that credentials are encoded in a
         * sequence of UTF-8 bytes, delimited by 0 (US-ASCII NUL).
         * The form is : {code}authzId<NUL>authnId<NUL>password<NUL>{code}
         * authzId is optional, and in fact we don't care about it here as we'll
         * set the authzId to match the authnId (that is, there is no concept of
         * a user being authorized to act on behalf of another).
         *
         * @param bytes encoded credentials string sent by the client
         * @return map containing the username/password pairs in the form an IAuthenticator
         * would expect
         * @throws javax.security.sasl.SaslException
         */
        bytes evaluate_response(bytes_view client_response) override {
            plogger.debug("Decoding credentials from client token");

            sstring username, password;

            auto b = client_response.crbegin();
            auto e = client_response.crend();
            auto i = b;

            while (i != e) {
                if (*i == 0) {
                    sstring tmp(i.base(), b.base());
                    if (password.empty()) {
                        password = std::move(tmp);
                    } else if (username.empty()) {
                        username = std::move(tmp);
                    }
                    b = ++i;
                    continue;
                }
                ++i;
            }

            if (username.empty()) {
                throw exceptions::authentication_exception("Authentication ID must not be null");
            }
            if (password.empty()) {
                throw exceptions::authentication_exception("Password must not be null");
            }

            _credentials[USERNAME_KEY] = std::move(username);
            _credentials[PASSWORD_KEY] = std::move(password);
            _complete = true;
            return {};
        }

        bool is_complete() const override {
            return _complete;
        }

        future<authenticated_user> get_authenticated_user() const override {
            return _self.authenticate(_credentials);
        }
        const sstring& get_username() override {
            return _credentials[USERNAME_KEY];
        }
    private:
        credentials_map _credentials;
        bool _complete = false;
    };
    return ::make_shared<plain_text_password_challenge>(*this);
=======
::shared_ptr<sasl_challenge> password_authenticator::new_sasl_challenge() const {
    return ::make_shared<plain_sasl_challenge>([this](std::string_view username, std::string_view password) {
        credentials_map credentials{};
        credentials[USERNAME_KEY] = sstring(username);
        credentials[PASSWORD_KEY] = sstring(password);
        return this->authenticate(credentials);
    });
>>>>>>> 7c968f4a
}

}<|MERGE_RESOLUTION|>--- conflicted
+++ resolved
@@ -301,80 +301,6 @@
     return resources;
 }
 
-<<<<<<< HEAD
-::shared_ptr<authenticator::sasl_challenge> password_authenticator::new_sasl_challenge() const {
-    class plain_text_password_challenge : public sasl_challenge {
-        const password_authenticator& _self;
-
-    public:
-        plain_text_password_challenge(const password_authenticator& self) : _self(self) {
-        }
-
-        /**
-         * SASL PLAIN mechanism specifies that credentials are encoded in a
-         * sequence of UTF-8 bytes, delimited by 0 (US-ASCII NUL).
-         * The form is : {code}authzId<NUL>authnId<NUL>password<NUL>{code}
-         * authzId is optional, and in fact we don't care about it here as we'll
-         * set the authzId to match the authnId (that is, there is no concept of
-         * a user being authorized to act on behalf of another).
-         *
-         * @param bytes encoded credentials string sent by the client
-         * @return map containing the username/password pairs in the form an IAuthenticator
-         * would expect
-         * @throws javax.security.sasl.SaslException
-         */
-        bytes evaluate_response(bytes_view client_response) override {
-            plogger.debug("Decoding credentials from client token");
-
-            sstring username, password;
-
-            auto b = client_response.crbegin();
-            auto e = client_response.crend();
-            auto i = b;
-
-            while (i != e) {
-                if (*i == 0) {
-                    sstring tmp(i.base(), b.base());
-                    if (password.empty()) {
-                        password = std::move(tmp);
-                    } else if (username.empty()) {
-                        username = std::move(tmp);
-                    }
-                    b = ++i;
-                    continue;
-                }
-                ++i;
-            }
-
-            if (username.empty()) {
-                throw exceptions::authentication_exception("Authentication ID must not be null");
-            }
-            if (password.empty()) {
-                throw exceptions::authentication_exception("Password must not be null");
-            }
-
-            _credentials[USERNAME_KEY] = std::move(username);
-            _credentials[PASSWORD_KEY] = std::move(password);
-            _complete = true;
-            return {};
-        }
-
-        bool is_complete() const override {
-            return _complete;
-        }
-
-        future<authenticated_user> get_authenticated_user() const override {
-            return _self.authenticate(_credentials);
-        }
-        const sstring& get_username() override {
-            return _credentials[USERNAME_KEY];
-        }
-    private:
-        credentials_map _credentials;
-        bool _complete = false;
-    };
-    return ::make_shared<plain_text_password_challenge>(*this);
-=======
 ::shared_ptr<sasl_challenge> password_authenticator::new_sasl_challenge() const {
     return ::make_shared<plain_sasl_challenge>([this](std::string_view username, std::string_view password) {
         credentials_map credentials{};
@@ -382,7 +308,6 @@
         credentials[PASSWORD_KEY] = sstring(password);
         return this->authenticate(credentials);
     });
->>>>>>> 7c968f4a
 }
 
 }