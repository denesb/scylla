/*
 * Copyright (C) 2015 ScyllaDB
 */

/*
 * This file is part of Scylla.
 *
 * See the LICENSE.PROPRIETARY file in the top-level directory for licensing information.
 */
#pragma once

#include <seastar/core/sstring.hh>
#include <seastar/core/future.hh>
#include <seastar/core/distributed.hh>
#include "auth/service.hh"
#include "db/system_distributed_keyspace.hh"
#include "database_fwd.hh"
#include "log.hh"
#include "seastarx.hh"

namespace db {
class extensions;
class seed_provider_type;
namespace view {
class view_update_generator;
}
}

namespace gms {
class feature_service;
class gossiper;
}

namespace qos {
class service_level_controller;
}

extern logging::logger startlog;

class bad_configuration_error : public std::exception {};

<<<<<<< HEAD
void init_storage_service(distributed<database>& db, sharded<auth::service>& auth_service, sharded<db::system_distributed_keyspace>& sys_dist_ks,
        sharded<db::view::view_update_generator>& view_update_generator, sharded<gms::feature_service>& feature_service, sharded<qos::service_level_controller>& sl_controller);
=======
void init_storage_service(distributed<database>& db, sharded<gms::gossiper>& gossiper, sharded<auth::service>& auth_service, sharded<db::system_distributed_keyspace>& sys_dist_ks,
        sharded<db::view::view_update_generator>& view_update_generator, sharded<gms::feature_service>& feature_service);
>>>>>>> b1bba0c1

struct init_scheduling_config {
    scheduling_group streaming;
    scheduling_group statement;
    scheduling_group gossip;
};

<<<<<<< HEAD
void init_ms_fd_gossiper(sharded<qos::service_level_controller>& sl_controller
                , sharded<gms::feature_service>& features
=======
void init_ms_fd_gossiper(sharded<gms::gossiper>& gossiper
                , sharded<gms::feature_service>& features
                , db::config& cfg
>>>>>>> b1bba0c1
                , sstring listen_address
                , uint16_t storage_port
                , uint16_t ssl_storage_port
                , bool tcp_nodelay_inter_dc
                , sstring ms_encrypt_what
                , sstring ms_trust_store
                , sstring ms_cert
                , sstring ms_key
                , sstring ms_tls_prio
                , bool ms_client_auth
                , sstring ms_compress
                , db::seed_provider_type seed_provider
                , size_t available_memory
                , init_scheduling_config scheduling_config
                , sstring cluster_name = "Test Cluster"
                , double phi = 8
                , bool sltba = false);

/**
 * Very simplistic config registry. Allows hooking in a config object
 * to the "main" sequence.
 */
class configurable {
public:
    configurable() {
        // We auto register. Not that like cycle is assumed to be forever
        // and scope should be managed elsewhere.
        register_configurable(*this);
    }
    virtual ~configurable()
    {}
    // Hook to add command line options and/or add main config options
    virtual void append_options(db::config&, boost::program_options::options_description_easy_init&)
    {};
    // Called after command line is parsed and db/config populated.
    // Hooked config can for example take this oppurtunity to load any file(s).
    virtual future<> initialize(const boost::program_options::variables_map&) {
        return make_ready_future();
    }
    virtual future<> initialize(const boost::program_options::variables_map& map, const db::config& cfg, db::extensions& exts) {
        return initialize(map);
    }

    // visible for testing
    static std::vector<std::reference_wrapper<configurable>>& configurables();
    static future<> init_all(const boost::program_options::variables_map&, const db::config&, db::extensions&);
    static future<> init_all(const db::config&, db::extensions&);
    static void append_all(db::config&, boost::program_options::options_description_easy_init&);
private:
    static void register_configurable(configurable &);
};<|MERGE_RESOLUTION|>--- conflicted
+++ resolved
@@ -39,13 +39,8 @@
 
 class bad_configuration_error : public std::exception {};
 
-<<<<<<< HEAD
-void init_storage_service(distributed<database>& db, sharded<auth::service>& auth_service, sharded<db::system_distributed_keyspace>& sys_dist_ks,
+void init_storage_service(distributed<database>& db, sharded<gms::gossiper>& gossiper, sharded<auth::service>& auth_service, sharded<db::system_distributed_keyspace>& sys_dist_ks,
         sharded<db::view::view_update_generator>& view_update_generator, sharded<gms::feature_service>& feature_service, sharded<qos::service_level_controller>& sl_controller);
-=======
-void init_storage_service(distributed<database>& db, sharded<gms::gossiper>& gossiper, sharded<auth::service>& auth_service, sharded<db::system_distributed_keyspace>& sys_dist_ks,
-        sharded<db::view::view_update_generator>& view_update_generator, sharded<gms::feature_service>& feature_service);
->>>>>>> b1bba0c1
 
 struct init_scheduling_config {
     scheduling_group streaming;
@@ -53,14 +48,10 @@
     scheduling_group gossip;
 };
 
-<<<<<<< HEAD
 void init_ms_fd_gossiper(sharded<qos::service_level_controller>& sl_controller
-                , sharded<gms::feature_service>& features
-=======
-void init_ms_fd_gossiper(sharded<gms::gossiper>& gossiper
+                , sharded<gms::gossiper>& gossiper
                 , sharded<gms::feature_service>& features
                 , db::config& cfg
->>>>>>> b1bba0c1
                 , sstring listen_address
                 , uint16_t storage_port
                 , uint16_t ssl_storage_port
