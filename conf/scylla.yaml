--- conflicted
+++ resolved
@@ -780,28 +780,7 @@
 # prometheus address
 # By default, Scylla binds all interfaces to the prometheus API
 # It is possible to restrict the listening address to a specific one
-<<<<<<< HEAD
 # prometheus_address: 0.0.0.0
-
-# Distribution of data among cores (shards) within a node
-#
-# Scylla distributes data within a node among shards, using a round-robin
-# strategy:
-#  [shard0] [shard1] ... [shardN-1] [shard0] [shard1] ... [shardN-1] ...
-#
-# Scylla versions 1.6 and below used just one repetition of the pattern;
-# this intefered with data placement among nodes (vnodes).
-#
-# Scylla versions 1.7 and above use 4096 repetitions of the pattern; this
-# provides for better data distribution.
-#
-# the value below is log (base 2) of the number of repetitions.
-#
-# Set to 0 to avoid rewriting all data when upgrading from Scylla 1.6 and
-# below.
-#
-# Keep at 12 for new clusters.
-murmur3_partitioner_ignore_msb_bits: 12
 
 #
 # audit setting
@@ -818,7 +797,4 @@
 #
 # List of keyspaces that should be fully audited.
 # All tables in those keyspaces will be audited
-# audit-keyspaces: "<keyspace_name>,<keyspace_name>"
-=======
-# prometheus_address: 0.0.0.0
->>>>>>> f5f6cf20
+# audit-keyspaces: "<keyspace_name>,<keyspace_name>"