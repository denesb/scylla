--- conflicted
+++ resolved
@@ -782,7 +782,6 @@
 # It is possible to restrict the listening address to a specific one
 # prometheus_address: 0.0.0.0
 
-<<<<<<< HEAD
 #
 # audit setting
 # by default, Scylla does not audit anything.
@@ -799,7 +798,7 @@
 # List of keyspaces that should be fully audited.
 # All tables in those keyspaces will be audited
 # audit-keyspaces: "<keyspace_name>,<keyspace_name>"
-=======
+
 # Distribution of data among cores (shards) within a node
 #
 # Scylla distributes data within a node among shards, using a round-robin
@@ -818,5 +817,4 @@
 # below.
 #
 # Keep at 12 for new clusters.
-murmur3_partitioner_ignore_msb_bits: 12
->>>>>>> de48966a
+murmur3_partitioner_ignore_msb_bits: 12