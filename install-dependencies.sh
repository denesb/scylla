#!/bin/bash
#
# This file is open source software, licensed to you under the terms
# of the Apache License, Version 2.0 (the "License").  See the NOTICE file
# distributed with this work for additional information regarding copyright
# ownership.  You may not use this file except in compliance with the License.
#
# You may obtain a copy of the License at
#
#   http://www.apache.org/licenses/LICENSE-2.0
#
# Unless required by applicable law or agreed to in writing,
# software distributed under the License is distributed on an
# "AS IS" BASIS, WITHOUT WARRANTIES OR CONDITIONS OF ANY
# KIND, either express or implied.  See the License for the
# specific language governing permissions and limitations
# under the License.
#

# os-release may be missing in container environment by default.
if [ -f "/etc/os-release" ]; then
    . /etc/os-release
elif [ -f "/etc/arch-release" ]; then
    export ID=arch
else
    echo "/etc/os-release missing."
    exit 1
fi

bash seastar/install-dependencies.sh

debian_base_packages=(
    liblua5.3-dev
    python3-pyparsing
    python3-colorama
    libsnappy-dev
    libjsoncpp-dev
    rapidjson-dev
    scylla-libthrift010-dev
    scylla-antlr35-c++-dev
    thrift-compiler
    git
    pigz
    libunistring-dev
    slapd
    ldap-utils
)

fedora_packages=(
    lua-devel
    yaml-cpp-devel
    thrift-devel
    antlr3-tool
    antlr3-C++-devel
    jsoncpp-devel
    rapidjson-devel
    snappy-devel
    systemd-devel
    git
    python
    sudo
    java-1.8.0-openjdk-headless
    ant
    ant-junit
    maven
    pystache
    patchelf
    python3
    python3-PyYAML
    python3-pyudev
    python3-setuptools
    python3-urwid
    python3-pyparsing
    python3-requests
    python3-pyudev
    python3-setuptools
    python3-magic
    python3-psutil
    python3-cassandra-driver
    python3-colorama
    dnf-utils
    pigz
    net-tools
    tar
    gzip
    gawk
    util-linux
    ethtool
    hwloc
    glibc-langpack-en
<<<<<<< HEAD
    openldap-servers
    openldap-devel
    toxiproxy
=======
    lld
>>>>>>> 5137b596
)

centos_packages=(
    yaml-cpp-devel
    thrift-devel
    scylla-antlr35-tool
    scylla-antlr35-C++-devel
    jsoncpp-devel snappy-devel
    rapidjson-devel
    scylla-boost163-static
    scylla-python34-pyparsing20
    systemd-devel
    pigz
    openldap-servers
    openldap-devel
)

# 1) glibc 2.30-3 has sys/sdt.h (systemtap include)
#    some old containers may contain glibc older,
#    so enforce update on that one.
# 2) if problems with signatures, ensure having fresh
#    archlinux-keyring: pacman -Sy archlinux-keyring && pacman -Syyu
# 3) aur installations require having sudo and being
#    a sudoer. makepkg does not work otherwise.
#
# aur: antlr3, antlr3-cpp-headers-git
arch_packages=(
    base-devel
    filesystem
    git
    glibc
    jsoncpp
    lua
    python-pyparsing
    python3
    rapidjson
    snappy
    thrift
)

if [ "$ID" = "ubuntu" ] || [ "$ID" = "debian" ]; then
    apt-get -y install "${debian_base_packages[@]}"
    if [ "$VERSION_ID" = "8" ]; then
        apt-get -y install libsystemd-dev scylla-antlr35 libyaml-cpp-dev
    elif [ "$VERSION_ID" = "14.04" ]; then
        apt-get -y install scylla-antlr35 libyaml-cpp-dev
    elif [ "$VERSION_ID" = "9" ]; then
        apt-get -y install libsystemd-dev antlr3 scylla-libyaml-cpp05-dev
    else
        apt-get -y install libsystemd-dev antlr3 libyaml-cpp-dev
    fi
    apt-get -y install libssl-dev
    
    echo -e "Configure example:\n\t./configure.py --enable-dpdk --mode=release --static-thrift --static-boost --static-yaml-cpp --compiler=/opt/scylladb/bin/g++-7 --cflags=\"-I/opt/scylladb/include -L/opt/scylladb/lib/x86-linux-gnu/\" --ldflags=\"-Wl,-rpath=/opt/scylladb/lib\""
elif [ "$ID" = "fedora" ]; then
    fedora_packages+=(openssl-devel)
    if rpm -q --quiet yum-utils; then
        echo
        echo "This script will install dnf-utils package, witch will conflict with currently installed package: yum-utils"
        echo "Please remove the package and try to run this script again."
        exit 1
    fi
    yum install -y "${fedora_packages[@]}"
elif [ "$ID" = "centos" ]; then
    centos_packages+=(openssl-devel)
    yum install -y "${centos_packages[@]}"
    echo -e "Configure example:\n\tpython3.4 ./configure.py --enable-dpdk --mode=release --static-boost --compiler=/opt/scylladb/bin/g++-7.3 --python python3.4 --ldflag=-Wl,-rpath=/opt/scylladb/lib64 --cflags=-I/opt/scylladb/include --with-antlr3=/opt/scylladb/bin/antlr3"
elif [ "$ID" == "arch" ]; then
    # main
    if [ "$EUID" -eq "0" ]; then
        pacman -Sy --needed --noconfirm "${arch_packages[@]}"
    else
        echo "scylla: You now ran $0 as non-root. Run it again as root to execute the pacman part of the installation." 1>&2
    fi

    # aur
    if [ ! -x /usr/bin/antlr3 ]; then
        echo "Installing aur/antlr3..."
        if (( EUID == 0 )); then
            echo "You now ran $0 as root. This can only update dependencies with pacman. Please run again it as non-root to complete the AUR part of the installation." 1>&2
            exit 1
        fi
        TEMP=$(mktemp -d)
        pushd "$TEMP" > /dev/null || exit 1
        git clone --depth 1 https://aur.archlinux.org/antlr3.git
        cd antlr3 || exit 1
        makepkg -si
        popd > /dev/null || exit 1
    fi
    if [ ! -f /usr/include/antlr3.hpp ]; then
        echo "Installing aur/antlr3-cpp-headers-git..."
        if (( EUID == 0 )); then
            echo "You now ran $0 as root. This can only update dependencies with pacman. Please run again it as non-root to complete the AUR part of the installation." 1>&2
            exit 1
        fi
        TEMP=$(mktemp -d)
        pushd "$TEMP" > /dev/null || exit 1
        git clone --depth 1 https://aur.archlinux.org/antlr3-cpp-headers-git.git
        cd antlr3-cpp-headers-git || exit 1
        makepkg -si
        popd > /dev/null || exit 1
    fi
    echo -e "Configure example:\n\t./configure.py\n\tninja release"
fi<|MERGE_RESOLUTION|>--- conflicted
+++ resolved
@@ -88,13 +88,10 @@
     ethtool
     hwloc
     glibc-langpack-en
-<<<<<<< HEAD
+    lld
     openldap-servers
     openldap-devel
     toxiproxy
-=======
-    lld
->>>>>>> 5137b596
 )
 
 centos_packages=(
