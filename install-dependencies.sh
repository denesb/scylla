#!/bin/bash
#
# This file is open source software, licensed to you under the terms
# of the Apache License, Version 2.0 (the "License").  See the NOTICE file
# distributed with this work for additional information regarding copyright
# ownership.  You may not use this file except in compliance with the License.
#
# You may obtain a copy of the License at
#
#   http://www.apache.org/licenses/LICENSE-2.0
#
# Unless required by applicable law or agreed to in writing,
# software distributed under the License is distributed on an
# "AS IS" BASIS, WITHOUT WARRANTIES OR CONDITIONS OF ANY
# KIND, either express or implied.  See the License for the
# specific language governing permissions and limitations
# under the License.
#

# os-release may be missing in container environment by default.
if [ -f "/etc/os-release" ]; then
    . /etc/os-release
elif [ -f "/etc/arch-release" ]; then
    export ID=arch
else
    echo "/etc/os-release missing."
    exit 1
fi

bash seastar/install-dependencies.sh

debian_base_packages=(
    liblua5.3-dev
    python3-pyparsing
    python3-colorama
    libsnappy-dev
    libjsoncpp-dev
    rapidjson-dev
    scylla-libthrift010-dev
    scylla-antlr35-c++-dev
    thrift-compiler
    git
    pigz
    libunistring-dev
<<<<<<< HEAD
    slapd
    ldap-utils
=======
    libzstd-dev
>>>>>>> 218b7d5b
)

fedora_packages=(
    lua-devel
    yaml-cpp-devel
    thrift-devel
    antlr3-tool
    antlr3-C++-devel
    jsoncpp-devel
    rapidjson-devel
    snappy-devel
    systemd-devel
    git
    python
    sudo
    java-1.8.0-openjdk-headless
    ant
    ant-junit
    maven
    patchelf
    python3
    python3-pip
    python3-PyYAML
    python3-pyudev
    python3-setuptools
    python3-urwid
    python3-pyparsing
    python3-requests
    python3-pyudev
    python3-setuptools
    python3-magic
    python3-psutil
    python3-colorama
    python3-boto3
    python3-pytest
    python3-distro
    dnf-utils
    pigz
    net-tools
    tar
    gzip
    gawk
    util-linux
    ethtool
    hwloc
    glibc-langpack-en
    lld
    xxhash-devel
<<<<<<< HEAD
    openldap-servers
    openldap-devel
    toxiproxy
=======
    makeself
    libzstd-static libzstd-devel
>>>>>>> 218b7d5b
)

centos_packages=(
    yaml-cpp-devel
    thrift-devel
    scylla-antlr35-tool
    scylla-antlr35-C++-devel
    jsoncpp-devel snappy-devel
    rapidjson-devel
    scylla-boost163-static
    scylla-python34-pyparsing20
    systemd-devel
    pigz
    openldap-servers
    openldap-devel
)

# 1) glibc 2.30-3 has sys/sdt.h (systemtap include)
#    some old containers may contain glibc older,
#    so enforce update on that one.
# 2) if problems with signatures, ensure having fresh
#    archlinux-keyring: pacman -Sy archlinux-keyring && pacman -Syyu
# 3) aur installations require having sudo and being
#    a sudoer. makepkg does not work otherwise.
#
# aur: antlr3, antlr3-cpp-headers-git
arch_packages=(
    base-devel
    filesystem
    git
    glibc
    jsoncpp
    lua
    python-pyparsing
    python3
    rapidjson
    snappy
    thrift
)

if [ "$ID" = "ubuntu" ] || [ "$ID" = "debian" ]; then
    apt-get -y install "${debian_base_packages[@]}"
    if [ "$VERSION_ID" = "8" ]; then
        apt-get -y install libsystemd-dev scylla-antlr35 libyaml-cpp-dev
    elif [ "$VERSION_ID" = "14.04" ]; then
        apt-get -y install scylla-antlr35 libyaml-cpp-dev
    elif [ "$VERSION_ID" = "9" ]; then
        apt-get -y install libsystemd-dev antlr3 scylla-libyaml-cpp05-dev
    else
        apt-get -y install libsystemd-dev antlr3 libyaml-cpp-dev
    fi
    apt-get -y install libssl-dev
    
    echo -e "Configure example:\n\t./configure.py --enable-dpdk --mode=release --static-thrift --static-boost --static-yaml-cpp --compiler=/opt/scylladb/bin/g++-7 --cflags=\"-I/opt/scylladb/include -L/opt/scylladb/lib/x86-linux-gnu/\" --ldflags=\"-Wl,-rpath=/opt/scylladb/lib\""
elif [ "$ID" = "fedora" ]; then
    fedora_packages+=(openssl-devel)
    if rpm -q --quiet yum-utils; then
        echo
        echo "This script will install dnf-utils package, witch will conflict with currently installed package: yum-utils"
        echo "Please remove the package and try to run this script again."
        exit 1
    fi
    yum install -y "${fedora_packages[@]}"
    pip3 install pystache cassandra-driver
elif [ "$ID" = "centos" ]; then
    centos_packages+=(openssl-devel)
    yum install -y "${centos_packages[@]}"
    echo -e "Configure example:\n\tpython3.4 ./configure.py --enable-dpdk --mode=release --static-boost --compiler=/opt/scylladb/bin/g++-7.3 --python python3.4 --ldflag=-Wl,-rpath=/opt/scylladb/lib64 --cflags=-I/opt/scylladb/include --with-antlr3=/opt/scylladb/bin/antlr3"
elif [ "$ID" == "arch" ]; then
    # main
    if [ "$EUID" -eq "0" ]; then
        pacman -Sy --needed --noconfirm "${arch_packages[@]}"
    else
        echo "scylla: You now ran $0 as non-root. Run it again as root to execute the pacman part of the installation." 1>&2
    fi

    # aur
    if [ ! -x /usr/bin/antlr3 ]; then
        echo "Installing aur/antlr3..."
        if (( EUID == 0 )); then
            echo "You now ran $0 as root. This can only update dependencies with pacman. Please run again it as non-root to complete the AUR part of the installation." 1>&2
            exit 1
        fi
        TEMP=$(mktemp -d)
        pushd "$TEMP" > /dev/null || exit 1
        git clone --depth 1 https://aur.archlinux.org/antlr3.git
        cd antlr3 || exit 1
        makepkg -si
        popd > /dev/null || exit 1
    fi
    if [ ! -f /usr/include/antlr3.hpp ]; then
        echo "Installing aur/antlr3-cpp-headers-git..."
        if (( EUID == 0 )); then
            echo "You now ran $0 as root. This can only update dependencies with pacman. Please run again it as non-root to complete the AUR part of the installation." 1>&2
            exit 1
        fi
        TEMP=$(mktemp -d)
        pushd "$TEMP" > /dev/null || exit 1
        git clone --depth 1 https://aur.archlinux.org/antlr3-cpp-headers-git.git
        cd antlr3-cpp-headers-git || exit 1
        makepkg -si
        popd > /dev/null || exit 1
    fi
    echo -e "Configure example:\n\t./configure.py\n\tninja release"
fi<|MERGE_RESOLUTION|>--- conflicted
+++ resolved
@@ -42,12 +42,9 @@
     git
     pigz
     libunistring-dev
-<<<<<<< HEAD
+    libzstd-dev
     slapd
     ldap-utils
-=======
-    libzstd-dev
->>>>>>> 218b7d5b
 )
 
 fedora_packages=(
@@ -96,14 +93,11 @@
     glibc-langpack-en
     lld
     xxhash-devel
-<<<<<<< HEAD
+    makeself
+    libzstd-static libzstd-devel
     openldap-servers
     openldap-devel
     toxiproxy
-=======
-    makeself
-    libzstd-static libzstd-devel
->>>>>>> 218b7d5b
 )
 
 centos_packages=(
