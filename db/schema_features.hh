/*
 * Copyright (C) 2019 ScyllaDB
 */

/*
 * This file is part of Scylla.
 *
 * Scylla is free software: you can redistribute it and/or modify
 * it under the terms of the GNU Affero General Public License as published by
 * the Free Software Foundation, either version 3 of the License, or
 * (at your option) any later version.
 *
 * Scylla is distributed in the hope that it will be useful,
 * but WITHOUT ANY WARRANTY; without even the implied warranty of
 * MERCHANTABILITY or FITNESS FOR A PARTICULAR PURPOSE.  See the
 * GNU General Public License for more details.
 *
 * You should have received a copy of the GNU General Public License
 * along with Scylla.  If not, see <http://www.gnu.org/licenses/>.
 */

#pragma once

#include "enum_set.hh"

namespace db {

enum class schema_feature {
    VIEW_VIRTUAL_COLUMNS,

    // When set, the schema digest is calcualted in a way such that it doesn't change after all
    // tombstones in an empty partition expire.
    // See https://github.com/scylladb/scylla/issues/4485
    DIGEST_INSENSITIVE_TO_EXPIRY,
<<<<<<< HEAD
    IN_MEMORY_TABLES,
=======
    COMPUTED_COLUMNS,
>>>>>>> 3af8431a
};

using schema_features = enum_set<super_enum<schema_feature,
    schema_feature::VIEW_VIRTUAL_COLUMNS,
    schema_feature::DIGEST_INSENSITIVE_TO_EXPIRY,
<<<<<<< HEAD
    schema_feature::IN_MEMORY_TABLES
=======
    schema_feature::COMPUTED_COLUMNS
>>>>>>> 3af8431a
    >>;

}<|MERGE_RESOLUTION|>--- conflicted
+++ resolved
@@ -32,21 +32,15 @@
     // tombstones in an empty partition expire.
     // See https://github.com/scylladb/scylla/issues/4485
     DIGEST_INSENSITIVE_TO_EXPIRY,
-<<<<<<< HEAD
+    COMPUTED_COLUMNS,
     IN_MEMORY_TABLES,
-=======
-    COMPUTED_COLUMNS,
->>>>>>> 3af8431a
 };
 
 using schema_features = enum_set<super_enum<schema_feature,
     schema_feature::VIEW_VIRTUAL_COLUMNS,
     schema_feature::DIGEST_INSENSITIVE_TO_EXPIRY,
-<<<<<<< HEAD
+    schema_feature::COMPUTED_COLUMNS,
     schema_feature::IN_MEMORY_TABLES
-=======
-    schema_feature::COMPUTED_COLUMNS
->>>>>>> 3af8431a
     >>;
 
 }