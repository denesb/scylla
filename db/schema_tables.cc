--- conflicted
+++ resolved
@@ -1696,12 +1696,9 @@
     auto ckey = clustering_key::from_singular(*s, table->cf_name());
     mutation m(scylla_tables(), pkey);
     m.set_clustered_cell(ckey, "version", utils::UUID(table->version()), timestamp);
-<<<<<<< HEAD
+    store_map(m, ckey, "cdc", timestamp, table->cdc_options().to_map());
     m.set_clustered_cell(ckey, "in_memory", table->is_in_memory(), timestamp);
 
-=======
-    store_map(m, ckey, "cdc", timestamp, table->cdc_options().to_map());
->>>>>>> dfac5424
     return m;
 }
 
