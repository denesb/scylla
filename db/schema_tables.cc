--- conflicted
+++ resolved
@@ -664,12 +664,8 @@
                 if (is_system_keyspace(partition_key)) {
                     continue;
                 }
-<<<<<<< HEAD
                 mut = redact_columns_for_missing_features(std::move(mut), features);
-                results.emplace_back(freeze(mut));
-=======
                 results.emplace_back(mut);
->>>>>>> a09479e6
             }
             return results;
         });
