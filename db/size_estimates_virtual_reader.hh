--- conflicted
+++ resolved
@@ -113,15 +113,12 @@
         }
         return make_ready_future<>();
     }
-<<<<<<< HEAD
     virtual size_t buffer_size() const override {
         if (_partition_reader) {
             return flat_mutation_reader::impl::buffer_size() + _partition_reader->buffer_size();
         }
         return flat_mutation_reader::impl::buffer_size();
     }
-=======
->>>>>>> d540d5ff
     /**
      * Returns the primary ranges for the local node.
      * Used for testing as well.
