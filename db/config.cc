--- conflicted
+++ resolved
@@ -678,7 +678,12 @@
     , enable_shard_aware_drivers(this, "enable_shard_aware_drivers", value_status::Used, true, "Enable native transport drivers to use connection-per-shard for better performance")
     , enable_ipv6_dns_lookup(this, "enable_ipv6_dns_lookup", value_status::Used, false, "Use IPv6 address resolution")
     , abort_on_internal_error(this, "abort_on_internal_error", liveness::LiveUpdate, value_status::Used, false, "Abort the server instead of throwing exception when internal invariants are violated")
-<<<<<<< HEAD
+    , max_partition_key_restrictions_per_query(this, "max_partition_key_restrictions_per_query", liveness::LiveUpdate, value_status::Used, 100,
+            "Maximum number of distinct partition keys restrictions per query. This limit places a bound on the size of IN tuples, "
+            "especially when multiple partition key columns have IN restrictions. Increasing this value can result in server instability.")
+    , max_clustering_key_restrictions_per_query(this, "max_clustering_key_restrictions_per_query", liveness::LiveUpdate, value_status::Used, 100,
+            "Maximum number of distinct clustering key restrictions per query. This limit places a bound on the size of IN tuples, "
+            "especially when multiple clustering key columns have IN restrictions. Increasing this value can result in server instability.")
     , audit(this, "audit", value_status::Used, "none",
         "Controls the audit feature:\n"
         "\n"
@@ -688,14 +693,6 @@
     , audit_tables(this, "audit_tables", value_status::Used, "", "Comma separated list of table names (<keyspace>.<table>) that will be audited.")
     , audit_keyspaces(this, "audit_keyspaces", value_status::Used, "", "Comma separated list of keyspaces that will be audited. All tables in those keyspaces will be audited")
     , audit_syslog_write_buffer_size(this, "audit_syslog_write_buffer_size", value_status::Used, 1048576, "The size (in bytes) of a write buffer used when writting to syslog socket.")
-=======
-    , max_partition_key_restrictions_per_query(this, "max_partition_key_restrictions_per_query", liveness::LiveUpdate, value_status::Used, 100,
-            "Maximum number of distinct partition keys restrictions per query. This limit places a bound on the size of IN tuples, "
-            "especially when multiple partition key columns have IN restrictions. Increasing this value can result in server instability.")
-    , max_clustering_key_restrictions_per_query(this, "max_clustering_key_restrictions_per_query", liveness::LiveUpdate, value_status::Used, 100,
-            "Maximum number of distinct clustering key restrictions per query. This limit places a bound on the size of IN tuples, "
-            "especially when multiple clustering key columns have IN restrictions. Increasing this value can result in server instability.")
->>>>>>> 080989d2
 
     , default_log_level(this, "default_log_level", value_status::Used)
     , logger_log_level(this, "logger_log_level", value_status::Used)
