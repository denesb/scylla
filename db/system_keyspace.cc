--- conflicted
+++ resolved
@@ -1696,14 +1696,9 @@
     auto slice = partition_slice_builder(*schema).build();
     auto cmd = make_lw_shared<query::read_command>(schema->id(), schema->version(),
         std::move(slice), std::numeric_limits<uint32_t>::max());
-<<<<<<< HEAD
     return proxy.local().query(schema, cmd, {query::full_partition_range}, db::consistency_level::ONE,
             {db::no_timeout, nullptr}).then([schema, cmd] (auto&& qr) {
         return make_lw_shared(query::result_set::from_raw_result(schema, cmd->slice, *qr.query_result));
-=======
-    return proxy.local().query(schema, cmd, {query::full_partition_range}, db::consistency_level::ONE, nullptr, db::no_timeout).then([schema, cmd] (auto&& result) {
-        return make_lw_shared(query::result_set::from_raw_result(schema, cmd->slice, *result));
->>>>>>> d540d5ff
     });
 }
 
@@ -1717,14 +1712,9 @@
         .build();
     auto cmd = make_lw_shared<query::read_command>(schema->id(), schema->version(), std::move(slice), query::max_rows);
 
-<<<<<<< HEAD
     return proxy.local().query(schema, cmd, {dht::partition_range::make_singular(key)}, db::consistency_level::ONE,
             {db::no_timeout, nullptr}).then([schema, cmd] (auto&& qr) {
         return make_lw_shared(query::result_set::from_raw_result(schema, cmd->slice, *qr.query_result));
-=======
-    return proxy.local().query(schema, cmd, {dht::partition_range::make_singular(key)}, db::consistency_level::ONE, nullptr, db::no_timeout).then([schema, cmd] (auto&& result) {
-        return make_lw_shared(query::result_set::from_raw_result(schema, cmd->slice, *result));
->>>>>>> d540d5ff
     });
 }
 
