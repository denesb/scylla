--- conflicted
+++ resolved
@@ -275,16 +275,14 @@
     named_value<uint32_t> max_partition_key_restrictions_per_query;
     named_value<uint32_t> max_clustering_key_restrictions_per_query;
 
-<<<<<<< HEAD
+    named_value<uint16_t> alternator_port;
+    named_value<sstring> alternator_address;
+
     named_value<sstring> audit;
     named_value<sstring> audit_categories;
     named_value<sstring> audit_tables;
     named_value<sstring> audit_keyspaces;
     named_value<size_t> audit_syslog_write_buffer_size;
-=======
-    named_value<uint16_t> alternator_port;
-    named_value<sstring> alternator_address;
->>>>>>> 79935df9
 
     seastar::logging_settings logging_settings(const boost::program_options::variables_map&) const;
 
