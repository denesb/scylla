--- conflicted
+++ resolved
@@ -71,12 +71,6 @@
     future<> start_view_build(sstring ks_name, sstring view_name) const;
     future<> finish_view_build(sstring ks_name, sstring view_name) const;
     future<> remove_view(sstring ks_name, sstring view_name) const;
-<<<<<<< HEAD
-    future<qos::service_levels_info> get_service_levels() const;
-    future<qos::service_levels_info> get_service_level(sstring service_level_name) const;
-    future<> set_service_level(sstring service_level_name, qos::service_level_options slo) const;
-    future<> drop_service_level(sstring service_level_name) const;
-=======
 
     future<> insert_cdc_topology_description(db_clock::time_point streams_ts, const cdc::topology_description&, context);
     future<std::optional<cdc::topology_description>> read_cdc_topology_description(db_clock::time_point streams_ts, context);
@@ -85,7 +79,11 @@
     future<> create_cdc_desc(db_clock::time_point streams_ts, const std::vector<cdc::stream_id>&, context);
     future<> expire_cdc_desc(db_clock::time_point streams_ts, db_clock::time_point expiration_time, context);
     future<bool> cdc_desc_exists(db_clock::time_point streams_ts, context);
->>>>>>> 9eae0b57
+
+    future<qos::service_levels_info> get_service_levels() const;
+    future<qos::service_levels_info> get_service_level(sstring service_level_name) const;
+    future<> set_service_level(sstring service_level_name, qos::service_level_options slo) const;
+    future<> drop_service_level(sstring service_level_name) const;
 };
 
 }