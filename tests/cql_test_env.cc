/*
 * Copyright (C) 2015 ScyllaDB
 */

/*
 * This file is part of Scylla.
 *
 * See the LICENSE.PROPRIETARY file in the top-level directory for licensing information.
 */

#include <boost/range/algorithm/transform.hpp>
#include <iterator>
#include <seastar/core/thread.hh>
#include <seastar/util/defer.hh>
#include <sstables/sstables.hh>
#include <seastar/core/do_with.hh>
#include "cql_test_env.hh"
#include "cql3/query_processor.hh"
#include "cql3/query_options.hh"
#include "cql3/statements/batch_statement.hh"
#include <seastar/core/distributed.hh>
#include <seastar/core/shared_ptr.hh>
#include "utils/UUID_gen.hh"
#include "service/migration_manager.hh"
#include "sstables/compaction_manager.hh"
#include "message/messaging_service.hh"
#include "service/storage_service.hh"
#include "auth/service.hh"
#include "db/config.hh"
#include "db/batchlog_manager.hh"
#include "schema_builder.hh"
#include "tmpdir.hh"
#include "db/query_context.hh"
#include "test_services.hh"
#include "unit_test_service_levels_accessor.hh"
#include "db/view/view_builder.hh"
#include "db/view/node_view_update_backlog.hh"
#include "distributed_loader.hh"

// TODO: remove (#293)
#include "message/messaging_service.hh"
#include "gms/gossiper.hh"
#include "gms/feature_service.hh"
#include "service/storage_service.hh"
#include "service/qos/service_level_controller.hh"
#include "auth/service.hh"
#include "db/system_keyspace.hh"
#include "db/system_distributed_keyspace.hh"

using namespace std::chrono_literals;

cql_test_config::cql_test_config()
    : cql_test_config(make_shared<db::config>())
{}

cql_test_config::cql_test_config(shared_ptr<db::config> cfg)
    : db_config(cfg)
{
    // This causes huge amounts of commitlog writes to allocate space on disk,
    // which all get thrown away when the test is done. This can cause timeouts
    // if /tmp is not tmpfs.
    db_config->commitlog_use_o_dsync.set(false);
}

cql_test_config::cql_test_config(const cql_test_config&) = default;
cql_test_config::~cql_test_config() = default;

namespace sstables {

future<> await_background_jobs_on_all_shards();

}

static const sstring testing_superuser = "tester";

static future<> tst_init_ms_fd_gossiper(sharded<gms::feature_service>& features, db::config& cfg, db::seed_provider_type seed_provider, sstring cluster_name = "Test Cluster") {
        // Init gossiper
        std::set<gms::inet_address> seeds;
        if (seed_provider.parameters.count("seeds") > 0) {
            size_t begin = 0;
            size_t next = 0;
            sstring seeds_str = seed_provider.parameters.find("seeds")->second;
            while (begin < seeds_str.length() && begin != (next=seeds_str.find(",",begin))) {
                seeds.emplace(gms::inet_address(seeds_str.substr(begin,next-begin)));
                begin = next+1;
            }
        }
        if (seeds.empty()) {
            seeds.emplace(gms::inet_address("127.0.0.1"));
        }
        return gms::get_gossiper().start(std::ref(features), std::ref(cfg)).then([seeds, cluster_name] {
            auto& gossiper = gms::get_local_gossiper();
            gossiper.set_seeds(seeds);
            gossiper.set_cluster_name(cluster_name);
        });
}
// END TODO

class single_node_cql_env : public cql_test_env {
public:
    static const char* ks_name;
    static std::atomic<bool> active;
private:
    shared_ptr<sharded<gms::feature_service>> _feature_service;
    ::shared_ptr<distributed<database>> _db;
    ::shared_ptr<sharded<auth::service>> _auth_service;
    ::shared_ptr<sharded<db::view::view_builder>> _view_builder;
    ::shared_ptr<sharded<db::view::view_update_generator>> _view_update_generator;
    sharded<qos::service_level_controller>& _sl_controller;
private:
    struct core_local_state {
        service::client_state client_state;

        core_local_state(auth::service& auth_service)
            : client_state(service::client_state::for_external_calls(auth_service))
        {
            client_state.set_login(::make_shared<auth::authenticated_user>(testing_superuser));
        }

        future<> stop() {
            return make_ready_future<>();
        }
    };
    distributed<core_local_state> _core_local;
private:
    auto make_query_state() {
        if (_db->local().has_keyspace(ks_name)) {
            _core_local.local().client_state.set_keyspace(_db->local(), ks_name);
        }
        return ::make_shared<service::query_state>(_core_local.local().client_state, _sl_controller.local());
    }
public:
    single_node_cql_env(
            shared_ptr<sharded<gms::feature_service>> feature_service,
            ::shared_ptr<distributed<database>> db,
            ::shared_ptr<sharded<auth::service>> auth_service,
            ::shared_ptr<sharded<db::view::view_builder>> view_builder,
            ::shared_ptr<sharded<db::view::view_update_generator>> view_update_generator,
             sharded<qos::service_level_controller> &sl_controller)
            : _feature_service(std::move(feature_service))
            , _db(db)
            , _auth_service(std::move(auth_service))
            , _view_builder(std::move(view_builder))
            , _view_update_generator(std::move(view_update_generator))
            , _sl_controller(sl_controller)
    { }

    virtual future<::shared_ptr<cql_transport::messages::result_message>> execute_cql(const sstring& text) override {
        auto qs = make_query_state();
        return local_qp().process(text, *qs, cql3::query_options::DEFAULT).finally([qs, this] {
            _core_local.local().client_state.merge(qs->get_client_state());
        });
    }

    virtual future<::shared_ptr<cql_transport::messages::result_message>> execute_cql(
        const sstring& text,
        std::unique_ptr<cql3::query_options> qo) override
    {
        auto qs = make_query_state();
        auto& lqo = *qo;
        return local_qp().process(text, *qs, lqo).finally([qs, qo = std::move(qo), this] {
            _core_local.local().client_state.merge(qs->get_client_state());
        });
    }

    virtual future<cql3::prepared_cache_key_type> prepare(sstring query) override {
        return qp().invoke_on_all([query, this] (auto& local_qp) {
            auto qs = this->make_query_state();
            return local_qp.prepare(query, *qs).finally([qs] {}).discard_result();
        }).then([query, this] {
            return local_qp().compute_id(query, ks_name);
        });
    }

    virtual future<::shared_ptr<cql_transport::messages::result_message>> execute_prepared(
        cql3::prepared_cache_key_type id,
        std::vector<cql3::raw_value> values,
        db::consistency_level cl) override
    {
        auto prepared = local_qp().get_prepared(id);
        if (!prepared) {
            throw not_prepared_exception(id);
        }
        auto stmt = prepared->statement;
        assert(stmt->get_bound_terms() == values.size());

        auto options = ::make_shared<cql3::query_options>(cl, infinite_timeout_config, std::move(values));
        options->prepare(prepared->bound_names);

        auto qs = make_query_state();
        return local_qp().process_statement_prepared(std::move(prepared), std::move(id), *qs, *options, true)
            .finally([options, qs, this] {
                _core_local.local().client_state.merge(qs->get_client_state());
            });
    }

    virtual future<> create_table(std::function<schema(const sstring&)> schema_maker) override {
        auto id = utils::UUID_gen::get_time_UUID();
        schema_builder builder(make_lw_shared(schema_maker(ks_name)));
        builder.set_uuid(id);
        auto s = builder.build(schema_builder::compact_storage::no);
        return service::get_local_migration_manager().announce_new_column_family(s, true);
    }

    virtual future<> require_keyspace_exists(const sstring& ks_name) override {
        auto& db = _db->local();
        assert(db.has_keyspace(ks_name));
        return make_ready_future<>();
    }

    virtual future<> require_table_exists(const sstring& ks_name, const sstring& table_name) override {
        auto& db = _db->local();
        assert(db.has_schema(ks_name, table_name));
        return make_ready_future<>();
    }

    virtual future<> require_column_has_value(const sstring& table_name,
                                      std::vector<data_value> pk,
                                      std::vector<data_value> ck,
                                      const sstring& column_name,
                                      data_value expected) override {
        auto& db = _db->local();
        auto& cf = db.find_column_family(ks_name, table_name);
        auto schema = cf.schema();
        auto pkey = partition_key::from_deeply_exploded(*schema, pk);
        auto ckey = clustering_key::from_deeply_exploded(*schema, ck);
        auto exp = expected.type()->decompose(expected);
        auto dk = dht::global_partitioner().decorate_key(*schema, pkey);
        auto shard = db.shard_of(dk._token);
        return _db->invoke_on(shard, [pkey = std::move(pkey),
                                      ckey = std::move(ckey),
                                      ks_name = std::move(ks_name),
                                      column_name = std::move(column_name),
                                      exp = std::move(exp),
                                      table_name = std::move(table_name)] (database& db) mutable {
          auto& cf = db.find_column_family(ks_name, table_name);
          auto schema = cf.schema();
          return cf.find_partition_slow(schema, pkey)
                  .then([schema, ckey, column_name, exp] (column_family::const_mutation_partition_ptr p) {
            assert(p != nullptr);
            auto row = p->find_row(*schema, ckey);
            assert(row != nullptr);
            auto col_def = schema->get_column_definition(utf8_type->decompose(column_name));
            assert(col_def != nullptr);
            const atomic_cell_or_collection* cell = row->find_cell(col_def->id);
            if (!cell) {
                assert(((void)"column not set", 0));
            }
            bytes actual;
            if (!col_def->type->is_multi_cell()) {
                auto c = cell->as_atomic_cell(*col_def);
                assert(c.is_live());
                actual = c.value().linearize();
            } else {
                auto c = cell->as_collection_mutation();
                auto type = dynamic_pointer_cast<const collection_type_impl>(col_def->type);
                actual = type->to_value(c, cql_serialization_format::internal());
            }
            assert(col_def->type->equal(actual, exp));
          });
        });
    }

    virtual service::client_state& local_client_state() override {
        return _core_local.local().client_state;
    }

    virtual database& local_db() override {
        return _db->local();
    }

    cql3::query_processor& local_qp() override {
        return cql3::get_local_query_processor();
    }

    distributed<database>& db() override {
        return *_db;
    }

    distributed<cql3::query_processor>& qp() override {
        return cql3::get_query_processor();
    }

    auth::service& local_auth_service() override {
        return _auth_service->local();
    }

    virtual db::view::view_builder& local_view_builder() override {
        return _view_builder->local();
    }

    virtual db::view::view_update_generator& local_view_update_generator() override {
        return _view_update_generator->local();
    }

    future<> start() {
        return _core_local.start(std::ref(*_auth_service));
    }

    future<> stop() {
        return _core_local.stop();
    }

    future<> create_keyspace(sstring name) {
        auto query = format("create keyspace {} with replication = {{ 'class' : 'org.apache.cassandra.locator.SimpleStrategy', 'replication_factor' : 1 }};", name);
        return execute_cql(query).discard_result();
    }

    static future<> do_with(std::function<future<>(cql_test_env&)> func, cql_test_config cfg_in) {
        using namespace std::filesystem;

        return seastar::async([cfg_in = std::move(cfg_in), func] {
            logalloc::prime_segment_pool(memory::stats().total_memory(), memory::min_free_memory()).get();
            bool old_active = false;
            if (!active.compare_exchange_strong(old_active, true)) {
                throw std::runtime_error("Starting more than one cql_test_env at a time not supported due to singletons.");
            }
            auto deactivate = defer([] {
                bool old_active = true;
                auto success = active.compare_exchange_strong(old_active, false);
                assert(success);
            });

            utils::fb_utilities::set_broadcast_address(gms::inet_address("localhost"));
            utils::fb_utilities::set_broadcast_rpc_address(gms::inet_address("localhost"));
            locator::i_endpoint_snitch::create_snitch("SimpleSnitch").get();
            auto stop_snitch = defer([] { locator::i_endpoint_snitch::stop_snitch().get(); });

            auto wait_for_background_jobs = defer([] { sstables::await_background_jobs_on_all_shards().get(); });

            auto db = ::make_shared<distributed<database>>();
            auto cfg = cfg_in.db_config;
            tmpdir data_dir;
            auto data_dir_path = data_dir.path().string();
            if (!cfg->data_file_directories.is_set()) {
                cfg->data_file_directories.set({data_dir_path});
            } else {
                data_dir_path = cfg->data_file_directories()[0];
            }
            cfg->commitlog_directory.set(data_dir_path + "/commitlog.dir");
            cfg->hints_directory.set(data_dir_path + "/hints.dir");
            cfg->view_hints_directory.set(data_dir_path + "/view_hints.dir");
            cfg->num_tokens.set(256);
            cfg->ring_delay_ms.set(500);
            cfg->experimental.set(true);
            cfg->shutdown_announce_in_ms.set(0);
            cfg->broadcast_to_all_shards().get();
            create_directories((data_dir_path + "/system").c_str());
            create_directories(cfg->commitlog_directory().c_str());
            create_directories(cfg->hints_directory().c_str());
            create_directories(cfg->view_hints_directory().c_str());
            for (unsigned i = 0; i < smp::count; ++i) {
                create_directories((cfg->hints_directory() + "/" + std::to_string(i)).c_str());
                create_directories((cfg->view_hints_directory() + "/" + std::to_string(i)).c_str());
            }

            const gms::inet_address listen("127.0.0.1");
            auto sys_dist_ks = seastar::sharded<db::system_distributed_keyspace>();
            auto& ms = netw::get_messaging_service();
            auto sl_controller = sharded<qos::service_level_controller>();
            sl_controller.start(qos::service_level_options{1000}).get();
            auto stop_sl_controller = defer([&sl_controller] { sl_controller.stop().get(); });
            sl_controller.invoke_on_all(&qos::service_level_controller::start).get();
            sl_controller.invoke_on_all([&sys_dist_ks, &sl_controller] (qos::service_level_controller& service) {
                qos::service_level_controller::service_level_distributed_data_accessor_ptr service_level_data_accessor =
                        ::static_pointer_cast<qos::service_level_controller::service_level_distributed_data_accessor>(
                                make_shared<qos::unit_test_service_levels_accessor>(sl_controller,sys_dist_ks));
                return service.set_distributed_data_accessor(std::move(service_level_data_accessor));
            }).get();
            // don't start listening so tests can be run in parallel
            ms.start(std::ref(sl_controller), listen, std::move(7000), false).get();
            auto stop_ms = defer([&ms] { ms.stop().get(); });

            auto auth_service = ::make_shared<sharded<auth::service>>();

            auto stop_sys_dist_ks = defer([&sys_dist_ks] { sys_dist_ks.stop().get(); });

            auto feature_service = make_shared<sharded<gms::feature_service>>();
            feature_service->start().get();
            auto stop_feature_service = defer([&] { feature_service->stop().get(); });

            // FIXME: split
            tst_init_ms_fd_gossiper(*feature_service, *cfg, db::config::seed_provider_type()).get();

            distributed<service::storage_proxy>& proxy = service::get_storage_proxy();
            distributed<service::migration_manager>& mm = service::get_migration_manager();
            distributed<db::batchlog_manager>& bm = db::get_batchlog_manager();

            auto view_update_generator = ::make_shared<seastar::sharded<db::view::view_update_generator>>();

            auto& ss = service::get_storage_service();
            ss.start(std::ref(*db), std::ref(gms::get_gossiper()), std::ref(*auth_service), std::ref(sys_dist_ks), std::ref(*view_update_generator), std::ref(*feature_service), std::ref(sl_controller), true, cfg_in.disabled_features).get();
            auto stop_storage_service = defer([&ss] { ss.stop().get(); });

            database_config dbcfg;
            dbcfg.available_memory = memory::stats().total_memory();
            db->start(std::ref(*cfg), dbcfg).get();
            auto stop_db = defer([db] {
                db->stop().get();
            });

            db->invoke_on_all([] (database& db) {
                db.get_compaction_manager().start();
            }).get();

            auto stop_ms_fd_gossiper = defer([] {
                gms::get_gossiper().stop().get();
            });

            ss.invoke_on_all([] (auto&& ss) {
                ss.enable_all_features();
            }).get();

            service::storage_proxy::config spcfg;
            spcfg.available_memory = memory::stats().total_memory();
            db::view::node_update_backlog b(smp::count, 10ms);
            proxy.start(std::ref(*db), spcfg, std::ref(b)).get();
            auto stop_proxy = defer([&proxy] { proxy.stop().get(); });

            mm.start().get();
            auto stop_mm = defer([&mm] { mm.stop().get(); });

            auto& qp = cql3::get_query_processor();
            cql3::query_processor::memory_config qp_mcfg = {memory::stats().total_memory() / 256, memory::stats().total_memory() / 2560};
            qp.start(std::ref(proxy), std::ref(*db), qp_mcfg, std::ref(sl_controller)).get();
            auto stop_qp = defer([&qp] { qp.stop().get(); });

            db::batchlog_manager_config bmcfg;
            bmcfg.replay_rate = 100000000;
            bmcfg.write_request_timeout = 2s;
            bm.start(std::ref(qp), bmcfg).get();
            auto stop_bm = defer([&bm] { bm.stop().get(); });

            view_update_generator->start(std::ref(*db), std::ref(proxy));
            view_update_generator->invoke_on_all(&db::view::view_update_generator::start);
            auto stop_view_update_generator = defer([view_update_generator] {
                view_update_generator->stop().get();
            });

            distributed_loader::init_system_keyspace(*db).get();

            auto& ks = db->local().find_keyspace(db::system_keyspace::NAME);
            parallel_for_each(ks.metadata()->cf_meta_data(), [&ks] (auto& pair) {
                auto cfm = pair.second;
                return ks.make_directory_for_column_family(cfm->cf_name(), cfm->id());
            }).get();
            distributed_loader::init_non_system_keyspaces(*db, proxy).get();
            // In main.cc we call db::system_keyspace::setup which calls
            // minimal_setup and init_local_cache
            db::system_keyspace::minimal_setup(*db, qp);
            auto stop_system_keyspace = defer([] { db::qctx = {}; });
            auto stop_database_d = defer([db] {
                stop_database(*db).get();
            });

            db::system_keyspace::init_local_cache().get();
            auto stop_local_cache = defer([] { db::system_keyspace::deinit_local_cache().get(); });

            db::system_keyspace::migrate_truncation_records().get();

            service::get_local_storage_service().init_messaging_service_part().get();
            service::get_local_storage_service().init_server_without_the_messaging_service_part(service::bind_messaging_port(false)).get();
            auto deinit_storage_service_server = defer([auth_service] {
                gms::stop_gossiping().get();
                auth_service->stop().get();
            });

            auto view_builder = ::make_shared<seastar::sharded<db::view::view_builder>>();
            view_builder->start(std::ref(*db), std::ref(sys_dist_ks), std::ref(mm)).get();
            view_builder->invoke_on_all(&db::view::view_builder::start).get();
            auto stop_view_builder = defer([view_builder] {
                view_builder->stop().get();
            });

            // Create the testing user.
            try {
                auth::role_config config;
                config.is_superuser = true;
                config.can_login = true;

                auth::create_role(
                        auth_service->local(),
                        testing_superuser,
                        config,
                        auth::authentication_options()).get0();
            } catch (const auth::role_already_exists&) {
                // The default user may already exist if this `cql_test_env` is starting with previously populated data.
            }

            single_node_cql_env env(feature_service, db, auth_service, view_builder, view_update_generator, std::ref(sl_controller));
            env.start().get();
            auto stop_env = defer([&env] { env.stop().get(); });

            if (!env.local_db().has_keyspace(ks_name)) {
                env.create_keyspace(ks_name).get();
            }

            func(env).get();
        });
    }

    future<::shared_ptr<cql_transport::messages::result_message>> execute_batch(
        const std::vector<sstring_view>& queries, std::unique_ptr<cql3::query_options> qo) override {
        using cql3::statements::batch_statement;
        using cql3::statements::modification_statement;
        std::vector<batch_statement::single_statement> modifications;
        boost::transform(queries, back_inserter(modifications), [this](const auto& query) {
            auto stmt = local_qp().get_statement(query, _core_local.local().client_state);
            if (!dynamic_cast<modification_statement*>(stmt->statement.get())) {
                throw exceptions::invalid_request_exception(
                    "Invalid statement in batch: only UPDATE, INSERT and DELETE statements are allowed.");
            }
            return batch_statement::single_statement(static_pointer_cast<modification_statement>(stmt->statement));
        });
        auto batch = ::make_shared<batch_statement>(
            batch_statement::type::UNLOGGED,
            std::move(modifications),
            cql3::attributes::none(),
            local_qp().get_cql_stats());
        auto qs = make_query_state();
        auto& lqo = *qo;
        return local_qp().process_batch(batch, *qs, lqo, {}).finally([qs, batch, qo = std::move(qo), this] {
            _core_local.local().client_state.merge(qs->get_client_state());
        });
    }
};

const char* single_node_cql_env::ks_name = "ks";
std::atomic<bool> single_node_cql_env::active = { false };

future<> do_with_cql_env(std::function<future<>(cql_test_env&)> func, cql_test_config cfg_in) {
    return single_node_cql_env::do_with(func, std::move(cfg_in));
}

future<> do_with_cql_env_thread(std::function<void(cql_test_env&)> func, cql_test_config cfg_in) {
    return single_node_cql_env::do_with([func = std::move(func)] (auto& e) {
        return seastar::async([func = std::move(func), &e] {
            return func(e);
        });
    }, std::move(cfg_in));
<<<<<<< HEAD
}

class storage_service_for_tests::impl {
    sharded<gms::feature_service> _feature_service;
    sharded<gms::gossiper> _gossiper;
    distributed<database> _db;
    db::config _cfg;
    sharded<auth::service> _auth_service;
    sharded<db::system_distributed_keyspace> _sys_dist_ks;
    sharded<db::view::view_update_generator> _view_update_generator;
    sharded<qos::service_level_controller> _sl_controller;

public:
    impl() {
        auto thread = seastar::thread_impl::get();
        assert(thread);
        utils::fb_utilities::set_broadcast_address(gms::inet_address("localhost"));
        utils::fb_utilities::set_broadcast_rpc_address(gms::inet_address("localhost"));
        _feature_service.start().get();
        _gossiper.start(std::ref(_feature_service), std::ref(_cfg)).get();
        _sl_controller.start(qos::service_level_options{1000}).get();
        netw::get_messaging_service().start(std::ref(_sl_controller), gms::inet_address("127.0.0.1"), 7000, false).get();
        service::get_storage_service().start(std::ref(_db), std::ref(_gossiper), std::ref(_auth_service), std::ref(_sys_dist_ks), std::ref(_view_update_generator), std::ref(_feature_service), std::ref(_sl_controller), true).get();
        service::get_storage_service().invoke_on_all([] (auto& ss) {
            ss.enable_all_features();
        }).get();
    }
    ~impl() {
        service::get_storage_service().stop().get();
        netw::get_messaging_service().stop().get();
        _db.stop().get();
        _gossiper.stop().get();
        _feature_service.stop().get();
        _sl_controller.stop().get();
    }
};

storage_service_for_tests::storage_service_for_tests() : _impl(std::make_unique<impl>()) {
}

storage_service_for_tests::~storage_service_for_tests() = default;
=======
}
>>>>>>> 7604980d
<|MERGE_RESOLUTION|>--- conflicted
+++ resolved
@@ -538,48 +538,4 @@
             return func(e);
         });
     }, std::move(cfg_in));
-<<<<<<< HEAD
-}
-
-class storage_service_for_tests::impl {
-    sharded<gms::feature_service> _feature_service;
-    sharded<gms::gossiper> _gossiper;
-    distributed<database> _db;
-    db::config _cfg;
-    sharded<auth::service> _auth_service;
-    sharded<db::system_distributed_keyspace> _sys_dist_ks;
-    sharded<db::view::view_update_generator> _view_update_generator;
-    sharded<qos::service_level_controller> _sl_controller;
-
-public:
-    impl() {
-        auto thread = seastar::thread_impl::get();
-        assert(thread);
-        utils::fb_utilities::set_broadcast_address(gms::inet_address("localhost"));
-        utils::fb_utilities::set_broadcast_rpc_address(gms::inet_address("localhost"));
-        _feature_service.start().get();
-        _gossiper.start(std::ref(_feature_service), std::ref(_cfg)).get();
-        _sl_controller.start(qos::service_level_options{1000}).get();
-        netw::get_messaging_service().start(std::ref(_sl_controller), gms::inet_address("127.0.0.1"), 7000, false).get();
-        service::get_storage_service().start(std::ref(_db), std::ref(_gossiper), std::ref(_auth_service), std::ref(_sys_dist_ks), std::ref(_view_update_generator), std::ref(_feature_service), std::ref(_sl_controller), true).get();
-        service::get_storage_service().invoke_on_all([] (auto& ss) {
-            ss.enable_all_features();
-        }).get();
-    }
-    ~impl() {
-        service::get_storage_service().stop().get();
-        netw::get_messaging_service().stop().get();
-        _db.stop().get();
-        _gossiper.stop().get();
-        _feature_service.stop().get();
-        _sl_controller.stop().get();
-    }
-};
-
-storage_service_for_tests::storage_service_for_tests() : _impl(std::make_unique<impl>()) {
-}
-
-storage_service_for_tests::~storage_service_for_tests() = default;
-=======
-}
->>>>>>> 7604980d
+}