
/*
 * Copyright (C) 2015 ScyllaDB
 */

/*
 * This file is part of Scylla.
 *
 * See the LICENSE.PROPRIETARY file in the top-level directory for licensing information.
 */

#include <seastar/core/reactor.hh>
#include <seastar/core/app-template.hh>
#include "db/system_distributed_keyspace.hh"
#include "message/messaging_service.hh"
#include "gms/failure_detector.hh"
#include "gms/feature_service.hh"
#include "gms/gossiper.hh"
#include "gms/application_state.hh"
#include "service/storage_service.hh"
#include "service/qos/service_level_controller.hh"
#include "utils/fb_utilities.hh"
#include "locator/snitch_base.hh"
#include "log.hh"
#include <seastar/core/thread.hh>
#include <chrono>
#include "db/config.hh"
#include "cql3/cql_config.hh"


namespace bpo = boost::program_options;

// === How to run the test
// node1:
// ./gossip --seed 127.0.0.1  --listen-address 127.0.0.1 -c 2
//
// node2:
// ./gossip --seed 127.0.0.1  --listen-address 127.0.0.2 -c 2
//
// node3:
// ./gossip --seed 127.0.0.1  --listen-address 127.0.0.3 -c 2
//
// === What to expect
//
// Each node should see the LOAD status of other nodes. The load status is increased by 0.0001 every second.
// And the version number in the HeartBeatState increases every second.
// Example of the output:
//
// DEBUG [shard 0] gossip - ep=127.0.0.1, eps=HeartBeatState = { generation = 1446454365, version = 68 }, AppStateMap = { LOAD : Value(0.5019,67) }
// DEBUG [shard 0] gossip - ep=127.0.0.2, eps=HeartBeatState = { generation = 1446454380, version = 27 }, AppStateMap = { LOAD : Value(0.5005,26) }

int main(int ac, char ** av) {
    distributed<database> db;
    sharded<auth::service> auth_service;
    sharded<cql3::cql_config> cql_config;
    app_template app;
    app.add_options()
        ("seed", bpo::value<std::vector<std::string>>(), "IP address of seed node")
        ("listen-address", bpo::value<std::string>()->default_value("0.0.0.0"), "IP address to listen");
    return app.run_deprecated(ac, av, [&auth_service, &db, &app, &cql_config] {
        auto config = app.configuration();
        logging::logger_registry().set_logger_level("gossip", logging::log_level::trace);
        const gms::inet_address listen = gms::inet_address(config["listen-address"].as<std::string>());
        utils::fb_utilities::set_broadcast_address(listen);
        utils::fb_utilities::set_broadcast_rpc_address(listen);
        auto vv = std::make_shared<gms::versioned_value::factory>();
        return async([&] {
            db::config cfg;
            locator::i_endpoint_snitch::create_snitch("SimpleSnitch").get();
            sharded<gms::feature_service> feature_service;
            feature_service.start().get();
            sharded<db::system_distributed_keyspace> sys_dist_ks;
            sharded<db::view::view_update_generator> view_update_generator;
<<<<<<< HEAD
            sharded<qos::service_level_controller> sl_controller;
            sl_controller.start(qos::service_level_options{1000}).get();
            service::init_storage_service(db, gms::get_gossiper(), auth_service, sys_dist_ks, view_update_generator, feature_service, sl_controller).get();
            netw::get_messaging_service().start(std::ref(sl_controller), listen).get();
=======
            sharded<abort_source> abort_sources;
            abort_sources.start().get();
            auto stop_abort_source = defer([&] { abort_sources.stop().get(); });
            service::storage_service_config sscfg;
            sscfg.available_memory = memory::stats().total_memory();
            cql_config.start().get();
            service::init_storage_service(std::ref(abort_sources), db, gms::get_gossiper(), auth_service, cql_config, sys_dist_ks, view_update_generator, feature_service, sscfg).get();
            netw::get_messaging_service().start(listen).get();
>>>>>>> 080989d2
            auto& server = netw::get_local_messaging_service();
            auto port = server.port();
            auto listen = server.listen_address();
            fmt::print("Messaging server listening on ip {} port {:d} ...\n", listen, port);
            gms::get_gossiper().start(std::ref(feature_service), std::ref(cfg)).get();
            std::set<gms::inet_address> seeds;
            for (auto s : config["seed"].as<std::vector<std::string>>()) {
                seeds.emplace(std::move(s));
            }

            std::cout << "Start gossiper service ...\n";
            auto& gossiper = gms::get_local_gossiper();
            gossiper.set_seeds(std::move(seeds));
            gossiper.set_cluster_name("Test Cluster");

            std::map<gms::application_state, gms::versioned_value> app_states = {
                { gms::application_state::LOAD, vv->load(0.5) },
            };

            using namespace std::chrono;
            auto now = high_resolution_clock::now().time_since_epoch();
            int generation_number = duration_cast<seconds>(now).count();
            gossiper.start_gossiping(generation_number, app_states).get();
            return seastar::async([vv] {
                static double load = 0.5;
                for (;;) {
                    auto value = vv->load(load);
                    load += 0.0001;
                    gms::get_local_gossiper().add_local_application_state(gms::application_state::LOAD, value).get();
                    sleep(std::chrono::seconds(1)).get();
                }
            }).get();
        });
    });
}<|MERGE_RESOLUTION|>--- conflicted
+++ resolved
@@ -71,21 +71,16 @@
             feature_service.start().get();
             sharded<db::system_distributed_keyspace> sys_dist_ks;
             sharded<db::view::view_update_generator> view_update_generator;
-<<<<<<< HEAD
-            sharded<qos::service_level_controller> sl_controller;
-            sl_controller.start(qos::service_level_options{1000}).get();
-            service::init_storage_service(db, gms::get_gossiper(), auth_service, sys_dist_ks, view_update_generator, feature_service, sl_controller).get();
-            netw::get_messaging_service().start(std::ref(sl_controller), listen).get();
-=======
             sharded<abort_source> abort_sources;
             abort_sources.start().get();
             auto stop_abort_source = defer([&] { abort_sources.stop().get(); });
+            sharded<qos::service_level_controller> sl_controller;
+            sl_controller.start(qos::service_level_options{1000}).get();
             service::storage_service_config sscfg;
             sscfg.available_memory = memory::stats().total_memory();
             cql_config.start().get();
-            service::init_storage_service(std::ref(abort_sources), db, gms::get_gossiper(), auth_service, cql_config, sys_dist_ks, view_update_generator, feature_service, sscfg).get();
-            netw::get_messaging_service().start(listen).get();
->>>>>>> 080989d2
+            service::init_storage_service(std::ref(abort_sources), db, gms::get_gossiper(), auth_service, cql_config, sys_dist_ks, view_update_generator, feature_service, sscfg, sl_controller).get();
+            netw::get_messaging_service().start(std::ref(sl_controller), listen).get();
             auto& server = netw::get_local_messaging_service();
             auto port = server.port();
             auto listen = server.listen_address();
