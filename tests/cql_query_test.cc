--- conflicted
+++ resolved
@@ -32,11 +32,8 @@
 #include "types/list.hh"
 #include "types/set.hh"
 #include "db/config.hh"
-<<<<<<< HEAD
+#include "sstables/compaction_manager.hh"
 #include "service/qos/qos_common.hh"
-=======
-#include "sstables/compaction_manager.hh"
->>>>>>> 1d9699d8
 
 using namespace std::literals::chrono_literals;
 
@@ -3366,7 +3363,6 @@
     });
 }
 
-<<<<<<< HEAD
 SEASTAR_TEST_CASE(test_user_based_sla_queries) {
     return do_with_cql_env_thread([] (cql_test_env& e) {
         // test create service level with defaults
@@ -3453,7 +3449,8 @@
         assert_that(msg).is_rows().with_rows({
         });
     });
-=======
+}
+
 SEASTAR_TEST_CASE(test_describe_varchar) {
    // Test that, like cassandra, a varchar column is represented as a text column.
    return do_with_cql_env_thread([] (cql_test_env& e) {
@@ -3478,5 +3475,4 @@
                     {ks, tbl, v, none, v, regular, pos_m1, text_t}
                 });
    });
->>>>>>> 1d9699d8
 }