--- conflicted
+++ resolved
@@ -30,11 +30,8 @@
 #include "gms/gossiper.hh"
 #include "message/messaging_service.hh"
 #include "service/storage_service.hh"
-<<<<<<< HEAD
+#include "cql3/cql_config.hh"
 #include "service/qos/service_level_controller.hh"
-=======
-#include "cql3/cql_config.hh"
->>>>>>> 080989d2
 
 
 class storage_service_for_tests::impl {
@@ -58,17 +55,12 @@
         _abort_source.start().get();
         _feature_service.start().get();
         _gossiper.start(std::ref(_feature_service), std::ref(_cfg)).get();
-<<<<<<< HEAD
         _sl_controller.start(qos::service_level_options{1000}).get();
         netw::get_messaging_service().start(std::ref(_sl_controller), gms::inet_address("127.0.0.1"), 7000, false).get();
-        service::get_storage_service().start(std::ref(_db), std::ref(_gossiper), std::ref(_auth_service), std::ref(_sys_dist_ks), std::ref(_view_update_generator), std::ref(_feature_service), std::ref(_sl_controller), true).get();
-=======
-        netw::get_messaging_service().start(gms::inet_address("127.0.0.1"), 7000, false).get();
         service::storage_service_config sscfg;
         sscfg.available_memory = memory::stats().total_memory();
         _cql_config.start().get();
-        service::get_storage_service().start(std::ref(_abort_source), std::ref(_db), std::ref(_gossiper), std::ref(_auth_service), std::ref(_cql_config), std::ref(_sys_dist_ks), std::ref(_view_update_generator), std::ref(_feature_service), sscfg, true).get();
->>>>>>> 080989d2
+        service::get_storage_service().start(std::ref(_abort_source), std::ref(_db), std::ref(_gossiper), std::ref(_auth_service), std::ref(_cql_config), std::ref(_sys_dist_ks), std::ref(_view_update_generator), std::ref(_feature_service), sscfg, std::ref(_sl_controller), true).get();
         service::get_storage_service().invoke_on_all([] (auto& ss) {
             ss.enable_all_features();
         }).get();
@@ -80,11 +72,8 @@
         _db.stop().get();
         _gossiper.stop().get();
         _feature_service.stop().get();
-<<<<<<< HEAD
+        _abort_source.stop().get();
         _sl_controller.stop().get();
-=======
-        _abort_source.stop().get();
->>>>>>> 080989d2
     }
 };
 
