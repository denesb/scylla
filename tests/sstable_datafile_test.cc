--- conflicted
+++ resolved
@@ -5039,7 +5039,6 @@
     return make_ready_future<>();
 }
 
-<<<<<<< HEAD
 SEASTAR_TEST_CASE(basic_ics_controller_correctness_test) {
     return test_env::do_with([] (test_env& env) {
         static constexpr uint64_t default_fragment_size = 1UL*1024UL*1024UL*1024UL;
@@ -5076,7 +5075,9 @@
         // don't expect ics and stcs to yield different backlogs for the same workload.
         BOOST_CHECK_CLOSE(ics_backlog, stcs_backlog, 0.0001);
         return make_ready_future<>();
-=======
+    });
+}
+
 SEASTAR_TEST_CASE(partial_sstable_run_filtered_out_test) {
     BOOST_REQUIRE(smp::count == 1);
     return test_env::do_with_async([] (test_env& env) {
@@ -5132,6 +5133,5 @@
         BOOST_REQUIRE(generation_exists(partial_sstable_run_sst->generation()));
 
         cm->stop().get();
->>>>>>> 547c072f
     });
 }